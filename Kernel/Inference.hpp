
/*
 * File Inference.hpp.
 *
 * This file is part of the source code of the software program
 * Vampire. It is protected by applicable
 * copyright laws.
 *
 * This source code is distributed under the licence found here
 * https://vprover.github.io/license.html
 * and in the source directory
 *
 * In summary, you are allowed to use Vampire for non-commercial
 * purposes but not allowed to distribute, modify, copy, create derivatives,
 * or use in competitions. 
 * For other uses of Vampire please contact developers for a different
 * licence, which we will make an effort to provide. 
 */
/**
 * @file Inference.hpp
 * Defines class Inference for various kinds of inference
 *
 * @since 10/05/2007 Manchester
 */

#ifndef __Inference__
#define __Inference__

#include <cstdlib>

#include "Lib/Allocator.hpp"
#include "Lib/VString.hpp"
#include "Forwards.hpp"

#include <type_traits>

using namespace std;
using namespace Lib;

namespace Kernel {

/** Kind of input. The integers should not be changed, they are used in
 *  Compare. */
enum class UnitInputType : unsigned char {
  /** Axiom or derives from axioms */
  AXIOM = 0,
  /** Assumption or derives from axioms and assumptions */
  ASSUMPTION = 1,
  /** derives from the goal */
  CONJECTURE = 2,
  /** negated conjecture */
  NEGATED_CONJECTURE = 3,
  /** Vampire-only, for the consequence-finding mode */
  CLAIM = 4,
  /** Used in parsing and preprocessing for extensionality clause tagging, should not appear in proof search */
  EXTENSIONALITY_AXIOM = 5,
  /** Used to seperate model definitions in model_check mode, should not appear in proof search */
  MODEL_DEFINITION = 6
};

inline std::underlying_type<UnitInputType>::type toNumber(UnitInputType t) { return static_cast<std::underlying_type<UnitInputType>::type>(t); }

UnitInputType getInputType(UnitList* units);
UnitInputType getInputType(UnitInputType t1, UnitInputType t2);

/**
 * Tag to denote various kinds of inference rules.
 */
enum class InferenceRule : unsigned char {
  /** input formula or clause */
  INPUT,

  /** THIS DEFINES AN INTERVAL IN THIS ENUM WHERE ALL
   * (preprocessing/normalisation) FORMULA TRANSFORMATION SHOULD BELONG
   * (see also INTERNAL_FORMULA_TRANSFORMATION_LAST and isFormulaTransformation below). */
  GENERIC_FORMULA_TRANSFORMATION,
  /** negated conjecture from the input */
  NEGATED_CONJECTURE,
  /** introduction of answer literal into the conjecture,
   * or the unit negation of answer literal used to obtain refutation */
  ANSWER_LITERAL,
  /** claim definition, definition introduced by a claim in the input */
  CLAIM_DEFINITION,
//     /** choice_axiom (Ax)((Ey)F(x,y) -> F(x,f(x))) */
//     CHOICE_AXIOM,
//     /** (Ax)(F(x)->F'(x)), G[F(t)] / G[F'(t)] */
//     MONOTONE_REPLACEMENT,
//     /** G[(Ax)F(x)] => G[F(t)] */
//     FORALL_ELIMINATION,
  /** rectify a formula */
  RECTIFY,
//     /** ~(F1 & ... & Fn) => ~F1 \/ ... \/ ~Fn */
//     NOT_AND,
//     /** ~(F1 \/ ... \/ Fn) => ~F1 & ... & ~Fn */
//     NOT_OR,
//     /** ~(F1 -> F2) => F1 & ~F2 */
//     NOT_IMP,
//     /** ~(F1 <-> F2) => F1 <~> F2 */
//     NOT_IFF,
//     /** ~(F1 <~> F2) => F1 <-> F2 */
//     NOT_XOR = 1,
//     /** ~~F => F */
//     NOT_NOT = 1,
//     /** ~(Ax)F => (Ex)~F */
//     NOT_FORALL,
//     /** ~(Ex)F => (Ax)~F */
//     NOT_EXISTS,
//     /** F1 -> F2 => ~F1 \/ F2 */
//     IMP_TO_OR,
//     /** F1 <-> F2 => (F1 -> F2) & (F2 -> F1) */
//     IFF_TO_AND,
//     /** F1 <~> F2 => (F1 \/ F2) & (~F1 \/ ~F2) */
//     XOR_TO_AND,
  /** replace formula F by (A x1...xn)F, where x1 ... xn are all
   *  free variables of F */
  CLOSURE,
  /** obtained by flattening (quantifiers, junctions) */
  FLATTEN,
  /** obtained by transformation into ENNF */
  ENNF,
  /** obtained by transformation into NNF */
  NNF,
  /** reduce a formula containing false or true, for example
   *  false & A ---> false */
  REDUCE_FALSE_TRUE,

  /** any kind of definition folding */
  DEFINITION_FOLDING,
//     /** Replace formula (Q x1 ... xk ... x_n)A by
//      * (Q x1 ... xk-1 xk+1 ... x_n)A, where xk does not occur in A */
//     DUMMY_QUANTIFIER_REMOVAL,
//     /** Transformation (A x1 ... xn)(F1 & ... & Fm) ->
//      * (A x1 ... xn)F1 & ... & (A x1 ... xn)Fm) */
//     FORALL_AND,
//     /** Transformation (E x1 ... xn)(F1 \/ ... \/ Fm) ->
//      * (E x1 ... xn)F1 \/ ... \/ (E x1 ... xn)Fm) */
//     EXISTS_OR,
//     /** (Q x)(Q y)F -> (Q y)(Q x)F */
//     QUANTIFIER_SWAP,
//     /** Transformation (A x1 x2)(F1 \/ F2) ->
//      * (A x1)F1 \/ ... \/ (A x2)F2), where x2 does not occur in F1.
//      * Can be applied to many variables and disjunctions of arbitrary length */
//     FORALL_OR,
//     /** Transformation (E x1 x2)(F1 & F2) ->
//      * (E x1)F1 & ... & (E x2)F2), where x2 does not occur in F1.
//      * Can be applied to many variables and disjunctions of arbitrary length */
//     EXISTS_AND,
//     /** obtained by permutations, e.g. f <=> g replaced by g <=> f */
//     PERMUT,
//     /** obtained by reordering equalities */
//     REORDER_EQ,
//     /** obtained by rewriting a positive equivalence
//      * f <=> ginto an implication f => g or g => f
//      */
//     HALF_EQUIV,
//     /** miniscoping */
//     MINISCOPE,
<<<<<<< HEAD
    /** choice axiom */
    CHOICE_AXIOM,
    /** skolemization */
    SKOLEMIZE,
    /** obtain clause from a formula */
    CLAUSIFY,

    /** THIS DEFINES AN INTERVAL IN THIS ENUM WHERE ALL SIMPLIFYING INFERENCES SHOULD BELONG
     * (see also INTERNAL_SIMPLIFYING_INFERNCE_LAST and isSimplifyingInferenceRule below). */
    GENERIC_SIMPLIFYING_INFERNCE,
    /** obtain a clause from a clause by removing duplicate literals */
    REMOVE_DUPLICATE_LITERALS,
    /** remove from clause one or more inequalities <i>s != s</i> */
    TRIVIAL_INEQUALITY_REMOVAL,
    /** subsumption resolution simplification rule */
    SUBSUMPTION_RESOLUTION,
    /** forward demodulation inference */
    FORWARD_DEMODULATION,
    /** backward demodulation inference */
    BACKWARD_DEMODULATION,
    /** forward subsumption demodulation inference */
    FORWARD_SUBSUMPTION_DEMODULATION,
    /** backward subsumption demodulation inference */
    BACKWARD_SUBSUMPTION_DEMODULATION,
    /** forward literal rewriting inference */
    FORWARD_LITERAL_REWRITING,
    /** inner rewriting */
    INNER_REWRITING,
    /** condensation inference */
    CONDENSATION,
    /** evaluation inference */
    EVALUATION,
    /** interpreted simplification inference */
    INTERPRETED_SIMPLIFICATION,
    /** inference rule for term algebras (no equality between terms of different constructors)*/
    TERM_ALGEBRA_DISTINCTNESS,
    /** inference rule for term algebras (no cyclic terms)*/
    TERM_ALGEBRA_ACYCLICITY,
    /** inference rule for term algebras (injectivity of constructors)*/
    TERM_ALGEBRA_INJECTIVITY_SIMPLIFYING,
    /** hyper-superposition */
    HYPER_SUPERPOSITION_SIMPLIFYING, // not used at the moment
    /** global subsumption */
    GLOBAL_SUBSUMPTION, // CEREFUL: the main premise is not necessarily the first one!
    /** distinct equality removal */
    DISTINCT_EQUALITY_REMOVAL,
    /** the last simplifying inference marker --
      inferences between GENERIC_SIMPLIFYING_INFERNCE and INTERNAL_SIMPLIFYING_INFERNCE_LAST will be automatically understood simplifying
      (see also isSimplifyingInferenceRule) */
    INTERNAL_SIMPLIFYING_INFERNCE_LAST,


    /** THIS DEFINES AN INTERVAL IN THIS ENUM WHERE ALL SIMPLIFYING INFERENCES SHOULD BELONG
      * (see also INTERNAL_GENERATING_INFERNCE_LAST and isGeneratingInferenceRule below). */
    GENERIC_GENERATING_INFERNCE,
    /** resolution inference */
    RESOLUTION,
    /** constrained resolution inference */
    CONSTRAINED_RESOLUTION,
    /** factoring inference */
    FACTORING,
    /** factoring with constraints */
    CONSTRAINED_FACTORING,
    /** superposition inference */
    SUPERPOSITION,
    /** superposition with constraints */
    CONSTRAINED_SUPERPOSITION,
    /** equality factoring inference */
    EQUALITY_FACTORING,
    /** equality resolution inference */
    EQUALITY_RESOLUTION,
    /** redundant inference with extensionality-like clause */
    EXTENSIONALITY_RESOLUTION,
    /** inference rule for term algebras (injectivity of constructors)*/
    TERM_ALGEBRA_INJECTIVITY_GENERATING,
    /** Replaces a literal of the form C[s] with C[true] \/ s = false, where s is a boolean non-variable term */
    FOOL_PARAMODULATION,
    /** unit resulting resolution */
    UNIT_RESULTING_RESOLUTION,
    /** hyper-superposition */
    HYPER_SUPERPOSITION_GENERATING,

    /** generated as instance of its parent */
    INSTANCE_GENERATION, // used by InstGen. Fun fact: the inference has one parent (logically) but the age is set from two parents (and +1)!
    /* Instantiation */
    INSTANTIATION, // used for theory reasoning
    /** the last generating inference marker --
          inferences between GENERIC_GENERATING_INFERNCE and INTERNAL_GENERATING_INFERNCE_LAST will be automatically understood generating
          (see also isGeneratingInferenceRule) */
    INTERNAL_GENERATING_INFERNCE_LAST,


    /** equality proxy replacement */
    EQUALITY_PROXY_REPLACEMENT,
    /** definition of the equality proxy predicate in the form E(x,y) <=> x=y */
    EQUALITY_PROXY_AXIOM1,
    /** equality proxy axioms such as E(x,x) or ~E(x,y) \/ x=y */
    EQUALITY_PROXY_AXIOM2,
    /** unfolding by definitions f(x1,...,xn)=t */
    DEFINITION_UNFOLDING,
    /** any kind of definition folding */
    DEFINITION_FOLDING,
    /** introduction of new name p, p <=> C */
    PREDICATE_DEFINITION,
    /** unfolding predicate definitions */
    PREDICATE_DEFINITION_UNFOLDING,
    /** merging predicate definitions */
    PREDICATE_DEFINITION_MERGING,
    /** reduce a formula containing false or true, for example
     *  false & A ---> false */
    REDUCE_FALSE_TRUE,
    /** normalizing inference */
    THEORY_NORMALIZATION,
    /** unused predicate definition removal */
    UNUSED_PREDICATE_DEFINITION_REMOVAL,
    /** pure predicate removal */
    PURE_PREDICATE_REMOVAL,
    /** inequality splitting */
    INEQUALITY_SPLITTING,
    /** inequality splitting name introduction */
    INEQUALITY_SPLITTING_NAME_INTRODUCTION,
    /** grounding */
    GROUNDING,
    /** equality axiom */
    EQUALITY_AXIOM,
    /** conflict clause generated by sat solver */
    SAT_CONFLICT_CLAUSE,
    /** distinctness axiom for numbers, generated by SimplifyProver */
    SIMPLIFY_PROVER_DISTINCT_NUMBERS_AXIOM,
    /** Introduction of formula to convert formulas used as argument positions.
     *  Such formulas have the form F->f(x)=1 or ~F->f(x)=0 */
    BOOLEAN_TERM_ENCODING,
    //** Flatten a clause to separate theory literals */
    THEORY_FLATTENING,
    /** Elimination of FOOL expressions that makes a formula not syntactically first-order */
    FOOL_ELIMINATION,
    /** Elimination of $ite expressions */
    FOOL_ITE_ELIMINATION,
    /** Elimination of $let expressions */
    FOOL_LET_ELIMINATION,
    /** result of general splitting */
    GENERAL_SPLITTING,
    /** component introduced by general splitting */
    GENERAL_SPLITTING_COMPONENT,
    /** replacing colored constants by skolem functions */
    COLOR_UNBLOCKING,

    /** refutation in the SAT solver for InstGen */
    SAT_INSTGEN_REFUTATION,

    /** definition introduced by AVATAR */
    AVATAR_DEFINITION,
    /** component introduced by AVATAR */
    AVATAR_COMPONENT,
    /** refutation of a AVATAR splitting branch */
    AVATAR_REFUTATION,
    /** sat clause representing FO clause for AVATAR */
    AVATAR_SPLIT_CLAUSE,
    /** sat clause representing FO clause for AVATAR */
    AVATAR_CONTRADICTION_CLAUSE,
    /** sat color elimination */
    SAT_COLOR_ELIMINATION,
    /** obtain a formula from a clause */
    FORMULIFY,

    /** inference coming from outside of Vampire */
    EXTERNAL,

    /** BNFT flattening */
    BFNT_FLATTENING,
    /** BNFT axioms m != n */
    BFNT_DISTINCT,
    /** BNFT totality axioms R(x,1) \/ ... \/ R(x,n) */
    BFNT_TOTALITY,

    /* FMB flattening */
    FMB_FLATTENING,
    /* Functional definition for FMB */
    FMB_FUNC_DEF,
    /* Definition Introduction for FMB */
    FMB_DEF_INTRO,
    /* Finite model not found */
    MODEL_NOT_FOUND,

    /* Adding sort predicate */
    ADD_SORT_PREDICATES,
    /* Adding sort functions */
    ADD_SORT_FUNCTIONS,

    /* Induction hypothesis*/
    INDUCTION_AXIOM,

    /** a not further specified theory axiom internally added by the class TheoryAxioms. */
    GENERIC_THEORY_AXIOM,
    /** Some specific groups of axioms coming from TheoryAxioms.cpp" */
    THEORY_AXIOM_COMMUTATIVITY,
    THEORY_AXIOM_ASSOCIATIVITY,
    THEORY_AXIOM_RIGHT_IDENTINTY,
    THEORY_AXIOM_LEFT_IDENTINTY,
    THEORY_AXIOM_INVERSE_OP_OP_INVERSES,
    THEORY_AXIOM_INVERSE_OP_UNIT,
    THEORY_AXIOM_INVERSE_ASSOC,
    THEORY_AXIOM_NONREFLEX,
    THEORY_AXIOM_TRANSITIVITY,
    THEORY_AXIOM_ORDER_TOTALALITY,
    THEORY_AXIOM_ORDER_MONOTONICITY,
    THEORY_AXIOM_PLUS_ONE_GREATER,
    THEORY_AXIOM_ORDER_PLUS_ONE_DICHOTOMY,
    THEORY_AXIOM_MINUS_MINUS_X,
    THEORY_AXIOM_TIMES_ZERO,
    THEORY_AXIOM_DISTRIBUTIVITY,
    THEORY_AXIOM_DIVISIBILITY,
    THEORY_AXIOM_MODULO_MULTIPLY,
    THEORY_AXIOM_MODULO_POSITIVE,
    THEORY_AXIOM_MODULO_SMALL,
    THEORY_AXIOM_DIVIDES_MULTIPLY,
    THEORY_AXIOM_NONDIVIDES_SKOLEM,
    THEORY_AXIOM_ABS_EQUALS,
    THEORY_AXIOM_ABS_MINUS_EQUALS,
    THEORY_AXIOM_QUOTIENT_NON_ZERO,
    THEORY_AXIOM_QUOTIENT_MULTIPLY,
    THEORY_AXIOM_EXTRA_INTEGER_ORDERING,
    THEORY_AXIOM_FLOOR_SMALL,
    THEORY_AXIOM_FLOOR_BIG,
    THEORY_AXIOM_CEILING_BIG,
    THEORY_AXIOM_CEILING_SMALL,
    THEORY_AXIOM_TRUNC1,
    THEORY_AXIOM_TRUNC2,
    THEORY_AXIOM_TRUNC3,
    THEORY_AXIOM_TRUNC4,
    THEORY_AXIOM_ARRAY_EXTENSIONALITY,
    THEORY_AXIOM_BOOLEAN_ARRAY_EXTENSIONALITY, // currently applied to a formula, so won't propagate to clause->isTheoryAxiom()
    THEORY_AXIOM_BOOLEAN_ARRAY_WRITE1, // currently applied to a formula, so won't propagate to clause->isTheoryAxiom()
    THEORY_AXIOM_BOOLEAN_ARRAY_WRITE2, // currently applied to a formula, so won't propagate to clause->isTheoryAxiom()
    THEORY_AXIOM_ARRAY_WRITE1,
    THEORY_AXIOM_ARRAY_WRITE2,
    /** acyclicity axiom for term algebras */
    TERM_ALGEBRA_ACYCLICITY_AXIOM,
    TERM_ALGEBRA_DIRECT_SUBTERMS_AXIOM,
    TERM_ALGEBRA_SUBTERMS_TRANSITIVE_AXIOM,
    /** discrimination axiom for term algebras */
    TERM_ALGEBRA_DISCRIMINATION_AXIOM,
    /** distinctness axiom for term algebras */
    TERM_ALGEBRA_DISTINCTNESS_AXIOM,
    /** exhaustiveness axiom (or domain closure axiom) for term algebras */
    TERM_ALGEBRA_EXHAUSTIVENESS_AXIOM, // currently (sometimes) applied to a formula, so won't propagate to clause->isTheoryAxiom()
    /** exhaustiveness axiom (or domain closure axiom) for term algebras */
    TERM_ALGEBRA_INJECTIVITY_AXIOM,
    /** one of two axioms of FOOL (distinct constants or finite domain) */
    FOOL_AXIOM_TRUE_NEQ_FALSE,
    FOOL_AXIOM_ALL_IS_TRUE_OR_FALSE,
    /** the last internal theory axiom marker --
      axioms between THEORY_AXIOM and INTERNAL_THEORY_AXIOM_LAST will be automatically making their respective clauses isTheoryAxiom() true */
    INTERNAL_THEORY_AXIOM_LAST,
    /** a theory axiom which is not generated internally in Vampire */
    EXTERNAL_THEORY_AXIOM
  }; // class Inference::Rule

  static std::underlying_type<Rule>::type toNumber(Rule r) { return static_cast<std::underlying_type<Rule>::type>(r); }

  /** Currently not enforced but (almost) assumed:
   * - these are simplifying inferences used during proof search
   * - therefore they operate on Clauses
   * - there is always a main premise, which is going to be the first one returned by Iterator
   * (CAREFUL: this is currently a problem for GLOBAL_SUBSUMPTION)
   * - the age of the corresponding Clause is the same as that of this main premise
   **/
  static bool isSimplifyingInferenceRule(Rule r) {
    return (toNumber(r) >= toNumber(Rule::GENERIC_SIMPLIFYING_INFERNCE) &&
        toNumber(r) < toNumber(Rule::INTERNAL_SIMPLIFYING_INFERNCE_LAST));
  }
=======
  /** choice axiom */

  /** normalizing inference */
  THEORY_NORMALIZATION,

  /** skolemization */
  SKOLEMIZE,
  /** obtain clause from a formula */
  CLAUSIFY,
  /** the (preprocessing/normalisation) formula transformation marker --
    inferences between GENERIC_FORMULA_TRANSFORMATION and INTERNAL_FORMULA_TRANSFORMATION_LAST
    will be automatically understood as formula transformations (see also isFormulaTransformation) */
  INTERNAL_FORMULA_TRANSFORMATION_LAST,

  /** THIS DEFINES AN INTERVAL IN THIS ENUM WHERE ALL SIMPLIFYING INFERENCES SHOULD BELONG
   * (see also INTERNAL_SIMPLIFYING_INFERNCE_LAST and isSimplifyingInferenceRule below). */
  GENERIC_SIMPLIFYING_INFERNCE,
  /** obtained by reordering literals */
  REORDER_LITERALS,
  /** obtain a clause from a clause by removing duplicate literals */
  REMOVE_DUPLICATE_LITERALS,
  /** remove from clause one or more inequalities <i>s != s</i> */
  TRIVIAL_INEQUALITY_REMOVAL,
  /** equality resolution as a simplification */
  EQUALITY_RESOLUTION_WITH_DELETION,
  /** subsumption resolution simplification rule */
  SUBSUMPTION_RESOLUTION,
  /** forward demodulation inference */
  FORWARD_DEMODULATION,
  /** backward demodulation inference */
  BACKWARD_DEMODULATION,
  /** forward literal rewriting inference */
  FORWARD_LITERAL_REWRITING,
  /** inner rewriting */
  INNER_REWRITING,
  /** condensation inference */
  CONDENSATION,
  /** evaluation inference */
  EVALUATION,
  /** interpreted simplification inference */
  INTERPRETED_SIMPLIFICATION,
  //** Flatten a clause to separate theory literals */
  THEORY_FLATTENING,
  /** inference rule for term algebras (no equality between terms of different constructors)*/
  TERM_ALGEBRA_DISTINCTNESS,
  /** inference rule for term algebras (injectivity of constructors)*/
  TERM_ALGEBRA_INJECTIVITY_SIMPLIFYING,
  /** hyper-superposition */
  HYPER_SUPERPOSITION_SIMPLIFYING, // not used at the moment
  /** global subsumption */
  GLOBAL_SUBSUMPTION, // CEREFUL: the main premise is not necessarily the first one!
  /** distinct equality removal */
  DISTINCT_EQUALITY_REMOVAL,
  /** the last simplifying inference marker --
    inferences between GENERIC_SIMPLIFYING_INFERNCE and INTERNAL_SIMPLIFYING_INFERNCE_LAST will be automatically understood simplifying
    (see also isSimplifyingInferenceRule) */
  INTERNAL_SIMPLIFYING_INFERNCE_LAST,


  /** THIS DEFINES AN INTERVAL IN THIS ENUM WHERE ALL SIMPLIFYING INFERENCES SHOULD BELONG
    * (see also INTERNAL_GENERATING_INFERNCE_LAST and isGeneratingInferenceRule below). */
  GENERIC_GENERATING_INFERNCE,
  /** resolution inference */
  RESOLUTION,
  /** constrained resolution inference */
  CONSTRAINED_RESOLUTION,
  /** factoring inference */
  FACTORING,
  /** factoring with constraints */
  CONSTRAINED_FACTORING,
  /** superposition inference */
  SUPERPOSITION,
  /** superposition with constraints */
  CONSTRAINED_SUPERPOSITION,
  /** equality factoring inference */
  EQUALITY_FACTORING,
  /** equality resolution inference */
  EQUALITY_RESOLUTION,
  /** redundant inference with extensionality-like clause */
  EXTENSIONALITY_RESOLUTION,
  /** inference rule for term algebras (injectivity of constructors)*/
  TERM_ALGEBRA_INJECTIVITY_GENERATING,
  /** inference rule for term algebras (no cyclic terms)*/
  TERM_ALGEBRA_ACYCLICITY,
  /** Replaces a literal of the form C[s] with C[true] \/ s = false, where s is a boolean non-variable term */
  FOOL_PARAMODULATION,
  /** unit resulting resolution */
  UNIT_RESULTING_RESOLUTION,
  /** hyper-superposition */
  HYPER_SUPERPOSITION_GENERATING,
  /** generated as instance of its parent */
  INSTANCE_GENERATION, // used by InstGen. Fun fact: the inference has one parent (logically) but the age is set from two parents (and +1)!
  /* Instantiation */
  INSTANTIATION, // used for theory reasoning
  /** the last generating inference marker --
        inferences between GENERIC_GENERATING_INFERNCE and INTERNAL_GENERATING_INFERNCE_LAST will be automatically understood generating
        (see also isGeneratingInferenceRule) */
  INTERNAL_GENERATING_INFERNCE_LAST,


  /** equality proxy replacement */
  EQUALITY_PROXY_REPLACEMENT,
  /** definition of the equality proxy predicate in the form E(x,y) <=> x=y */
  EQUALITY_PROXY_AXIOM1,
  /** equality proxy axioms such as E(x,x) or ~E(x,y) \/ x=y */
  EQUALITY_PROXY_AXIOM2,
  /** unfolding by definitions f(x1,...,xn)=t */
  DEFINITION_UNFOLDING,

  /** introduction of new name p, p <=> C */
  PREDICATE_DEFINITION,
  /** unfolding predicate definitions */
  PREDICATE_DEFINITION_UNFOLDING,
  /** merging predicate definitions */
  PREDICATE_DEFINITION_MERGING,


  /** unused predicate definition removal */
  UNUSED_PREDICATE_DEFINITION_REMOVAL,
  /** pure predicate removal */
  PURE_PREDICATE_REMOVAL,
  /** inequality splitting */
  INEQUALITY_SPLITTING,
  /** inequality splitting name introduction */
  INEQUALITY_SPLITTING_NAME_INTRODUCTION,
  /** grounding */
  GROUNDING,
  /** equality axiom */
  EQUALITY_AXIOM,
  /** distinctness axiom for numbers, generated by SimplifyProver */
  SIMPLIFY_PROVER_DISTINCT_NUMBERS_AXIOM,
  /** Introduction of formula to convert formulas used as argument positions.
   *  Such formulas have the form F->f(x)=1 or ~F->f(x)=0 */
  BOOLEAN_TERM_ENCODING,
  /** Elimination of FOOL expressions that makes a formula not syntactically first-order */
  FOOL_ELIMINATION,
  /** Elimination of $ite expressions */
  FOOL_ITE_ELIMINATION,
  /** Elimination of $let expressions */
  FOOL_LET_ELIMINATION,
  /** result of general splitting */
  GENERAL_SPLITTING,
  /** component introduced by general splitting */
  GENERAL_SPLITTING_COMPONENT,
  /** replacing colored constants by skolem functions */
  COLOR_UNBLOCKING,

  /** refutation in the SAT solver for InstGen */
  SAT_INSTGEN_REFUTATION,

  /** definition introduced by AVATAR */
  AVATAR_DEFINITION,
  /** component introduced by AVATAR */
  AVATAR_COMPONENT,
  /** refutation of a AVATAR splitting branch */
  AVATAR_REFUTATION,
  /** sat clause representing FO clause for AVATAR */
  AVATAR_SPLIT_CLAUSE,
  /** sat clause representing FO clause for AVATAR */
  AVATAR_CONTRADICTION_CLAUSE,
  /** sat color elimination */
  SAT_COLOR_ELIMINATION,
  /** obtain a formula from a clause */
  FORMULIFY,

  /** inference coming from outside of Vampire */
  EXTERNAL,

  /** BNFT flattening */
  BFNT_FLATTENING,
  /** BNFT axioms m != n */
  BFNT_DISTINCT,
  /** BNFT totality axioms R(x,1) \/ ... \/ R(x,n) */
  BFNT_TOTALITY,

  /* FMB flattening */
  FMB_FLATTENING,
  /* Functional definition for FMB */
  FMB_FUNC_DEF,
  /* Definition Introduction for FMB */
  FMB_DEF_INTRO,
  /* Finite model not found */
  MODEL_NOT_FOUND,

  /* Adding sort predicate */
  ADD_SORT_PREDICATES,
  /* Adding sort functions */
  ADD_SORT_FUNCTIONS,

  /** a premise to skolemization */
  CHOICE_AXIOM,

  /* Induction hypothesis*/
  INDUCTION_AXIOM,

  /* the unit clause against which the Answer is extracted in the last step */
  ANSWER_LITERAL_RESOLVER,

  /** A (first-order) tautology generated on behalf of a decision procedure,
   * whose propositional counterpart becomes a conflict clause in a sat solver */
  THEORY_TAUTOLOGY_SAT_CONFLICT,

  /** a not further specified theory axiom internally added by the class TheoryAxioms. */
  GENERIC_THEORY_AXIOM, // CAREFUL: adding rules here influences the theory_split_queue heuristic
  /** Some specific groups of axioms coming from TheoryAxioms.cpp" */
  THA_COMMUTATIVITY,
  THA_ASSOCIATIVITY,
  THA_RIGHT_IDENTINTY,
  THA_LEFT_IDENTINTY,
  THA_INVERSE_OP_OP_INVERSES,
  THA_INVERSE_OP_UNIT,
  THA_INVERSE_ASSOC,
  THA_NONREFLEX,
  THA_TRANSITIVITY,
  THA_ORDER_TOTALALITY,
  THA_ORDER_MONOTONICITY,
  THA_PLUS_ONE_GREATER,
  THA_ORDER_PLUS_ONE_DICHOTOMY,
  THA_MINUS_MINUS_X,
  THA_TIMES_ZERO,
  THA_DISTRIBUTIVITY,
  THA_DIVISIBILITY,
  THA_MODULO_MULTIPLY,
  THA_MODULO_POSITIVE,
  THA_MODULO_SMALL,
  THA_DIVIDES_MULTIPLY,
  THA_NONDIVIDES_SKOLEM,
  THA_ABS_EQUALS,
  THA_ABS_MINUS_EQUALS,
  THA_QUOTIENT_NON_ZERO,
  THA_QUOTIENT_MULTIPLY,
  THA_EXTRA_INTEGER_ORDERING,
  THA_FLOOR_SMALL,
  THA_FLOOR_BIG,
  THA_CEILING_BIG,
  THA_CEILING_SMALL,
  THA_TRUNC1,
  THA_TRUNC2,
  THA_TRUNC3,
  THA_TRUNC4,
  THA_ARRAY_EXTENSIONALITY,
  THA_BOOLEAN_ARRAY_EXTENSIONALITY, // currently applied to a formula, so won't propagate to clause->isTheoryAxiom()
  THA_BOOLEAN_ARRAY_WRITE1, // currently applied to a formula, so won't propagate to clause->isTheoryAxiom()
  THA_BOOLEAN_ARRAY_WRITE2, // currently applied to a formula, so won't propagate to clause->isTheoryAxiom()
  THA_ARRAY_WRITE1,
  THA_ARRAY_WRITE2,
  /** acyclicity axiom for term algebras */
  TERM_ALGEBRA_ACYCLICITY_AXIOM,
  TERM_ALGEBRA_DIRECT_SUBTERMS_AXIOM,
  TERM_ALGEBRA_SUBTERMS_TRANSITIVE_AXIOM,
  /** discrimination axiom for term algebras */
  TERM_ALGEBRA_DISCRIMINATION_AXIOM,
  /** distinctness axiom for term algebras */
  TERM_ALGEBRA_DISTINCTNESS_AXIOM,
  /** exhaustiveness axiom (or domain closure axiom) for term algebras */
  TERM_ALGEBRA_EXHAUSTIVENESS_AXIOM, // currently (sometimes) applied to a formula, so won't propagate to clause->isTheoryAxiom()
  /** exhaustiveness axiom (or domain closure axiom) for term algebras */
  TERM_ALGEBRA_INJECTIVITY_AXIOM,
  /** one of two axioms of FOOL (distinct constants or finite domain) */
  FOOL_AXIOM_TRUE_NEQ_FALSE,
  FOOL_AXIOM_ALL_IS_TRUE_OR_FALSE,
  /** the last internal theory axiom marker --
    axioms between THEORY_AXIOM and INTERNAL_THEORY_AXIOM_LAST will be automatically making their respective clauses isTheoryAxiom() true */
  INTERNAL_THEORY_AXIOM_LAST,
  /** a theory axiom which is not generated internally in Vampire */
  EXTERNAL_THEORY_AXIOM
}; // class Inference::Rule

inline std::underlying_type<InferenceRule>::type toNumber(InferenceRule r) { return static_cast<std::underlying_type<InferenceRule>::type>(r); }

inline bool isFormulaTransformation(InferenceRule r) {
  return (toNumber(r) >= toNumber(InferenceRule::GENERIC_FORMULA_TRANSFORMATION) &&
      toNumber(r) < toNumber(InferenceRule::INTERNAL_FORMULA_TRANSFORMATION_LAST));
}
>>>>>>> 4fef31f2

/** Currently not enforced but (almost) assumed:
 * - these are simplifying inferences used during proof search
 * - therefore they operate on Clauses
 * - there is always a main premise, which is going to be the first one returned by Iterator
 * (CAREFUL: this is currently a problem for GLOBAL_SUBSUMPTION)
 * - the age of the corresponding Clause is the same as that of this main premise
 **/
inline bool isSimplifyingInferenceRule(InferenceRule r) {
  return (toNumber(r) >= toNumber(InferenceRule::GENERIC_SIMPLIFYING_INFERNCE) &&
      toNumber(r) < toNumber(InferenceRule::INTERNAL_SIMPLIFYING_INFERNCE_LAST));
}

/**
 * Currently not enforced but (almost) assumed:
 * - these are generating inferences used during proof search
 * - therefore they operate on Clauses
 * - the age of the corresponding Clause is computed as the max over parent's ages +1
 */
inline bool isGeneratingInferenceRule(InferenceRule r) {
  return (toNumber(r) >= toNumber(InferenceRule::GENERIC_GENERATING_INFERNCE) &&
      toNumber(r) < toNumber(InferenceRule::INTERNAL_GENERATING_INFERNCE_LAST));
}

/** Currently not enforced but assumed:
 * - theory axioms should not have any premises
 **/
inline bool isTheoryAxiomRule(InferenceRule r) {
  return (toNumber(r) >= toNumber(InferenceRule::GENERIC_THEORY_AXIOM) &&
      toNumber(r) < toNumber(InferenceRule::INTERNAL_THEORY_AXIOM_LAST));
}

inline bool isExternalTheoryAxiomRule(InferenceRule r) {
  return r == InferenceRule::EXTERNAL_THEORY_AXIOM;
}

inline bool isSatRefutationRule(InferenceRule r) {
  return (r == InferenceRule::AVATAR_REFUTATION) ||
         (r == InferenceRule::SAT_INSTGEN_REFUTATION) ||
         (r == InferenceRule::GLOBAL_SUBSUMPTION);
}

vstring ruleName(InferenceRule rule);

/*
* The following structs are here just that we can have specialized overloads for the Inference constructor (see below)
* There should be not computational overhead under modern compilers.
*/

struct FromInput {
  FromInput(UnitInputType it) : inputType(it) {}
  UnitInputType inputType;
};

struct TheoryAxiom {
  TheoryAxiom(InferenceRule r) : rule(r) {}
  InferenceRule rule;
};

struct FormulaTransformation {
  FormulaTransformation(InferenceRule r, Unit* p) : rule(r), premise(p) {}
  InferenceRule rule;
  Unit* premise;
};

struct FormulaTransformationMany {
  FormulaTransformationMany(InferenceRule r, UnitList* p) : rule(r), premises(p) {}
  InferenceRule rule;
  UnitList* premises;
};

struct SimplifyingInference1 {
  SimplifyingInference1(InferenceRule r, Clause* main_premise) : rule(r), premise(main_premise) {}
  InferenceRule rule;
  Clause* premise;
};

struct SimplifyingInference2 {
  SimplifyingInference2(InferenceRule r, Clause* main_premise, Clause* other_premise) :
    rule(r), premise1(main_premise), premise2(other_premise) {}
  InferenceRule rule;
  Clause* premise1;
  Clause* premise2;
};

struct SimplifyingInferenceMany {
  SimplifyingInferenceMany(InferenceRule r, UnitList* prems) : rule(r), premises(prems) {}
  InferenceRule rule;
  UnitList* premises;
};

struct GeneratingInference1 {
  GeneratingInference1(InferenceRule r, Clause* p) : rule(r), premise(p) {}
  InferenceRule rule;
  Clause* premise;
};

struct GeneratingInference2 {
  GeneratingInference2(InferenceRule r, Clause* p1, Clause* p2) : rule(r), premise1(p1), premise2(p2) {}
  InferenceRule rule;
  Clause* premise1;
  Clause* premise2;
};

struct GeneratingInferenceMany {
  GeneratingInferenceMany(InferenceRule r, UnitList* prems) : rule(r), premises(prems) {}
  InferenceRule rule;
  UnitList* premises;
};

struct NonspecificInference0 {
  NonspecificInference0(UnitInputType it, InferenceRule r) : inputType(it), rule(r) {}
  UnitInputType inputType;
  InferenceRule rule;
};

struct NonspecificInference1 {
  NonspecificInference1(InferenceRule r, Unit* p) : rule(r), premise(p) {}
  InferenceRule rule;
  Unit* premise;
};

struct NonspecificInference2 {
  NonspecificInference2(InferenceRule r, Unit* p1, Unit* p2) : rule(r), premise1(p1), premise2(p2) {}
  InferenceRule rule;
  Unit* premise1;
  Unit* premise2;
};

struct NonspecificInferenceMany {
  NonspecificInferenceMany(InferenceRule r, UnitList* prems) : rule(r), premises(prems) {}
  InferenceRule rule;
  UnitList* premises;
};

struct FromSatRefutation; // defined in SATInference.hpp

/**
 * Class to represent inferences
 */
class Inference
{
private:
  // don't construct on the heap
  CLASS_NAME(Inference);
  USE_ALLOCATOR(Inference);

  enum class Kind : unsigned char {
    INFERENCE_012,
    INFERENCE_MANY,
    INFERENCE_FROM_SAT_REFUTATION
  };

  void initDefault(UnitInputType inputType, InferenceRule r) {
    CALL("Inference::initDefault");

    _inputType = inputType;
    _rule = r;
    _included = false;
    _inductionDepth = 0;
    _sineLevel = std::numeric_limits<decltype(_sineLevel)>::max();
    _splits = nullptr;
    _age = 0;
  }

  void init0(UnitInputType inputType, InferenceRule r);
  void init1(InferenceRule r, Unit* premise);
  void init2(InferenceRule r, Unit* premise1, Unit* premise2);
  void initMany(InferenceRule r, UnitList* premises);

public:
  /* FromInput inferences are automatically InferenceRule::INPUT. */
  Inference(const FromInput& fi);

  /* Theory axioms are automatically of inputType AXIOM.
   * and the corresponding rule should satisfy isTheoryAxiomRule
   * CAREFUL: extending what TheoryAxiomRule is influences the theory_split_queue heuristic
   **/
  Inference(const TheoryAxiom& ta);

  /* A formula transformation inference automatically propagates the _included flag from the parent to the child
     (later during clausal proof search, currently, this is not done anymore)*/
  Inference(const FormulaTransformation& ft);
  // _included propagated from the first premise here
  Inference(const FormulaTransformationMany& ft);

  /* A generating inference automatically computes age as 1 + the maximum over the parents' age */
  Inference(const GeneratingInference1& gi);
  Inference(const GeneratingInference2& gi);
  Inference(const GeneratingInferenceMany& gi);

  /* A simplifying inference has a main premise and possibly also side premises.
   * The age is automatically computed as the age of the main premise */
  Inference(const SimplifyingInference1& si);
  Inference(const SimplifyingInference2& si);
  Inference(const SimplifyingInferenceMany& si);

  /** No special propagation, no extra checks. Use sparingly. */
  Inference(const NonspecificInference0& gi);
  Inference(const NonspecificInference1& gi);
  Inference(const NonspecificInference2& gi);
  Inference(const NonspecificInferenceMany& gi);

  Inference(const FromSatRefutation& fsr);

  Inference(const Inference&) = default;

  /**
   * A class that iterates over parents.
   * @since 04/01/2008 Torrevieja
   */
  struct Iterator {
    /** The content, can be anything (interpretation depends on Kind) */
    union {
      void* pointer;
      int integer;
    };
  };

  Iterator iterator() const;
  bool hasNext(Iterator& it) const;
  Unit* next(Iterator& it) const;

  /*
  * The supporting heap allocated objects are deleted
  * (The unitList of INFERENCE_MANY and, additionally,
  * the FromSatRefutationInfo of INFERENCE_FROM_SAT_REFUTATION).
  */
  void destroyDirectlyOwned();

  /**
   * Decrease reference counters in referred units.
   *
   * Also does what destroyDirectlyOwned (see above).
   */
  void destroy();

  /**
   * Since we treat Inferences as PODs, this is intentionally left empty.
   *
   * Using this can lead to memory leaks unless reference counters in
   * referred clauses are decreased extra. (Such as in Clause::destroy()
   * which does not use Inference::destroy() to avoid deep recursion.)
   */
  ~Inference() {}

  /*
   * Inference objects are not meant to generally live outside Units
   * (who take care of calling destroy on Inference as appropriate).
   * In the rare cases in which an Inference has not been passed to a Unit yet,
   * a Destroyer can help calling destroy when coming out of scope prematurely
   * (e.g. on Unit construction abort or exception occurring).
   */
  class Destroyer {
    Inference* _destroyee;
  public:
    Destroyer(Inference& i) : _destroyee(&i) {}
    ~Destroyer() { if(_destroyee) _destroyee->destroy(); }
    void disable() { _destroyee = nullptr; }
  };

  /**
   * After minimizePremises has been called, some inferences may have fewer parents,
   * so statistics could change and this function recomputes them.
   * The function is only responsible for the update between this inference and its parents (if any).
   * The caller is responsible to ensure that parents are updated before children.
   **/
  void updateStatistics();

   vstring toString() const;

  /**
   * To implement lazy minimization of proofs coming from a SAT solver
   * without explicit proof recording.
   *
   * We want to postpone the potentially expensive
   * minimizing call to after
   * a complete refutation has been found.
   *
   * This is meant to be a no-op for all inferences except those related to SAT.
   */
  void minimizePremises();

  vstring name() const { return ruleName(_rule); }

  /** return the input type of the unit */
  UnitInputType inputType() const { return (UnitInputType)_inputType; }
  /** set the input type of the unit */
  void setInputType(UnitInputType it) { _inputType=it; }
  /** return true if inputType relates to a goal **/
  bool derivedFromGoal() const { return toNumber(_inputType) > toNumber(UnitInputType::ASSUMPTION); }

  /** Return the inference rule */
  InferenceRule rule() const { return _rule; }

  unsigned char getSineLevel() const { return _sineLevel; }
  /* should be only used to initialize the "whole chain" by SineUtils */
  void setSineLevel(unsigned char l) { _sineLevel = l; }

  /*
   * returns true if clause is a theory axiom
   *
   * Definition: A unit is a theory axiom iff both
   * 1) it is added internally in the TheoryAxiom-class or is an externally added theory axiom
   * 2) it is a clause.
   * In particular:
   * - integer/rational/real theory axioms are internal theory axioms
   * - term algebra axioms are internal theory axioms
   * - FOOL axioms are internal theory axioms
   * - equality-proxy-axioms, SimplifyProver’s-distinct-number-axioms, and BFNT-axioms
   *   are not treated as internal theory axioms, since they are not generated in TheoryAxioms
   *   (these axioms should probably be refactored into TheoryAxioms at some point)
   * - consequences of theory axioms are not theory axioms
   * - each theory axiom is a theory-tautology, but not every theory-tautology
   *   is a theory axiom (e.g. a consequence of two theory axioms or a conflict
   *   clause generated by a call to Z3)
   * We are interested in whether a clause is an internal theory axiom, because of several reasons:
   * - Internal theory axioms are already assumed to be clausal and simplified as much as possible
   * - Internal theory axioms often blow up the search space
   * - We don't need to pass internal theory axioms to another prover, if
   *   that prover natively handles the corresponding theory.
   *
   * TODO: handle the exhaustiveness axiom, which should be added as clause
   */
  bool isTheoryAxiom() const {
    return isExternalTheoryAxiomRule(_rule) || // maybe we don't want these?
        isTheoryAxiomRule(_rule);
  }

  /*
   * returns true if clause is an external theory axiom
   *
   * Definition: A unit is an external theory axiom iff it is added by parsing
   * an external theory axioms (currently only happens in some LTB mode)
   *
   * We are interested in whether a clause is an external theory axiom, because of several reasons:
   * - External theory axioms should already be simplified as much as possible
   * - External theory axioms often blow up the search space
   *
   * TODO: If an unit u with inference EXTERNAL_THEORY_AXIOM is a formula (and therefore not a clause),
   *  the results c_i of clausifying u will not be labeled EXTERNAL_THEORY_AXIOM, and therefore this function
   * will return false for c_i. In particular, adding the same formula as a clause or as formula could cause
   * different behavior by Vampire, which is probably a bad thing.
   */
  bool isExternalTheoryAxiom() const {
    return isExternalTheoryAxiomRule(_rule);
  }

  /** Mark the corresponding unit as read from a TPTP included file  */
  void markIncluded() { _included = 1; }
  /** true if the unit is read from a TPTP included file  */
  bool included() const { return _included; }

  /*
   * Returns true if the unit belonging to this inference is a pure theory descendant.
   *
   * Definition: A pure theory descendant is a unit that
   * has a derivation where each leaf is a theory axiom.
   * (This propagates in AVATAR from the clause being split to the corresponding components,
   * because some people thought it should be that way.)
   *
   * Note that a theory axiom itself is also a pure theory descendant.
   */
  bool isPureTheoryDescendant() const { return _isPureTheoryDescendant; }
  /** This is how AVATAR sets it... */
  void setPureTheoryDescendant(bool val) { _isPureTheoryDescendant = val; }

  unsigned inductionDepth() const { return _inductionDepth; }
  void setInductionDepth(unsigned d) { _inductionDepth = d; }

  void computeTheoryRunningSums();

  SplitSet* splits() const { return _splits; }
  void setSplits(SplitSet* splits) {
    ASS(splits != nullptr);
    ASS(!_splits);
    _splits=splits;
  }

  /** Return the age */
  unsigned age() const { return _age; }
  /** Set the age to @b a */
  void setAge(unsigned a) { _age = a; }

private:
  Kind _kind : 2;

  UnitInputType _inputType : 3;

  /** The rule used */
  InferenceRule _rule : 8;

  /** true if the unit is read from a TPTP included file  */
  bool _included : 1;

  /** track whether all leafs were theory axioms only */
  bool _isPureTheoryDescendant : 1;

  /** Induction depth **/
  unsigned _inductionDepth : 5;

  /** Sine level computed in SineUtils and used in various heuristics.
   * May stay uninitialized (i.e. always MAX), if not needed
   **/
  unsigned char _sineLevel : 8; // updated as the minimum from parents to children

  /** age */
  unsigned _age;

  SplitSet* _splits;

  /**
   * General storage for all Kinds of Inference:
   * INFERENCE_012 - use ptr1 and ptr2 in sequence storing its up to two premises "left to right"
   * - the unused are set to nullptr
   * INFERENCE_MANY - uses ptr1 to point to a list of units, its premises
   * INFERENCE_FROM_SAT_REFUTATION
   * - uses ptr1 to point to a list of units, its premises;
   * - uses ptr2 to point to a heap allocated struct for the sat premises and assumption
   *  which waits to be used during minimisation call; ptr2 can be empty (this means minimisation will be a noop)
   **/
  void* _ptr1;
  void* _ptr2;

public:
  // counting the leafs (in the tree rather than dag sense)
  // which are theory axioms and the total across all leafs
  float th_ancestors, all_ancestors; // we use floats, because this can grow large (because of the tree understanding of the dag);
  // CAREFUL: could this lead to platform differences?
}; // class Inference

} // namespace Kernel

#endif<|MERGE_RESOLUTION|>--- conflicted
+++ resolved
@@ -155,281 +155,6 @@
 //     HALF_EQUIV,
 //     /** miniscoping */
 //     MINISCOPE,
-<<<<<<< HEAD
-    /** choice axiom */
-    CHOICE_AXIOM,
-    /** skolemization */
-    SKOLEMIZE,
-    /** obtain clause from a formula */
-    CLAUSIFY,
-
-    /** THIS DEFINES AN INTERVAL IN THIS ENUM WHERE ALL SIMPLIFYING INFERENCES SHOULD BELONG
-     * (see also INTERNAL_SIMPLIFYING_INFERNCE_LAST and isSimplifyingInferenceRule below). */
-    GENERIC_SIMPLIFYING_INFERNCE,
-    /** obtain a clause from a clause by removing duplicate literals */
-    REMOVE_DUPLICATE_LITERALS,
-    /** remove from clause one or more inequalities <i>s != s</i> */
-    TRIVIAL_INEQUALITY_REMOVAL,
-    /** subsumption resolution simplification rule */
-    SUBSUMPTION_RESOLUTION,
-    /** forward demodulation inference */
-    FORWARD_DEMODULATION,
-    /** backward demodulation inference */
-    BACKWARD_DEMODULATION,
-    /** forward subsumption demodulation inference */
-    FORWARD_SUBSUMPTION_DEMODULATION,
-    /** backward subsumption demodulation inference */
-    BACKWARD_SUBSUMPTION_DEMODULATION,
-    /** forward literal rewriting inference */
-    FORWARD_LITERAL_REWRITING,
-    /** inner rewriting */
-    INNER_REWRITING,
-    /** condensation inference */
-    CONDENSATION,
-    /** evaluation inference */
-    EVALUATION,
-    /** interpreted simplification inference */
-    INTERPRETED_SIMPLIFICATION,
-    /** inference rule for term algebras (no equality between terms of different constructors)*/
-    TERM_ALGEBRA_DISTINCTNESS,
-    /** inference rule for term algebras (no cyclic terms)*/
-    TERM_ALGEBRA_ACYCLICITY,
-    /** inference rule for term algebras (injectivity of constructors)*/
-    TERM_ALGEBRA_INJECTIVITY_SIMPLIFYING,
-    /** hyper-superposition */
-    HYPER_SUPERPOSITION_SIMPLIFYING, // not used at the moment
-    /** global subsumption */
-    GLOBAL_SUBSUMPTION, // CEREFUL: the main premise is not necessarily the first one!
-    /** distinct equality removal */
-    DISTINCT_EQUALITY_REMOVAL,
-    /** the last simplifying inference marker --
-      inferences between GENERIC_SIMPLIFYING_INFERNCE and INTERNAL_SIMPLIFYING_INFERNCE_LAST will be automatically understood simplifying
-      (see also isSimplifyingInferenceRule) */
-    INTERNAL_SIMPLIFYING_INFERNCE_LAST,
-
-
-    /** THIS DEFINES AN INTERVAL IN THIS ENUM WHERE ALL SIMPLIFYING INFERENCES SHOULD BELONG
-      * (see also INTERNAL_GENERATING_INFERNCE_LAST and isGeneratingInferenceRule below). */
-    GENERIC_GENERATING_INFERNCE,
-    /** resolution inference */
-    RESOLUTION,
-    /** constrained resolution inference */
-    CONSTRAINED_RESOLUTION,
-    /** factoring inference */
-    FACTORING,
-    /** factoring with constraints */
-    CONSTRAINED_FACTORING,
-    /** superposition inference */
-    SUPERPOSITION,
-    /** superposition with constraints */
-    CONSTRAINED_SUPERPOSITION,
-    /** equality factoring inference */
-    EQUALITY_FACTORING,
-    /** equality resolution inference */
-    EQUALITY_RESOLUTION,
-    /** redundant inference with extensionality-like clause */
-    EXTENSIONALITY_RESOLUTION,
-    /** inference rule for term algebras (injectivity of constructors)*/
-    TERM_ALGEBRA_INJECTIVITY_GENERATING,
-    /** Replaces a literal of the form C[s] with C[true] \/ s = false, where s is a boolean non-variable term */
-    FOOL_PARAMODULATION,
-    /** unit resulting resolution */
-    UNIT_RESULTING_RESOLUTION,
-    /** hyper-superposition */
-    HYPER_SUPERPOSITION_GENERATING,
-
-    /** generated as instance of its parent */
-    INSTANCE_GENERATION, // used by InstGen. Fun fact: the inference has one parent (logically) but the age is set from two parents (and +1)!
-    /* Instantiation */
-    INSTANTIATION, // used for theory reasoning
-    /** the last generating inference marker --
-          inferences between GENERIC_GENERATING_INFERNCE and INTERNAL_GENERATING_INFERNCE_LAST will be automatically understood generating
-          (see also isGeneratingInferenceRule) */
-    INTERNAL_GENERATING_INFERNCE_LAST,
-
-
-    /** equality proxy replacement */
-    EQUALITY_PROXY_REPLACEMENT,
-    /** definition of the equality proxy predicate in the form E(x,y) <=> x=y */
-    EQUALITY_PROXY_AXIOM1,
-    /** equality proxy axioms such as E(x,x) or ~E(x,y) \/ x=y */
-    EQUALITY_PROXY_AXIOM2,
-    /** unfolding by definitions f(x1,...,xn)=t */
-    DEFINITION_UNFOLDING,
-    /** any kind of definition folding */
-    DEFINITION_FOLDING,
-    /** introduction of new name p, p <=> C */
-    PREDICATE_DEFINITION,
-    /** unfolding predicate definitions */
-    PREDICATE_DEFINITION_UNFOLDING,
-    /** merging predicate definitions */
-    PREDICATE_DEFINITION_MERGING,
-    /** reduce a formula containing false or true, for example
-     *  false & A ---> false */
-    REDUCE_FALSE_TRUE,
-    /** normalizing inference */
-    THEORY_NORMALIZATION,
-    /** unused predicate definition removal */
-    UNUSED_PREDICATE_DEFINITION_REMOVAL,
-    /** pure predicate removal */
-    PURE_PREDICATE_REMOVAL,
-    /** inequality splitting */
-    INEQUALITY_SPLITTING,
-    /** inequality splitting name introduction */
-    INEQUALITY_SPLITTING_NAME_INTRODUCTION,
-    /** grounding */
-    GROUNDING,
-    /** equality axiom */
-    EQUALITY_AXIOM,
-    /** conflict clause generated by sat solver */
-    SAT_CONFLICT_CLAUSE,
-    /** distinctness axiom for numbers, generated by SimplifyProver */
-    SIMPLIFY_PROVER_DISTINCT_NUMBERS_AXIOM,
-    /** Introduction of formula to convert formulas used as argument positions.
-     *  Such formulas have the form F->f(x)=1 or ~F->f(x)=0 */
-    BOOLEAN_TERM_ENCODING,
-    //** Flatten a clause to separate theory literals */
-    THEORY_FLATTENING,
-    /** Elimination of FOOL expressions that makes a formula not syntactically first-order */
-    FOOL_ELIMINATION,
-    /** Elimination of $ite expressions */
-    FOOL_ITE_ELIMINATION,
-    /** Elimination of $let expressions */
-    FOOL_LET_ELIMINATION,
-    /** result of general splitting */
-    GENERAL_SPLITTING,
-    /** component introduced by general splitting */
-    GENERAL_SPLITTING_COMPONENT,
-    /** replacing colored constants by skolem functions */
-    COLOR_UNBLOCKING,
-
-    /** refutation in the SAT solver for InstGen */
-    SAT_INSTGEN_REFUTATION,
-
-    /** definition introduced by AVATAR */
-    AVATAR_DEFINITION,
-    /** component introduced by AVATAR */
-    AVATAR_COMPONENT,
-    /** refutation of a AVATAR splitting branch */
-    AVATAR_REFUTATION,
-    /** sat clause representing FO clause for AVATAR */
-    AVATAR_SPLIT_CLAUSE,
-    /** sat clause representing FO clause for AVATAR */
-    AVATAR_CONTRADICTION_CLAUSE,
-    /** sat color elimination */
-    SAT_COLOR_ELIMINATION,
-    /** obtain a formula from a clause */
-    FORMULIFY,
-
-    /** inference coming from outside of Vampire */
-    EXTERNAL,
-
-    /** BNFT flattening */
-    BFNT_FLATTENING,
-    /** BNFT axioms m != n */
-    BFNT_DISTINCT,
-    /** BNFT totality axioms R(x,1) \/ ... \/ R(x,n) */
-    BFNT_TOTALITY,
-
-    /* FMB flattening */
-    FMB_FLATTENING,
-    /* Functional definition for FMB */
-    FMB_FUNC_DEF,
-    /* Definition Introduction for FMB */
-    FMB_DEF_INTRO,
-    /* Finite model not found */
-    MODEL_NOT_FOUND,
-
-    /* Adding sort predicate */
-    ADD_SORT_PREDICATES,
-    /* Adding sort functions */
-    ADD_SORT_FUNCTIONS,
-
-    /* Induction hypothesis*/
-    INDUCTION_AXIOM,
-
-    /** a not further specified theory axiom internally added by the class TheoryAxioms. */
-    GENERIC_THEORY_AXIOM,
-    /** Some specific groups of axioms coming from TheoryAxioms.cpp" */
-    THEORY_AXIOM_COMMUTATIVITY,
-    THEORY_AXIOM_ASSOCIATIVITY,
-    THEORY_AXIOM_RIGHT_IDENTINTY,
-    THEORY_AXIOM_LEFT_IDENTINTY,
-    THEORY_AXIOM_INVERSE_OP_OP_INVERSES,
-    THEORY_AXIOM_INVERSE_OP_UNIT,
-    THEORY_AXIOM_INVERSE_ASSOC,
-    THEORY_AXIOM_NONREFLEX,
-    THEORY_AXIOM_TRANSITIVITY,
-    THEORY_AXIOM_ORDER_TOTALALITY,
-    THEORY_AXIOM_ORDER_MONOTONICITY,
-    THEORY_AXIOM_PLUS_ONE_GREATER,
-    THEORY_AXIOM_ORDER_PLUS_ONE_DICHOTOMY,
-    THEORY_AXIOM_MINUS_MINUS_X,
-    THEORY_AXIOM_TIMES_ZERO,
-    THEORY_AXIOM_DISTRIBUTIVITY,
-    THEORY_AXIOM_DIVISIBILITY,
-    THEORY_AXIOM_MODULO_MULTIPLY,
-    THEORY_AXIOM_MODULO_POSITIVE,
-    THEORY_AXIOM_MODULO_SMALL,
-    THEORY_AXIOM_DIVIDES_MULTIPLY,
-    THEORY_AXIOM_NONDIVIDES_SKOLEM,
-    THEORY_AXIOM_ABS_EQUALS,
-    THEORY_AXIOM_ABS_MINUS_EQUALS,
-    THEORY_AXIOM_QUOTIENT_NON_ZERO,
-    THEORY_AXIOM_QUOTIENT_MULTIPLY,
-    THEORY_AXIOM_EXTRA_INTEGER_ORDERING,
-    THEORY_AXIOM_FLOOR_SMALL,
-    THEORY_AXIOM_FLOOR_BIG,
-    THEORY_AXIOM_CEILING_BIG,
-    THEORY_AXIOM_CEILING_SMALL,
-    THEORY_AXIOM_TRUNC1,
-    THEORY_AXIOM_TRUNC2,
-    THEORY_AXIOM_TRUNC3,
-    THEORY_AXIOM_TRUNC4,
-    THEORY_AXIOM_ARRAY_EXTENSIONALITY,
-    THEORY_AXIOM_BOOLEAN_ARRAY_EXTENSIONALITY, // currently applied to a formula, so won't propagate to clause->isTheoryAxiom()
-    THEORY_AXIOM_BOOLEAN_ARRAY_WRITE1, // currently applied to a formula, so won't propagate to clause->isTheoryAxiom()
-    THEORY_AXIOM_BOOLEAN_ARRAY_WRITE2, // currently applied to a formula, so won't propagate to clause->isTheoryAxiom()
-    THEORY_AXIOM_ARRAY_WRITE1,
-    THEORY_AXIOM_ARRAY_WRITE2,
-    /** acyclicity axiom for term algebras */
-    TERM_ALGEBRA_ACYCLICITY_AXIOM,
-    TERM_ALGEBRA_DIRECT_SUBTERMS_AXIOM,
-    TERM_ALGEBRA_SUBTERMS_TRANSITIVE_AXIOM,
-    /** discrimination axiom for term algebras */
-    TERM_ALGEBRA_DISCRIMINATION_AXIOM,
-    /** distinctness axiom for term algebras */
-    TERM_ALGEBRA_DISTINCTNESS_AXIOM,
-    /** exhaustiveness axiom (or domain closure axiom) for term algebras */
-    TERM_ALGEBRA_EXHAUSTIVENESS_AXIOM, // currently (sometimes) applied to a formula, so won't propagate to clause->isTheoryAxiom()
-    /** exhaustiveness axiom (or domain closure axiom) for term algebras */
-    TERM_ALGEBRA_INJECTIVITY_AXIOM,
-    /** one of two axioms of FOOL (distinct constants or finite domain) */
-    FOOL_AXIOM_TRUE_NEQ_FALSE,
-    FOOL_AXIOM_ALL_IS_TRUE_OR_FALSE,
-    /** the last internal theory axiom marker --
-      axioms between THEORY_AXIOM and INTERNAL_THEORY_AXIOM_LAST will be automatically making their respective clauses isTheoryAxiom() true */
-    INTERNAL_THEORY_AXIOM_LAST,
-    /** a theory axiom which is not generated internally in Vampire */
-    EXTERNAL_THEORY_AXIOM
-  }; // class Inference::Rule
-
-  static std::underlying_type<Rule>::type toNumber(Rule r) { return static_cast<std::underlying_type<Rule>::type>(r); }
-
-  /** Currently not enforced but (almost) assumed:
-   * - these are simplifying inferences used during proof search
-   * - therefore they operate on Clauses
-   * - there is always a main premise, which is going to be the first one returned by Iterator
-   * (CAREFUL: this is currently a problem for GLOBAL_SUBSUMPTION)
-   * - the age of the corresponding Clause is the same as that of this main premise
-   **/
-  static bool isSimplifyingInferenceRule(Rule r) {
-    return (toNumber(r) >= toNumber(Rule::GENERIC_SIMPLIFYING_INFERNCE) &&
-        toNumber(r) < toNumber(Rule::INTERNAL_SIMPLIFYING_INFERNCE_LAST));
-  }
-=======
-  /** choice axiom */
-
   /** normalizing inference */
   THEORY_NORMALIZATION,
 
@@ -459,6 +184,10 @@
   FORWARD_DEMODULATION,
   /** backward demodulation inference */
   BACKWARD_DEMODULATION,
+  /** forward subsumption demodulation inference */
+  FORWARD_SUBSUMPTION_DEMODULATION,
+  /** backward subsumption demodulation inference */
+  BACKWARD_SUBSUMPTION_DEMODULATION,
   /** forward literal rewriting inference */
   FORWARD_LITERAL_REWRITING,
   /** inner rewriting */
@@ -702,7 +431,6 @@
   return (toNumber(r) >= toNumber(InferenceRule::GENERIC_FORMULA_TRANSFORMATION) &&
       toNumber(r) < toNumber(InferenceRule::INTERNAL_FORMULA_TRANSFORMATION_LAST));
 }
->>>>>>> 4fef31f2
 
 /** Currently not enforced but (almost) assumed:
  * - these are simplifying inferences used during proof search
