
/*
 * File Inference.hpp.
 *
 * This file is part of the source code of the software program
 * Vampire. It is protected by applicable
 * copyright laws.
 *
 * This source code is distributed under the licence found here
 * https://vprover.github.io/license.html
 * and in the source directory
 *
 * In summary, you are allowed to use Vampire for non-commercial
 * purposes but not allowed to distribute, modify, copy, create derivatives,
 * or use in competitions. 
 * For other uses of Vampire please contact developers for a different
 * licence, which we will make an effort to provide. 
 */
/**
 * @file Inference.hpp
 * Defines class Inference for various kinds of inference
 *
 * @since 10/05/2007 Manchester
 */

#ifndef __Inference__
#define __Inference__

#include <cstdlib>

#include "Kernel/Unit.hpp"
#include "Lib/Allocator.hpp"
#include "Lib/VString.hpp"

using namespace std;
using namespace Lib;

namespace Kernel {

/**
 * Class to represent inferences
 */
class Inference
{
public:
  /**
   * Tag to denote various kinds of inference rules.
   */
  enum Rule {
    /** input formula or clause */
    INPUT,
    /** negated conjecture from the input */
    NEGATED_CONJECTURE,
    /** introduction of answer literal into the conjecture,
     * or the unit negation of answer literal used to obtain refutation */
    ANSWER_LITERAL,
//     /** choice_axiom (Ax)((Ey)F(x,y) -> F(x,f(x))) */
//     CHOICE_AXIOM,
//     /** (Ax)(F(x)->F'(x)), G[F(t)] / G[F'(t)] */
//     MONOTONE_REPLACEMENT,
//     /** G[(Ax)F(x)] => G[F(t)] */
//     FORALL_ELIMINATION,
    /** rectify a formula */
    RECTIFY,
//     /** ~(F1 & ... & Fn) => ~F1 \/ ... \/ ~Fn */
//     NOT_AND,
//     /** ~(F1 \/ ... \/ Fn) => ~F1 & ... & ~Fn */
//     NOT_OR,
//     /** ~(F1 -> F2) => F1 & ~F2 */
//     NOT_IMP,
//     /** ~(F1 <-> F2) => F1 <~> F2 */
//     NOT_IFF,
//     /** ~(F1 <~> F2) => F1 <-> F2 */
//     NOT_XOR = 1,
//     /** ~~F => F */
//     NOT_NOT = 1,
//     /** ~(Ax)F => (Ex)~F */
//     NOT_FORALL,
//     /** ~(Ex)F => (Ax)~F */
//     NOT_EXISTS,
//     /** F1 -> F2 => ~F1 \/ F2 */
//     IMP_TO_OR,
//     /** F1 <-> F2 => (F1 -> F2) & (F2 -> F1) */
//     IFF_TO_AND,
//     /** F1 <~> F2 => (F1 \/ F2) & (~F1 \/ ~F2) */
//     XOR_TO_AND,
    /** replace formula F by (A x1...xn)F, where x1 ... xn are all
     *  free variables of F */
    CLOSURE,
    /** obtained by flattening (quantifiers, junctions) */
    FLATTEN,
    /** obtained by reordering literals */
    REORDER_LITERALS,
    /** obtained by transformation into ENNF */
    ENNF,
    /** obtained by transformation into NNF */
    NNF,
//     /** Replace formula (Q x1 ... xk ... x_n)A by
//      * (Q x1 ... xk-1 xk+1 ... x_n)A, where xk does not occur in A */
//     DUMMY_QUANTIFIER_REMOVAL,
//     /** Transformation (A x1 ... xn)(F1 & ... & Fm) ->
//      * (A x1 ... xn)F1 & ... & (A x1 ... xn)Fm) */
//     FORALL_AND,
//     /** Transformation (E x1 ... xn)(F1 \/ ... \/ Fm) ->
//      * (E x1 ... xn)F1 \/ ... \/ (E x1 ... xn)Fm) */
//     EXISTS_OR,
//     /** (Q x)(Q y)F -> (Q y)(Q x)F */
//     QUANTIFIER_SWAP,
//     /** Transformation (A x1 x2)(F1 \/ F2) ->
//      * (A x1)F1 \/ ... \/ (A x2)F2), where x2 does not occur in F1.
//      * Can be applied to many variables and disjunctions of arbitrary length */
//     FORALL_OR,
//     /** Transformation (E x1 x2)(F1 & F2) ->
//      * (E x1)F1 & ... & (E x2)F2), where x2 does not occur in F1.
//      * Can be applied to many variables and disjunctions of arbitrary length */
//     EXISTS_AND,
//     /** obtained by permutations, e.g. f <=> g replaced by g <=> f */
//     PERMUT,
//     /** obtained by reordering equalities */
//     REORDER_EQ,
//     /** obtained by rewriting a positive equivalence
//      * f <=> ginto an implication f => g or g => f
//      */
//     HALF_EQUIV,
//     /** miniscoping */
//     MINISCOPE,
    /** skolemization */
    SKOLEMIZE,
    /** obtain clause from a formula */
    CLAUSIFY,
    /** obtain a formula from a clause */
    FORMULIFY,
    /** obtain a clause from a clause by removing duplicate literals */
    REMOVE_DUPLICATE_LITERALS,
//     /** shell clause transformed to a resolution clause */
//     SHELL_TO_RESOLUTION,
    /** resolution inference */
    RESOLUTION,
    /** constrained resolution inference */
    CONSTRAINED_RESOLUTION,
    /** equality proxy replacement */
    EQUALITY_PROXY_REPLACEMENT,
    /** definition of the equality proxy predicate in the form E(x,y) <=> x=y */
    EQUALITY_PROXY_AXIOM1,
    /** equality proxy axioms such as E(x,x) or ~E(x,y) \/ x=y */
    EQUALITY_PROXY_AXIOM2,
    /** unfolding by definitions f(x1,...,xn)=t */
    DEFINITION_UNFOLDING,
    /** any kind of definition folding */
    DEFINITION_FOLDING,
    /** introduction of auxiliady predicate for EPR-preserving skolemization */
    SKOLEM_PREDICATE_INTRODUCTION,
    /** EPR-preserving skolemization */
    PREDICATE_SKOLEMIZE,
//     /** expansion of row variable, KIF-specific */
//     ROW_VARIABLE_EXPANSION,
    /** introduction of new name p, p <=> C */
    PREDICATE_DEFINITION,
    /** unfolding predicate definitions */
    PREDICATE_DEFINITION_UNFOLDING,
    /** merging predicate definitions */
    PREDICATE_DEFINITION_MERGING,
    /** discovery of equivalences between atoms */
    EQUIVALENCE_DISCOVERY,
    /** sharing common subformulas across the problem */
    FORMULA_SHARING,
    /** reduce a formula containing false or true, for example
     *  false & A ---> false */
    REDUCE_FALSE_TRUE,
    /** Local simplification of formula, for example A | (B & A) ---> A*/
    LOCAL_SIMPLIFICATION,
    /** Normalization of formulas */
    NORMALIZATION,
    /** propagate equalities in formulas, for example
     * X=Y => X=f(Y) ---> X=f(X) */
    EQUALITY_PROPAGATION,
    /** remove from clause one or more inequalities <i>s != s</i> */
    TRIVIAL_INEQUALITY_REMOVAL,
    /** factoring inference */
    FACTORING,
    /** factoring with constraints */
    CONSTRAINED_FACTORING,
    /** subsumption resolution simplification rule */
    SUBSUMPTION_RESOLUTION,
    /** superposition inference */
    SUPERPOSITION,
    /** superposition with constraints */
    CONSTRAINED_SUPERPOSITION,
    /** equality factoring inference */
    EQUALITY_FACTORING,
    /** equality resolution inference */
    EQUALITY_RESOLUTION,
    /** redundant inference with extensionality-like clause */
    EXTENSIONALITY_RESOLUTION,
    /** forward demodulation inference */
    FORWARD_DEMODULATION,
    /** backward demodulation inference */
    BACKWARD_DEMODULATION,
    /** forward literal rewriting inference */
    FORWARD_LITERAL_REWRITING,
    /** inner rewriting */
    INNER_REWRITING,
    /** condensation inference */
    CONDENSATION,
    /** evaluation inference */
    EVALUATION,
    /** evaluation inference */
    INTERPRETED_SIMPLIFICATION,
    /** unused predicate definition removal */
    UNUSED_PREDICATE_DEFINITION_REMOVAL,
    /** pure predicate removal */
    PURE_PREDICATE_REMOVAL,
    /** inequality splitting */
    INEQUALITY_SPLITTING,
    /** inequality splitting name introduction */
    INEQUALITY_SPLITTING_NAME_INTRODUCTION,
    /** grounding */
    GROUNDING,
    /** equality axiom */
    EQUALITY_AXIOM,
    /** choice axiom */
    CHOICE_AXIOM,
    /** conflict clause generated by sat solver */
    SAT_CONFLICT_CLAUSE,
    /** distinctness axiom for numbers, generated by SimplifyProver */
    SIMPLIFY_PROVER_DISTINCT_NUMBERS_AXIOM,
    /** a not further specified theory axiom internally added by the class TheoryAxioms. */
    THEORY_AXIOM,
    /** acyclicity axiom for term algebras */
    TERM_ALGEBRA_ACYCLICITY_AXIOM,
    /** discrimation axiom for term algebras */
    TERM_ALGEBRA_DISCRIMINATION_AXIOM,
    /** distinctness axiom for term algebras */
    TERM_ALGEBRA_DISTINCTNESS_AXIOM,
    /** exhaustiveness axiom (or domain closure axiom) for term algebras */
    TERM_ALGEBRA_EXHAUSTIVENESS_AXIOM,
    /** exhaustiveness axiom (or domain closure axiom) for term algebras */
    TERM_ALGEBRA_INJECTIVITY_AXIOM,
    /** one of two axioms of FOOL (distinct constants or finite domain) */
    FOOL_AXIOM,
    /** a theory axiom which is not generated internally in Vampire */
    EXTERNAL_THEORY_AXIOM,
    /** inference rule for term algebras (no cyclic terms)*/
    TERM_ALGEBRA_ACYCLICITY,
    /** inference rule for term algebras (no equality between terms of different constructors)*/
    TERM_ALGEBRA_DISTINCTNESS,
    /** inference rule for term algebras (injectivity of constructors)*/
    TERM_ALGEBRA_INJECTIVITY,
<<<<<<< HEAD
    /** inference rule for term algebras (discriminators)*/
    TERM_ALGEBRA_DISCRIMINATION,
    /** inference rule for term algebras (no cyclic terms)*/
    TERM_ALGEBRA_ACYCLICITY,
    /** inference rule for infinite terms algebras/co-datatypes (existence of unique cyclic terms)*/
    TERM_ALGEBRA_CYCLES,
    /** inference rule for terms algebras/co-datatypes with infinite domains */
    TERM_ALGEBRA_INFINITENESS,
    /** one of two axioms of FOOL (distinct constants or finite domain) */
    FOOL_AXIOM,
=======
>>>>>>> 4b0d61b1
    //** Flatten a clause to separate theory literals */
    THEORY_FLATTENING,
    /** Introduction of formula to convert formulas used as argument positions.
     *  Such formulas have the form F->f(x)=1 or ~F->f(x)=0 */
    BOOLEAN_TERM_ENCODING,
    /** Elimination of FOOL expressions that makes a formula not syntactically first-order */
    FOOL_ELIMINATION,
    /** Elimination of $ite expressions */
    FOOL_ITE_ELIMINATION,
    /** Elimination of $let expressions */
    FOOL_LET_ELIMINATION,
    /** Replaces a literal of the form C[s] with C[true] \/ s = false, where s is a boolean non-variable term */
    FOOL_PARAMODULATION,
    /** definition introduced by AVATAR */
    AVATAR_DEFINITION,
    /** component introduced by AVATAR */
    AVATAR_COMPONENT,
    /** refutation of a AVATAR splitting branch */
    AVATAR_REFUTATION,
    /** sat clause representing FO clause for AVATAR */
    AVATAR_SPLIT_CLAUSE,
    /** sat clause representing FO clause for AVATAR */
    AVATAR_CONTRADICTION_CLAUSE,
    /** sat color elimination */
    SAT_COLOR_ELIMINATION,
    /** result of general splitting */
    GENERAL_SPLITTING,
    /** component introduced by general splitting */
    GENERAL_SPLITTING_COMPONENT,
    /** merge of clauses with common non-prop. parts */
    COMMON_NONPROP_MERGE,
    /** reducing the propositional part (due to simplification) */
    PROP_REDUCE,
    /** clause naming */
    CLAUSE_NAMING,
    /** bddzation */
    BDDZATION,
    /** tautology introduction */
    TAUTOLOGY_INTRODUCTION,
    /** replacing colored constants by skolem functions */
    COLOR_UNBLOCKING,
    /** generated as instance of its parent */
    INSTANCE_GENERATION,
    /** unit resulting resolution */
    UNIT_RESULTING_RESOLUTION,
    /** hyper-superposition */
    HYPER_SUPERPOSITION,
    /** global subsumption */
    GLOBAL_SUBSUMPTION,
    /** refutation in the SAT solver for InstGen */
    SAT_INSTGEN_REFUTATION,
    /** distinct equality removal */
    DISTINCT_EQUALITY_REMOVAL,
    /** inference coming from outside of Vampire */
    EXTERNAL,
    /** claim definition, definition introduced by a claim in the input */
    CLAIM_DEFINITION,
    /** BNFT flattening */
    BFNT_FLATTENING,
    /** BNFT axioms m != n */
    BFNT_DISTINCT,
    /** BNFT totality axioms R(x,1) \/ ... \/ R(x,n) */
    BFNT_TOTALITY,
    /* FMB flattening */
    FMB_FLATTENING,
    /* Functional definition for FMB */
    FMB_FUNC_DEF,
    /* Definition Introduction for FMB */
    FMB_DEF_INTRO, 
    /* Adding sort predicate */
    ADD_SORT_PREDICATES,
    /* Adding sort functions */
    ADD_SORT_FUNCTIONS,
    /* Instantiation */
    INSTANTIATION,
    /* Finite model not found */
    MODEL_NOT_FOUND,
    /* Induction hypothesis*/
    INDUCTION,
    /* Inductive strengthening*/
    INDUCTIVE_STRENGTH
  }; // class Inference::Rule

  explicit Inference(Rule r);

  /**
   * Destroy the Inference object and decrease reference
   * counters in refered clauses.
   */
  virtual void destroy();
  /**
   * Destroy the Inference object without decreasing reference
   * counters in refered units.
   *
   * Using this can lead to memory leaks unless reference counters in
   * refered clauses are decreased extra. (Such as in Clause::destroy()
   * which does not use Inference::destroy() to avoid deep recursion.)
   */
  virtual ~Inference() {}

  /**
   * To implement lazy minimization of proofs coming from a SAT solver
   * without explicit proof recording.
   *
   * We want to postpone the potentially expensive
   * minimizing call to after
   * a complete refutation has been found.
   *
   * This is meant to be a no-op for all inferences except those related to SAT.
   */
  virtual void minimizePremises() {}

  static vstring ruleName(Rule rule);
  vstring name() const { return ruleName(_rule); }

  CLASS_NAME(Inference);
  USE_ALLOCATOR(Inference);

  /**
   * A class that iterates over parents.
   * @since 04/01/2008 Torrevieja
   */
  struct Iterator {
    /** The content, can be anything */
    union {
      void* pointer;
      int integer;
    };
  };

  virtual Iterator iterator();
  virtual bool hasNext(Iterator& it);
  virtual Unit* next(Iterator& it);

  /** Return the inference rule */
  Rule rule() const { return _rule; }

  /** Set extra string */
  void setExtra(vstring e){ _extra=e; }
  /** Return the extra string */
  vstring extra() { return _extra; }

  unsigned maxDepth(){ return _maxDepth; }

protected:
  /** The rule used */
  Rule _rule;
  /** Extra information */
  vstring _extra;
  /** The depth */
  unsigned _maxDepth;
}; // class Inference

/**
 * Inferences with a single premise
 * @since 07/04/2007 flight Manchester-Frankfurt
 */
class Inference1
  : public Inference
{
public:
  Inference1(Rule rule,Unit* premise)
    : Inference(rule),
      _premise1(premise)
  { 
    _premise1->incRefCnt(); 
    _maxDepth = premise->inference()->maxDepth()+1; 
    if(_rule == EVALUATION){ _maxDepth = premise->inference()->maxDepth(); }
  }

  virtual void destroy();
  virtual Iterator iterator();
  virtual bool hasNext(Iterator& it);
  virtual Unit* next(Iterator& it);

  CLASS_NAME(Inference1);
  USE_ALLOCATOR(Inference1);

protected:
  /** The premise */
  Unit* _premise1;
};

/**
 * Inferences with a list of premises
 * @since 07/07/2007 Manchester
 */
class InferenceMany
  : public Inference
{
public:
  InferenceMany(Rule rule,UnitList* premises);
  virtual ~InferenceMany() { UnitList::destroy(_premises); }

  virtual void destroy();
  virtual Iterator iterator();
  virtual bool hasNext(Iterator& it);
  virtual Unit* next(Iterator& it);

  CLASS_NAME(InferenceMany);
  USE_ALLOCATOR(InferenceMany);

protected:
  /** The premises */
  UnitList* _premises;
};

/**
 * Inferences with two premises
 * @since 07/01/2008 Torrevieja
 */
class Inference2
  : public Inference
{
public:
  Inference2(Rule rule,Unit* premise1,Unit* premise2)
    : Inference(rule),
      _premise1(premise1),
      _premise2(premise2)
  {
    _premise1->incRefCnt();
    _premise2->incRefCnt();
    _maxDepth = max(premise1->inference()->maxDepth(),premise2->inference()->maxDepth())+1;
  }

  virtual void destroy();
  virtual Iterator iterator();
  virtual bool hasNext(Iterator& it);
  virtual Unit* next(Iterator& it);

  CLASS_NAME(Inference2);
  USE_ALLOCATOR(Inference2);

protected:
  /** First premise */
  Unit* _premise1;
  /** Second premise */
  Unit* _premise2;
};


}
#endif<|MERGE_RESOLUTION|>--- conflicted
+++ resolved
@@ -246,19 +246,12 @@
     TERM_ALGEBRA_DISTINCTNESS,
     /** inference rule for term algebras (injectivity of constructors)*/
     TERM_ALGEBRA_INJECTIVITY,
-<<<<<<< HEAD
-    /** inference rule for term algebras (discriminators)*/
-    TERM_ALGEBRA_DISCRIMINATION,
-    /** inference rule for term algebras (no cyclic terms)*/
-    TERM_ALGEBRA_ACYCLICITY,
+    /** cycles axiom for term algebras */
+    TERM_ALGEBRA_CYCLES_AXIOM,
     /** inference rule for infinite terms algebras/co-datatypes (existence of unique cyclic terms)*/
     TERM_ALGEBRA_CYCLES,
     /** inference rule for terms algebras/co-datatypes with infinite domains */
     TERM_ALGEBRA_INFINITENESS,
-    /** one of two axioms of FOOL (distinct constants or finite domain) */
-    FOOL_AXIOM,
-=======
->>>>>>> 4b0d61b1
     //** Flatten a clause to separate theory literals */
     THEORY_FLATTENING,
     /** Introduction of formula to convert formulas used as argument positions.
