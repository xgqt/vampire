/*
 * This file is part of the source code of the software program
 * Vampire. It is protected by applicable
 * copyright laws.
 *
 * This source code is distributed under the licence found here
 * https://vprover.github.io/license.html
 * and in the source directory
<<<<<<< HEAD
 *
 * In summary, you are allowed to use Vampire for non-commercial
 * purposes but not allowed to distribute, modify, copy, create derivatives,
 * or use in competitions.
 * For other uses of Vampire please contact developers for a different
 * licence, which we will make an effort to provide.
=======
>>>>>>> c85d9834
 */
/**
 * @file Clause.hpp
 * Defines class Clause for units consisting of clauses
 *
 * @since 09/05/2007 Manchester
 */

#ifndef __Clause__
#define __Clause__

#include <iosfwd>

#include "Forwards.hpp"

#include "Lib/Allocator.hpp"
#include "Lib/Event.hpp"
#include "Lib/InverseLookup.hpp"
#include "Lib/Metaiterators.hpp"
#include "Lib/Reflection.hpp"
#include "Lib/Stack.hpp"

#include "Unit.hpp"
#include "Kernel/Inference.hpp"

namespace Kernel {

using namespace Lib;

/**
 * Class to represent clauses.
 * @since 10/05/2007 Manchester
 *
 * When creating a clause object, several things usually need to be done
 * besides calling a constructor:
 * - Fill the Clause with Literals
 * - Increase a relevant counter in the env.statistics object
 */
class Clause
  : public Unit
{
private:
  /** Should never be used, declared just to get rid of compiler warning */
  ~Clause() { ASSERTION_VIOLATION; }
  /** Should never be used, just that compiler requires it */
  void operator delete(void* ptr) { ASSERTION_VIOLATION; }
  
  template<class VarIt>
  void collectVars2(DHSet<unsigned>& acc);
public:
  typedef ArrayishObjectIterator<const Clause> Iterator;

  DECL_ELEMENT_TYPE(Literal*);
  DECL_ITERATOR_TYPE(Iterator);

  /** Storage kind */
  enum Store {
    /** passive clause */
    PASSIVE = 0u,
    /** active clause */
    ACTIVE = 1u,
    /** queue of unprocessed clauses */
    UNPROCESSED = 2u,
    /** anything else */
    NONE = 3u,
    /** clause is selected from the passive container
     * and is not added to the active one yet */
    SELECTED = 4u
  };

  Clause(unsigned length,const Inference& inf);

  void* operator new(size_t,unsigned length);
  void operator delete(void* ptr,unsigned length);

  static Clause* fromStack(const Stack<Literal*>& lits, const Inference& inf);

  template<class Iter>
  static Clause* fromIterator(Iter litit, const Inference& inf)
  {
    CALL("Clause::fromIterator");

    static Stack<Literal*> st;
    st.reset();
    st.loadFromIterator(litit);
    return fromStack(st, inf);
  }

  static Clause* fromClause(Clause* c);

  /**
   * Return the (reference to) the nth literal
   *
   * Positions of literals in the clause are cached in the _literalPositions
   * object. In order to keep it in sync, content of the clause can be changed
   * only right after clause construction (before the first call to the
   * getLiteralPosition method), or during the literal selection (as the
   * _literalPositions object is updated in call to the setSelected method).
   */
  Literal*& operator[] (int n)
  { return _literals[n]; }
  /** Return the (reference to) the nth literal */
  Literal*const& operator[] (int n) const
  { return _literals[n]; }

  /** Return the length (number of literals) */
  unsigned length() const { return _length; }
  /** Alternative name for length to conform with other containers */
  unsigned size() const { return _length; }

  /** Return a pointer to the array of literals.
   * Caller should not manipulate literals, with the exception of
   * clause construction and literal selection. */
  Literal** literals() { return _literals; }

  /** True if the clause is empty */
  bool isEmpty() const { return _length == 0; }

  void destroy();
  void destroyExceptInferenceObject();
  vstring literalsOnlyToString() const;
  vstring toString() const;
  vstring toTPTPString() const;
  vstring toNiceString() const;

  /** Return the clause store */
  Store store() const { return _store; }
  void setStore(Store s);

  /** Return the age */
  unsigned age() const { return inference().age(); }
  /** Set the age to @b a */
  void setAge(unsigned a) { inference().setAge(a); }

  /** Return the number of selected literals */
  unsigned numSelected() const { return _numSelected; }
  /** Mark the first s literals as selected */
  void setSelected(unsigned s)
  {
    ASS(s >= 0);
    ASS(s <= _length);
    _numSelected = s;
    notifyLiteralReorder();
  }

  /** Return the weight = number of symbols */
  unsigned weight() const
  {
    if(!_weight) {
      _weight = computeWeight();
    }
    return _weight;
  }
  unsigned computeWeight() const;

  /**
   * weight used for clause selection
   */
  unsigned weightForClauseSelection(const Shell::Options& opt)
  {
    if(!_weightForClauseSelection) {
      _weightForClauseSelection = computeWeightForClauseSelection(opt);
    }
    return _weightForClauseSelection;
  }
  unsigned computeWeightForClauseSelection(const Shell::Options& opt) const;

  /*
   * single source of truth for computation of weightForClauseSelection
   */
  static unsigned computeWeightForClauseSelection(unsigned w, unsigned splitWeight, unsigned numeralWeight, bool derivedFromGoal, const Shell::Options& opt);

  /** Return the color of a clause */
  Color color() const
  {
    if(static_cast<Color>(_color)==COLOR_INVALID) {
      computeColor();
    }
    return static_cast<Color>(_color);
  }
  void computeColor() const;
  void updateColor(Color c) {
    _color = c;
  }

  bool isExtensionality() const { return _extensionality; }
  bool isTaggedExtensionality() const { return _extensionalityTag; }
  void setExtensionality(bool e) { _extensionality = e; }

  bool isComponent() const { return _component; }
  void setComponent(bool c) { _component = c; }

  bool skip() const;

  unsigned getLiteralPosition(Literal* lit);
  void notifyLiteralReorder();

  bool shouldBeDestroyed();
  void destroyIfUnnecessary();

  void incRefCnt() { _refCnt++; }
  void decRefCnt()
  {
    CALL("Clause::decRefCnt");

    ASS_G(_refCnt,0);
    _refCnt--;
    destroyIfUnnecessary();
  }

  unsigned getReductionTimestamp() { return _reductionTimestamp; }
  void invalidateMyReductionRecords()
  {
    _reductionTimestamp++;
    if(_reductionTimestamp==0) {
      INVALID_OPERATION("Clause reduction timestamp overflow!");
    }
  }
  bool validReductionRecord(unsigned savedTimestamp) {
    return savedTimestamp == _reductionTimestamp;
  }

  ArrayishObjectIterator<Clause> getSelectedLiteralIterator()
  { return ArrayishObjectIterator<Clause>(*this,numSelected()); }

  ArrayishObjectIterator<Clause> iterLits() &
  { return ArrayishObjectIterator<Clause>(*this,size()); }

  ArrayishObjectIterator<Clause, const_ref_t> iterLits() const&
  { return ArrayishObjectIterator<Clause, const_ref_t>(*this,size()); }

  ArrayishObjectIterator<Clause> getLiteralIterator()
  { return ArrayishObjectIterator<Clause>(*this,size()); }

  bool isGround();
  bool isPropositional();
  bool isHorn();

  VirtualIterator<unsigned> getVariableIterator();

  bool contains(Literal* lit);
#if VDEBUG
  void assertValid();
#endif

  SplitSet* splits() const { return _inference.splits(); }
  bool noSplits() const;

  /**
   * set splits
   * in order to keep all splitting-related functionality separate from Saturation,
   * the splits are not set during clause-construction but are added later by the Splitter-class.
   * we depend on the invariant that splits are set only once, and that splits are set before clause-weights are
   * computed and cached (which happens at the first call to weight())
   */
  void setSplits(SplitSet* splits) {
    CALL("Clause::setSplits");

    ASS(_weight == 0);
    _inference.setSplits(splits);
  }
<<<<<<< HEAD
=======
   
>>>>>>> c85d9834

  int getNumActiveSplits() const { return _numActiveSplits; }
  void setNumActiveSplits(int newVal) { _numActiveSplits = newVal; }
  void incNumActiveSplits() { _numActiveSplits++; }
  void decNumActiveSplits() { _numActiveSplits--; }

  VirtualIterator<vstring> toSimpleClauseStrings();

  void setAux()
  {
    ASS(_auxInUse);
    _auxTimestamp=_auxCurrTimestamp;
  }

  /** Set auxiliary value of this clause. */
  void setAux(void* ptr)
  {
    ASS(_auxInUse);
    _auxTimestamp=_auxCurrTimestamp;
    _auxData=ptr;
  }
  /**
   * If there is an auxiliary value stored in this clause,
   * return true and assign it into @b ptr. Otherwise
   * return false.
   */
  template<typename T>
  bool tryGetAux(T*& ptr)
  {
    ASS(_auxInUse);
    if(_auxTimestamp==_auxCurrTimestamp) {
      ptr=static_cast<T*>(_auxData);
      return true;
    }
    return false;
  }
  /** Return auxiliary value stored in this clause. */
  template<typename T>
  T* getAux()
  {
    ASS(_auxInUse);
    ASS(_auxTimestamp==_auxCurrTimestamp);
    return static_cast<T*>(_auxData);
  }
  bool hasAux()
  {
    return _auxTimestamp==_auxCurrTimestamp;
  }

  /**
   * Request usage of the auxiliary value in clauses.
   * All aux. values stored in clauses before are guaranteed
   * to be discarded.
   */
  static void requestAux()
  {
#if VDEBUG
    ASS(!_auxInUse);
    _auxInUse=true;
#endif
    _auxCurrTimestamp++;
    if(_auxCurrTimestamp==0) {
      INVALID_OPERATION("Auxiliary clause value timestamp overflow!");
    }
  }
  /**
   * Announce that the auxiliary value in clauses is no longer
   * in use and can be used by someone else.
   */
  static void releaseAux()
  {
#if VDEBUG
    ASS(_auxInUse);
    _auxInUse=false;
#endif
  }

  unsigned splitWeight() const;
  unsigned getNumeralWeight() const;

  void collectVars(DHSet<unsigned>& acc);
  void collectUnstableVars(DHSet<unsigned>& acc);

  
  unsigned varCnt();
  unsigned maxVar(); // useful to create fresh variables w.r.t. the clause

  unsigned numPositiveLiterals(); // number of positive literals in the clause

protected:
  /** number of literals */
  unsigned _length : 20;
  /** clause color, or COLOR_INVALID if not determined yet */
  mutable unsigned _color : 2;
  /** Clause was matched as extensionality and is tracked in the extensionality
    * clause container. The matching happens at activation. If the clause
    * becomes passive and is removed from the container, also this bit is unset.
    */
  unsigned _extensionality : 1;
  unsigned _extensionalityTag : 1;
  /** Clause is a splitting component. */
  unsigned _component : 1;

  /** storage class */
  Store _store : 3;
  /** number of selected literals */
  unsigned _numSelected : 20;

  /** weight */
  mutable unsigned _weight;
  /** weight for clause selection */
  unsigned _weightForClauseSelection;

  /** number of references to this clause */
  unsigned _refCnt;
  /** for splitting: timestamp marking when has the clause been reduced or restored by splitting */
  unsigned _reductionTimestamp;
  /** a map that translates Literal* to its index in the clause */
  InverseLookup<Literal>* _literalPositions;

  int _numActiveSplits;

  size_t _auxTimestamp;
  void* _auxData;

  static size_t _auxCurrTimestamp;
#if VDEBUG
  static bool _auxInUse;
#endif

//#endif

  /** Array of literals of this unit */
  Literal* _literals[1];
}; // class Clause

std::ostream& operator<<(std::ostream& out, Clause::Store const& clause);
}

#endif<|MERGE_RESOLUTION|>--- conflicted
+++ resolved
@@ -6,15 +6,6 @@
  * This source code is distributed under the licence found here
  * https://vprover.github.io/license.html
  * and in the source directory
-<<<<<<< HEAD
- *
- * In summary, you are allowed to use Vampire for non-commercial
- * purposes but not allowed to distribute, modify, copy, create derivatives,
- * or use in competitions.
- * For other uses of Vampire please contact developers for a different
- * licence, which we will make an effort to provide.
-=======
->>>>>>> c85d9834
  */
 /**
  * @file Clause.hpp
@@ -61,7 +52,7 @@
   ~Clause() { ASSERTION_VIOLATION; }
   /** Should never be used, just that compiler requires it */
   void operator delete(void* ptr) { ASSERTION_VIOLATION; }
-  
+
   template<class VarIt>
   void collectVars2(DHSet<unsigned>& acc);
 public:
@@ -276,10 +267,6 @@
     ASS(_weight == 0);
     _inference.setSplits(splits);
   }
-<<<<<<< HEAD
-=======
-   
->>>>>>> c85d9834
 
   int getNumActiveSplits() const { return _numActiveSplits; }
   void setNumActiveSplits(int newVal) { _numActiveSplits = newVal; }
@@ -363,7 +350,7 @@
   void collectVars(DHSet<unsigned>& acc);
   void collectUnstableVars(DHSet<unsigned>& acc);
 
-  
+
   unsigned varCnt();
   unsigned maxVar(); // useful to create fresh variables w.r.t. the clause
 
