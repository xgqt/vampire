--- conflicted
+++ resolved
@@ -79,22 +79,14 @@
 class FuncId 
 {
   unsigned _num;
-<<<<<<< HEAD
-  const TermList* _typeArgs;
-=======
   // const TermList* _typeArgs; // private field not used
->>>>>>> 9cda245d
   
 public: 
   explicit FuncId(unsigned num, const TermList* typeArgs);
   static FuncId symbolOf(Term* term);
-<<<<<<< HEAD
   unsigned numTermArguments() const;
   unsigned numTypeArguments() const;
   TermList typeArg(unsigned i) const;
-=======
-  unsigned numTermArguments();
->>>>>>> 9cda245d
 
   friend struct std::hash<FuncId>;
   friend bool operator==(FuncId const& lhs, FuncId const& rhs);
