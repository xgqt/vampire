--- conflicted
+++ resolved
@@ -153,11 +153,7 @@
 
   public:
     /** standard constructor */
-<<<<<<< HEAD
     Symbol(const vstring& name, unsigned arity, bool interpreted, bool preventQuoting, bool overflownConstant, bool super);
-=======
-    Symbol(const vstring& nm,unsigned arity, bool interpreted=false, bool stringConstant=false,bool numericConstant=false,bool overflownConstant=false);
->>>>>>> b713bc15
     void destroyFnSymbol();
     void destroyPredSymbol();
     void destroyTypeConSymbol();
