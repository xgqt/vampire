/*
 * This file is part of the source code of the software program
 * Vampire. It is protected by applicable
 * copyright laws.
 *
 * This source code is distributed under the licence found here
 * https://vprover.github.io/license.html
 * and in the source directory
 */
/**
 * @file Signature.hpp
 * Defines class Signature for handling signatures
 *
 * @since 07/05/2007 Manchester, created anew instead of the old overcomplicated
 *        Signature
 */

#ifndef __Signature__
#define __Signature__

#include "Forwards.hpp"

#include "Debug/Assertion.hpp"

#include "Lib/Allocator.hpp"
#include "Lib/Stack.hpp"
#include "Lib/DHSet.hpp"
#include "Lib/Map.hpp"
#include "Lib/List.hpp"
#include "Lib/DHMap.hpp"
#include "Lib/VString.hpp"
#include "Lib/Environment.hpp"
#include "Lib/SmartPtr.hpp"

#include "Shell/TermAlgebra.hpp"
#include "Shell/Options.hpp"

#include "Sorts.hpp"
#include "Theory.hpp"


namespace Kernel {

using namespace std;
using namespace Lib;

/**
 * Class implementing signatures
 */
class Signature
{
 public:
  /** Function or predicate symbol */
  
  //Order is important
  //Narrow.cpp relies on it
  enum Combinator {
    S_COMB,
    B_COMB,
    C_COMB,
    I_COMB,
    K_COMB,
    NOT_COMB
  };
  
  enum Proxy {
    AND,
    OR,
    IMP,
    FORALL,
    EXISTS,
    IFF,
    XOR,
    NOT,
    PI,
    SIGMA,
    EQUALS,
    NOT_PROXY
  };  
  
  class Symbol {
  
  protected:
    /** print name */
    vstring _name;

    // both _arity and _typeArgsArity could be recovered from _type. Storing directly here as well for convenience

    /** arity */
    unsigned _arity;
    /** arity of type arguments */
    unsigned _typeArgsArity;

    /** Either a FunctionType of a PredicateType object */
    mutable OperatorType* _type;
    /** List of distinct groups the constant is a member of, all members of a distinct group should be distinct from each other */
    List<unsigned>* _distinctGroups;
    /** number of times it is used in the problem */
    unsigned _usageCount;
    /** number of units it is used in in the problem */
    unsigned _unitUsageCount;

    /** the object is of type InterpretedSymbol */
    unsigned _interpreted : 1;
    /** symbol that doesn't come from input problem, but was introduced by Vampire */
    unsigned _introduced : 1;
    /** protected symbols aren't subject to any kind of preprocessing elimination */
    unsigned _protected : 1;
    /** clauses with only skipped symbols will not be output as symbol eliminating */
    unsigned _skip : 1;
    /** marks propositional predicate symbols that are labels to 
        be used as names during consequence finding or function relationship finding */
    unsigned _label : 1;
  public:
    /** marks predicate symbols which are annotated by the user as lemma predicates*/
    unsigned isLemmaPredicate : 1;
  protected:
    /** marks predicates that are equality proxy */
    unsigned _equalityProxy : 1;
    /** used in coloured proofs and interpolation */
    unsigned _color : 2;
    /** marks distinct string constants */
    unsigned _stringConstant : 1;
    /** marks numeric constants, they are only used in TPTP's fof declarations */
    unsigned _numericConstant : 1;
    /** predicate introduced for query answering */
    unsigned _answerPredicate : 1;
    /** marks numbers too large to represent natively */
    unsigned _overflownConstant : 1;
    /** marks term algebra constructors */
    unsigned _termAlgebraCons : 1;
    /** marks term algebra destructors */
    unsigned _termAlgebraDest : 1;
    /** if used in the goal **/
    unsigned _inGoal : 1;
    /** if used in a unit **/
    unsigned _inUnit : 1;
    /** if induction skolem **/
    unsigned _inductionSkolem : 1;
    /** if skolem function in general **/
    unsigned _skolem : 1;
<<<<<<< HEAD
    /** rpaid related */
    unsigned _finalLoopCount : 1;

    unsigned _timePoint : 1;
=======
    /** if arrow constructor */
    unsigned _arrow : 1;
    /** if app function symbol */
    unsigned _app : 1;
    /** if tuple sort */
    unsigned _tuple : 1;
    /** if array sort */
    unsigned _array : 1;  
    /** if super sort */
    unsigned _superSort : 1;
    /** if Boolean sort */
    unsigned _boolSort : 1;
    /** if any non-Boolean default sort */
    unsigned _defaultSort : 1;
    /** if type constructor */
    unsigned _typeConstructor : 1;
    /** proxy type */
    Proxy _prox;
    /** combinator type */
    Combinator _comb;
>>>>>>> a4422cb8

  public:
    /** standard constructor */
    Symbol(const vstring& nm,unsigned arity, bool interpreted=false, bool stringConstant=false,bool numericConstant=false,bool overflownConstant=false, bool super = false);
    void destroyFnSymbol();
    void destroyPredSymbol();

    void addColor(Color color);
    /** mark symbol that doesn't come from input problem, but was introduced by Vampire */
    void markIntroduced() { _introduced=1; }
    /** remove the marking that the symbol was introduced, it has now been found in the input
        we should be careful that the previously introduced symbols are renamed elsewhere */
    void unmarkIntroduced(){ _introduced=0; }
    /** mark the symbol as protected so it is not being eliminated by preprocessing */
    void markProtected() { _protected=1; }
    /** mark the symbol as skip for the purpose of symbol elimination */
    void markSkip() { _skip=1; }
    /** mark the symbol as name for consequence finding */
    void markLabel() { ASS_EQ(arity(), 0); _label=1; markProtected(); }
    /** mark symbol to be an answer predicate */
    void markAnswerPredicate() { _answerPredicate=1; markProtected(); }
    /** mark predicate to be an equality proxy */
    void markEqualityProxy() { _equalityProxy=1; }
    /** mark constant as overflown */
    void markOverflownConstant() { _overflownConstant=1; }
    /** mark symbol as a term algebra constructor */
    void markTermAlgebraCons() { _termAlgebraCons=1; }
    /** mark symbol as a term algebra destructor */
    void markTermAlgebraDest() { _termAlgebraDest=1; }

    /** return true iff symbol is marked as skip for the purpose of symbol elimination */
    bool skip() const { return _skip; }
    /** return true iff the symbol is marked as name predicate
        for consequence finding */
    bool label() const { return _label; }
    /** return the colour of the symbol */
    Color color() const { return static_cast<Color>(_color); }
    /** Return the arity of the symbol */
    inline unsigned arity() const { return _arity; }
    /** Return the type argument arity of the symbol. Only accurate once type has been set. */
    inline unsigned typeArgsArity() const { ASS_REP(_type, name()); return _typeArgsArity; }
    /** Return the name of the symbol */
    inline const vstring& name() const { return _name; }
    /** Return true iff the object is of type InterpretedSymbol */
    inline bool interpreted() const { return _interpreted; }
    /** Return true iff the symbol doesn't come from input problem but was introduced by Vampire */
    inline bool introduced() const { return _introduced; }
    /** Return true iff the symbol is must not be eliminated by proprocessing */
    inline bool protectedSymbol() const { return _protected; }
    /** Return true iff symbol is a distinct string constant */
    inline bool stringConstant() const { return _stringConstant; }
    /** Return true iff symbol is a numeric constant */
    inline bool numericConstant() const { return _numericConstant; }
    /** Return true iff symbol is an answer predicate */
    inline bool answerPredicate() const { return _answerPredicate; }
    /** Return true iff symbol is an equality proxy */
    inline bool equalityProxy() const { return _equalityProxy; }
    /** Return true iff symbol is an overflown constant */
    inline bool overflownConstant() const { return _overflownConstant; }
    /** Return true iff symbol is a term algebra constructor */
    inline bool termAlgebraCons() const { return _termAlgebraCons; }
    /** Return true iff symbol is a term algebra destructor */
    inline bool termAlgebraDest() const { return _termAlgebraDest; }

    inline bool finalLoopCount() const { return _finalLoopCount; }

    inline bool timePoint() const { return _timePoint; }

    /** Increase the usage count of this symbol **/
    inline void incUsageCnt(){ _usageCount++; }
    /** Return the usage count of this symbol **/
    inline unsigned usageCnt() const { return _usageCount; }
    /** Reset usage count to zero, to start again! **/
    inline void resetUsageCnt(){ _usageCount=0; }

    inline void incUnitUsageCnt(){ _unitUsageCount++;}
    inline unsigned unitUsageCnt() const { return _unitUsageCount; }
    inline void resetUnitUsageCnt(){ _unitUsageCount=0;}

    inline void markInGoal(){ _inGoal=1; }
    inline bool inGoal(){ return _inGoal; }
    inline void markInUnit(){ _inUnit=1; }
    inline bool inUnit(){ return _inUnit; }

    inline void markSkolem(){ _skolem = 1;}
    inline bool skolem(){ return _skolem; }

    inline void markArrow(){ _arrow = 1; }
    inline bool arrow(){ return _arrow; }

    inline void markApp(){ _app = 1; }
    inline bool app(){ return _app; }

    inline void markTuple(){ _tuple = 1; }
    inline bool tupleSort(){ return _tuple; }

    inline void markArray(){ _array = 1; }
    inline bool arraySort(){ return _array; }

    inline void markBoolSort(){ _boolSort = 1; }
    inline const bool boolSort() const { return _boolSort; }

    inline void markDefaultSort(){ _defaultSort = 1; }    
    inline const bool defaultSort() const { return _defaultSort; }   

    inline void setProxy(Proxy prox){ _prox = prox; }
    inline Proxy proxy(){ return _prox; }

    inline void setComb(Combinator comb){ _comb = comb; }
    inline Combinator combinator(){ return _comb; }

    inline const bool super() const { return _superSort; }
    inline const bool typeCon() const { return _typeConstructor; } 

    inline void markInductionSkolem(){ _inductionSkolem=1; _skolem=1;}
    inline bool inductionSkolem(){ return _inductionSkolem;}
      
    /** Return true if symbol is an integer constant */
    inline bool integerConstant() const
    { return interpreted() && arity()==0 && fnType()->result()==Term::intSort(); }
    /** Return true if symbol is a rational constant */
    inline bool rationalConstant() const
    { return interpreted() && arity()==0 && fnType()->result()==Term::rationalSort(); }
    /** Return true if symbol is a real constant */
    inline bool realConstant() const
    { return interpreted() && arity()==0 && fnType()->result()==Term::realSort(); }

    /** return true if an interpreted number, note subtle but significant difference from numericConstant **/
    inline bool interpretedNumber() const
    { return integerConstant() || rationalConstant() || realConstant(); }

    /** Return value of an integer constant */
    inline IntegerConstantType integerValue() const
    { ASS(integerConstant()); return static_cast<const IntegerSymbol*>(this)->_intValue; }
    /** Return value of a rational constant */
    inline RationalConstantType rationalValue() const
    { ASS(rationalConstant()); return static_cast<const RationalSymbol*>(this)->_ratValue; }
    /** Return value of a real constant */
    inline RealConstantType realValue() const
    { ASS(realConstant()); return static_cast<const RealSymbol*>(this)->_realValue; }

    const List<unsigned>* distinctGroups() const { return _distinctGroups; }
    /** This takes the symbol number of this symbol as the symbol doesn't know it
        Note that this should only be called on a constant **/
    void addToDistinctGroup(unsigned group,unsigned this_number);
    friend ostream& operator<<(ostream& out, const Signature::Symbol& self){ return out << self.name(); };

    void setType(OperatorType* type);
    void forceType(OperatorType* type);
    OperatorType* fnType() const;
    OperatorType* predType() const;

    CLASS_NAME(Signature::Symbol);
    USE_ALLOCATOR(Symbol);
  }; // class Symbol

  class InterpretedSymbol
  : public Symbol
  {
    friend class Signature;
    friend class Symbol;
  protected:
    Interpretation _interp;

  public:

    InterpretedSymbol(const vstring& nm, Interpretation interp)
    : Symbol(nm, Theory::getArity(interp), true), _interp(interp)
    {
      CALL("InterpretedSymbol");
    }

    CLASS_NAME(Signature::InterpretedSymbol);
    USE_ALLOCATOR(InterpretedSymbol);

    /** Return the interpreted function that corresponds to this symbol */
    inline Interpretation getInterpretation() const { ASS_REP(interpreted(), _name); return _interp; }
  };

  class IntegerSymbol
  : public Symbol
  {
    friend class Signature;
    friend class Symbol;
  protected:
    IntegerConstantType _intValue;

  public:
    IntegerSymbol(const IntegerConstantType& val)
    : Symbol(val.toString(), 0, true), _intValue(val)
    {
      CALL("IntegerSymbol");

      setType(OperatorType::getConstantsType(Term::intSort()));
    }
    CLASS_NAME(Signature::IntegerSymbol);
    USE_ALLOCATOR(IntegerSymbol);
  };

  class RationalSymbol
  : public Symbol
  {
    friend class Signature;
    friend class Symbol;
  protected:
    RationalConstantType _ratValue;

  public:
    RationalSymbol(const RationalConstantType& val)
    : Symbol(val.toString(), 0, true), _ratValue(val)
    {
      CALL("RationalSymbol");

      setType(OperatorType::getConstantsType(Term::rationalSort()));
    }
    CLASS_NAME(Signature::RationalSymbol);
    USE_ALLOCATOR(RationalSymbol);
  };

  class RealSymbol
  : public Symbol
  {
    friend class Signature;
    friend class Symbol;
  protected:
    RealConstantType _realValue;

  public:
    RealSymbol(const RealConstantType& val)
    : Symbol((env.options->proof() == Shell::Options::Proof::PROOFCHECK) ? "$to_real("+val.toString()+")" : val.toNiceString(), 0, true), _realValue(val)
    {
      CALL("RealSymbol");

      setType(OperatorType::getConstantsType(Term::realSort()));
    }
    CLASS_NAME(Signature::RealSymbol);
    USE_ALLOCATOR(RealSymbol);
  }; 

  //////////////////////////////////////
  // Uninterpreted symbol declarations
  //

  unsigned addPredicate(const vstring& name,unsigned arity,bool& added);
  unsigned addFunction(const vstring& name,unsigned arity,bool& added,bool overflowConstant = false);

  /**
   * If a predicate with this name and arity exists, return its number.
   * Otherwise, add a new one and return its number.
   *
   * @param name name of the symbol
   * @param arity arity of the symbol
   * @since 07/05/2007 Manchester
   */
  unsigned addPredicate(const vstring& name,unsigned arity)
  {
    bool added;
    return addPredicate(name,arity,added);
  }
  /**
   * If a function with this name and arity exists, return its number.
   * Otherwise, add a new one and return its number.
   *
   * @since 28/12/2007 Manchester
   */
  unsigned addFunction(const vstring& name,unsigned arity)
  {
    bool added;
    return addFunction(name,arity,added);
  }
  /**
   * If a unique string constant with this name and arity exists, return its number.
   * Otherwise, add a new one and return its number.
   *
   * The added constant is of sort Sorts::SRT_DEFAULT.
   */
  unsigned addStringConstant(const vstring& name);
  unsigned addFreshFunction(unsigned arity, const char* prefix, const char* suffix = 0);
  unsigned addSkolemFunction(unsigned arity,const char* suffix = 0);
  unsigned addFreshPredicate(unsigned arity, const char* prefix, const char* suffix = 0);
  unsigned addSkolemPredicate(unsigned arity,const char* suffix = 0);
  unsigned addNamePredicate(unsigned arity);
  unsigned addNameFunction(unsigned arity);
  void addEquality();
  unsigned getApp();
  unsigned getDiff();
  unsigned getChoice();

  // Interpreted symbol declarations
  unsigned addIntegerConstant(const vstring& number,bool defaultSort);
  unsigned addRationalConstant(const vstring& numerator, const vstring& denominator,bool defaultSort);
  unsigned addRealConstant(const vstring& number,bool defaultSort);

  unsigned addIntegerConstant(const IntegerConstantType& number);
  unsigned addRationalConstant(const RationalConstantType& number);
  unsigned addRealConstant(const RealConstantType& number);
 
  unsigned addInterpretedFunction(Interpretation itp, OperatorType* type, const vstring& name);
  unsigned addInterpretedFunction(Interpretation itp, const vstring& name)
  {
    CALL("Signature::addInterpretedFunction(Interpretation,const vstring&)");
    ASS(!Theory::isPolymorphic(itp));
    return addInterpretedFunction(itp,Theory::getNonpolymorphicOperatorType(itp),name);
  }

  unsigned addInterpretedPredicate(Interpretation itp, OperatorType* type, const vstring& name);
  unsigned addInterpretedPredicate(Interpretation itp, const vstring& name)
  {
    CALL("Signature::addInterpretedPredicate(Interpretation,const vstring&)");
    ASS(!Theory::isPolymorphic(itp));
    return addInterpretedPredicate(itp,Theory::getNonpolymorphicOperatorType(itp),name);
  }

  unsigned getInterpretingSymbol(Interpretation interp, OperatorType* type);
  unsigned getInterpretingSymbol(Interpretation interp)
  {
    CALL("Signature::getInterpretingSymbol(Interpretation)");
    ASS(!Theory::isPolymorphic(interp));
    return getInterpretingSymbol(interp,Theory::getNonpolymorphicOperatorType(interp));
  }

  /** Return true iff there is a symbol interpreted by Interpretation @b interp */
  bool haveInterpretingSymbol(Interpretation interp, OperatorType* type) const {
    CALL("Signature::haveInterpretingSymbol(Interpretation, OperatorType*)");
    return _iSymbols.find(std::make_pair(interp,type));
  }
  bool haveInterpretingSymbol(Interpretation interp)
  {
    CALL("Signature::haveInterpretingSymbol(Interpretation)");
    ASS(!Theory::isPolymorphic(interp));
    return haveInterpretingSymbol(interp,Theory::getNonpolymorphicOperatorType(interp));
  }

  /** return the name of a function with a given number */
  const vstring& functionName(int number);
  /** return the name of a predicate with a given number */
  const vstring& predicateName(int number)
  {
    return _preds[number]->name();
  }
  /** return the arity of a function with a given number */
  const unsigned functionArity(int number)
  {
    CALL("Signature::functionArity");
    return _funs[number]->arity();
  }
  /** return the arity of a predicate with a given number */
  const unsigned predicateArity(int number)
  {
    CALL("Signature::predicateArity");
    return _preds[number]->arity();
  }

  const bool predicateColored(int number)
  {
    return _preds[number]->color()!=COLOR_TRANSPARENT;
  }

  const bool functionColored(int number)
  {
    return _funs[number]->color()!=COLOR_TRANSPARENT;
  }

  /** return true iff predicate of given @b name and @b arity exists. */
  bool isPredicateName(vstring name, unsigned arity)
  {
    vstring symbolKey = key(name,arity);
    unsigned tmp;
    return _predNames.find(symbolKey,tmp);
  }

  void addChoiceOperator(unsigned fun){
    _choiceSymbols.insert(fun);
  }

  bool isChoiceOperator(unsigned fun){
    return _choiceSymbols.contains(fun);
  }

  DHSet<unsigned>* getChoiceOperators(){
    return &_choiceSymbols;
  }

  /** return the number of functions */
  unsigned functions() const { return _funs.length(); }
  /** return the number of predicates */
  unsigned predicates() const { return _preds.length(); }

  /** Return the function symbol by its number */
  inline Symbol* getFunction(unsigned n)
  {
    ASS_REP(n < _funs.length(),n);
    return _funs[n];
  } // getFunction
  /** Return the predicate symbol by its number */
  inline Symbol* getPredicate(unsigned n)
  {
    ASS(n < _preds.length());
    return _preds[n];
  } // getPredicate

  static inline bool isEqualityPredicate(unsigned p)
  {
    // we make sure equality is always 0
    return (p == 0); // see the ASSERT in Signature::Signature
  }

  Signature();
  ~Signature();

  CLASS_NAME(Signature);
  USE_ALLOCATOR(Signature);

  bool functionExists(const vstring& name,unsigned arity) const;
  bool predicateExists(const vstring& name,unsigned arity) const;

  bool isTypeConOrSup(unsigned fun) { 
    Symbol* sym =  getFunction(fun);
    return sym->typeCon() || sym->super(); 
  }

  bool tryGetFunctionNumber(const vstring& name, unsigned arity, unsigned& out) const;
  bool tryGetPredicateNumber(const vstring& name, unsigned arity, unsigned& out) const;
  unsigned getFunctionNumber(const vstring& name, unsigned arity) const;
  unsigned getPredicateNumber(const vstring& name, unsigned arity) const;

  typedef SmartPtr<Stack<unsigned>> DistinctGroupMembers;
  
  Unit* getDistinctGroupPremise(unsigned group);
  unsigned createDistinctGroup(Unit* premise = 0);
  void addToDistinctGroup(unsigned constantSymbol, unsigned groupId);
  bool hasDistinctGroups(){ return _distinctGroupsAddedTo; }
  void noDistinctGroupsLeft(){ _distinctGroupsAddedTo=false; }
  Stack<DistinctGroupMembers> &distinctGroupMembers(){ return _distinctGroupMembers; }

  bool hasTermAlgebras() { return !_termAlgebras.isEmpty(); }
      
  static vstring key(const vstring& name,int arity);

  /** the number of string constants */
  unsigned strings() const {return _strings;}
  /** the number of integer constants */
  unsigned integers() const {return _integers;}
  /** the number of rational constants */
  unsigned rationals() const {return _rationals;}
  /** the number of real constants */
  unsigned reals() const {return _reals;}

  static const unsigned STRING_DISTINCT_GROUP;

  unsigned getFoolConstantSymbol(bool isTrue){ 
    if(!_foolConstantsDefined){
      _foolFalse = addFunction("$$false",0); 
      getFunction(_foolFalse)->setType(OperatorType::getConstantsType(Term::boolSort()));
      _foolTrue = addFunction("$$true",0);
      getFunction(_foolTrue)->setType(OperatorType::getConstantsType(Term::boolSort()));
      _foolConstantsDefined=true;
    }
    return isTrue ? _foolTrue : _foolFalse;
  }
  bool isFoolConstantSymbol(bool isTrue, unsigned number){
    if(!_foolConstantsDefined) return false;
    return isTrue ? number==_foolTrue : number==_foolFalse;
  }

  unsigned getDefaultSort(){
    CALL("Signature::getDefaultSort");

    bool added = false;
    unsigned individualSort = addFunction("$i",0, added);
    if(added){
      getFunction(individualSort)->setType(OperatorType::getConstantsType(Term::superSort()));
      getFunction(individualSort)->markDefaultSort();    
    }
    return individualSort;
  }

  unsigned getBoolSort(){
    CALL("Signature::getBoolSort");

    bool added = false;
    unsigned boolSort = addFunction("$o",0, added);
    if(added){
      getFunction(boolSort)->setType(OperatorType::getConstantsType(Term::superSort()));
      getFunction(boolSort)->markBoolSort();
    }
    return boolSort;
  }

  unsigned getRealSort(){
    bool added = false;
    unsigned realSort = addFunction("$real",0, added);
    if(added){
      getFunction(realSort)->setType(OperatorType::getConstantsType(Term::superSort()));
      getFunction(realSort)->markDefaultSort();
    }
    return realSort;
  }

  unsigned getIntSort(){
    bool added = false;
    unsigned intSort = addFunction("$int",0, added);
    if(added){
      getFunction(intSort)->setType(OperatorType::getConstantsType(Term::superSort()));
      getFunction(intSort)->markDefaultSort();
    }
    return intSort;
  }  

  unsigned getRatSort(){
    bool added = false;
    unsigned ratSort = addFunction("$rat",0, added);
    if(added){
      getFunction(ratSort)->setType(OperatorType::getConstantsType(Term::superSort()));
      getFunction(ratSort)->markDefaultSort();    
    }
    return ratSort;    
  }

  unsigned getArrowConstructor(){
    bool added = false;
    unsigned arrow = addFunction(">",2, added);
    if(added){
      TermList ss = Term::superSort();
      Symbol* arr = getFunction(arrow);
      arr->setType(OperatorType::getFunctionType({ss, ss}, ss));
      arr->markArrow();
    }
    return arrow;    
  }

  unsigned getArrayConstructor(){
    bool added = false;
    unsigned array = addFunction("Array",2, added);
    if(added){
      TermList ss = Term::superSort();
      Symbol* arr = getFunction(array);
      arr->setType(OperatorType::getFunctionType({ss, ss}, ss));
      arr->markArray();
    }
    return array;    
  }

  unsigned getTupleConstructor(unsigned arity){
    bool added = false;
    //TODO make the name unique
    unsigned tuple = addFunction("Tuple", arity, added);
    if(added){
      TermList ss = Term::superSort();
      Symbol* tup = getFunction(tuple);
      tup->setType(OperatorType::getFunctionTypeUniformRange(arity, ss, ss));
      tup->markTuple();
    }
    return tuple;    
  }  

  unsigned getEqualityProxy(){
    bool added = false;
    unsigned eqProxy = addFunction("vEQ",1, added);
    if(added){
      TermList tv = TermList(0, false);
      TermList result = Term::arrowSort(tv, tv, Term::boolSort());
      Symbol * sym = getFunction(eqProxy);
      sym->setType(OperatorType::getConstantsType(result, 1));
      sym->setProxy(EQUALS);
    }
    return eqProxy;  
  }

  unsigned getBinaryProxy(vstring name){
    ASS(name == "vIMP" || name == "vAND" || name == "vOR" || name == "vIFF" || name == "vXOR");
    bool added = false;
    
    auto convert = [] (vstring name) { 
      if(name == "vIMP"){ return IMP; }
      else if(name == "vAND"){ return AND; }
      else if(name == "vOR"){ return OR; }
      else if(name == "vIFF"){ return IFF; }
      else{ return XOR; }
    };

    unsigned proxy = addFunction(name,0, added);
    if(added){
      TermList bs = Term::boolSort();
      TermList result = Term::arrowSort(bs, bs, bs);
      Symbol * sym = getFunction(proxy);
      sym->setType(OperatorType::getConstantsType(result));
      sym->setProxy(convert(name));
    }
    return proxy;  
  }

  unsigned getNotProxy(){
    bool added = false;
    unsigned notProxy = addFunction("vNOT",0, added);
    if(added){
      TermList bs = Term::boolSort();
      TermList result = Term::arrowSort(bs, bs);
      Symbol * sym = getFunction(notProxy);
      sym->setType(OperatorType::getConstantsType(result));
      sym->setProxy(NOT);
    }
    return notProxy;  
  } //TODO merge with above?


  unsigned getPiSigmaProxy(vstring name){
    bool added = false;
    unsigned proxy = addFunction(name,1, added);
    if(added){
      TermList tv = TermList(0, false);
      TermList result = Term::arrowSort(tv, Term::boolSort());
      result = Term::arrowSort(result, Term::boolSort());
      Symbol * sym = getFunction(proxy);
      sym->setType(OperatorType::getConstantsType(result, 1));
      sym->setProxy(name == "vPI" ? PI : SIGMA);
    }
    return proxy;  
  } //TODO merge with above?  

  //TODO make all these names protected

  unsigned getCombinator(Combinator c){
    bool added = false;
    unsigned comb;
    
    auto convert = [] (Combinator cb) { 
      switch(cb){
        case S_COMB:
          return "sCOMB";
        case C_COMB:
          return "cCOMB";
        case B_COMB:
          return "bCOMB";
        case K_COMB:
          return "kCOMB";
        default:
          return "iCOMB";
      }
    };
    
    vstring name = convert(c);
    if(c == S_COMB || c == B_COMB || c == C_COMB){
      comb = addFunction(name,3, added);
    } else if ( c == K_COMB) {
      comb = addFunction(name,2, added);      
    } else {
      comb = addFunction(name,1, added);
    }
    
    unsigned typeArgsArity = 3;
    TermList x0 = TermList(0, false);
    TermList x1 = TermList(1, false);
    TermList x2 = TermList(2, false);
    TermList t0 = Term::arrowSort(x1, x2);
    TermList t1 = Term::arrowSort(x0, t0);
    TermList t2 = Term::arrowSort(x0, x1);
    TermList t3 = Term::arrowSort(x0, x2);

    if(added){
      TermList sort; 
      if(c == S_COMB){
        sort = Term::arrowSort(t1, t2, t3);
      }else if(c == C_COMB){
        sort = Term::arrowSort(t1, x1, t3);
      }else if(c == B_COMB){
        sort = Term::arrowSort(t0, t2, t3);
      }else if(c == K_COMB){
        typeArgsArity = 2;
        sort = Term::arrowSort(x0, x1 , x0);
      }else if(c == I_COMB){
        typeArgsArity = 1;
        sort = Term::arrowSort(x0, x0);
      }    

      Symbol* sym = getFunction(comb);
      sym->setType(OperatorType::getConstantsType(sort, typeArgsArity));
      sym->setComb(c);
    } 
    return comb;
  }

  void incrementFormulaCount(Term* t);
  void decrementFormulaCount(Term* t);
  void formulaNamed(Term* t);
  unsigned formulaCount(Term* t);


  bool isTermAlgebraSort(TermList sort) { return _termAlgebras.find(sort); }
  Shell::TermAlgebra *getTermAlgebraOfSort(TermList sort) { return _termAlgebras.get(sort); }
  void addTermAlgebra(Shell::TermAlgebra *ta) { _termAlgebras.insert(ta->sort(), ta); }
  VirtualIterator<Shell::TermAlgebra*> termAlgebrasIterator() const { return _termAlgebras.range(); }
  Shell::TermAlgebraConstructor* getTermAlgebraConstructor(unsigned functor);

  /** Returns nullptr if nat is not used */
  Shell::NatTermAlgebra* getNat() { return _natTermAlgebra; }
  void setNat(Shell::NatTermAlgebra* nta) { ASS(!_natTermAlgebra); _natTermAlgebra = nta; }

  void recordDividesNvalue(TermList n){
    _dividesNvalues.push(n);
  }
  Stack<TermList>& getDividesNvalues(){ return _dividesNvalues; }

  static bool symbolNeedsQuoting(vstring name, bool interpreted, unsigned arity);

private:
  Stack<TermList> _dividesNvalues;
  DHMap<Term*, int> _formulaCounts;

  bool _foolConstantsDefined;
  unsigned _foolTrue;
  unsigned _foolFalse;

  static bool isProtectedName(vstring name);
  static bool charNeedsQuoting(char c, bool first);
  /** Stack of function symbols */
  Stack<Symbol*> _funs;
  /** Stack of predicate symbols */
  Stack<Symbol*> _preds;

  DHSet<unsigned> _choiceSymbols;
  /**
   * Map from vstring "name_arity" to their numbers
   *
   * String constants have key "value_c", integer constants "value_n",
   * rational "numerator_denominator_q" and real "value_r".
   */
  SymbolMap _funNames;
  /** Map from vstring "name_arity" to their numbers */
  SymbolMap _predNames;
  /** Map for the arity_check options: maps symbols to their arities */
  SymbolMap _arityCheck;
  /** Last number used for fresh functions and predicates */
  int _nextFreshSymbolNumber;

  /** Number of Skolem functions (this is just for LaTeX output) */
  unsigned _skolemFunctionCount;

  /** Map from symbol names to variable numbers*/
  SymbolMap _varNames;
  
  // Store the premise of a distinct group for proof printing, if 0 then group is input
  Stack<Unit*> _distinctGroupPremises;

  // We only store members up until a hard-coded limit i.e. the limit at which we will expand the group
  Stack<DistinctGroupMembers> _distinctGroupMembers;
  // Flag to indicate if any distinct groups have members
  bool _distinctGroupsAddedTo;

  /**
   * Map from MonomorphisedInterpretation values to function and predicate symbols representing them
   *
   * We mix here function and predicate symbols, but it is not a problem, as
   * the MonomorphisedInterpretation value already determines whether we deal with a function
   * or a predicate.
   */
  DHMap<Theory::MonomorphisedInterpretation, unsigned> _iSymbols;

  /** the number of string constants */
  unsigned _strings;
  /** the number of integer constants */
  unsigned _integers;
  /** the number of rational constants */
  unsigned _rationals;
  /** the number of real constants */
  unsigned _reals;

  /**
   * Map from sorts to the associated term algebra, if applicable for the sort
   */ 
  DHMap<TermList, Shell::TermAlgebra*> _termAlgebras;

<<<<<<< HEAD
  Shell::NatTermAlgebra* _natTermAlgebra = nullptr;

  void defineOptionTermAlgebra(unsigned optionSort);
  void defineEitherTermAlgebra(unsigned eitherSort);
=======
  //TODO Why are these here? They are not used anywhere. AYB
  //void defineOptionTermAlgebra(unsigned optionSort);
  //void defineEitherTermAlgebra(unsigned eitherSort);
>>>>>>> a4422cb8
}; // class Signature

}

#endif // __Signature__<|MERGE_RESOLUTION|>--- conflicted
+++ resolved
@@ -139,12 +139,11 @@
     unsigned _inductionSkolem : 1;
     /** if skolem function in general **/
     unsigned _skolem : 1;
-<<<<<<< HEAD
     /** rpaid related */
     unsigned _finalLoopCount : 1;
 
     unsigned _timePoint : 1;
-=======
+
     /** if arrow constructor */
     unsigned _arrow : 1;
     /** if app function symbol */
@@ -165,7 +164,6 @@
     Proxy _prox;
     /** combinator type */
     Combinator _comb;
->>>>>>> a4422cb8
 
   public:
     /** standard constructor */
@@ -938,16 +936,11 @@
    */ 
   DHMap<TermList, Shell::TermAlgebra*> _termAlgebras;
 
-<<<<<<< HEAD
   Shell::NatTermAlgebra* _natTermAlgebra = nullptr;
 
-  void defineOptionTermAlgebra(unsigned optionSort);
-  void defineEitherTermAlgebra(unsigned eitherSort);
-=======
   //TODO Why are these here? They are not used anywhere. AYB
   //void defineOptionTermAlgebra(unsigned optionSort);
   //void defineEitherTermAlgebra(unsigned eitherSort);
->>>>>>> a4422cb8
 }; // class Signature
 
 }
