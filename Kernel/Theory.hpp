/*
 * This file is part of the source code of the software program
 * Vampire. It is protected by applicable
 * copyright laws.
 *
 * This source code is distributed under the licence found here
 * https://vprover.github.io/license.html
 * and in the source directory
 */
/**
 * @file Theory.hpp
 * Defines class Theory.
 */

#ifndef __Theory__
#define __Theory__

#include <cmath>

#include "Forwards.hpp"

#include "Lib/DHMap.hpp"
#include "Lib/Exception.hpp"

#include "Shell/TermAlgebra.hpp"

#include "Sorts.hpp"
#include "Term.hpp"

namespace Kernel {

/**
 * Exception to be thrown when the requested operation cannot be performed,
 * e.g. because of overflow of a native type.
 */
class ArithmeticException : public Exception {
protected:
  ArithmeticException(const char* msg) : Exception(msg) {}
};

class MachineArithmeticException : public ArithmeticException 
{ 
public:
  MachineArithmeticException() : ArithmeticException("machine arithmetic exception"){} 
};

class DivByZeroException         : public ArithmeticException 
{ 
public:
  DivByZeroException() : ArithmeticException("divided by zero"){} 
};

class IntegerConstantType
{
public:
<<<<<<< HEAD
  CLASS_NAME(IntegerConstantType)
  static unsigned getSort() { return Sorts::SRT_INTEGER; }
=======
  static TermList getSort() { return Term::intSort(); }
>>>>>>> 825fbfbf

  typedef int InnerType;

  IntegerConstantType() {}
  IntegerConstantType(IntegerConstantType&&) = default;
  IntegerConstantType(const IntegerConstantType&) = default;
  IntegerConstantType& operator=(const IntegerConstantType&) = default;
  constexpr IntegerConstantType(InnerType v) : _val(v) {}
  explicit IntegerConstantType(const vstring& str);

  IntegerConstantType operator+(const IntegerConstantType& num) const;
  IntegerConstantType operator-(const IntegerConstantType& num) const;
  IntegerConstantType operator-() const;
  IntegerConstantType operator*(const IntegerConstantType& num) const;

  // true if this divides num
  bool divides(const IntegerConstantType& num) const ;
  float realDivide(const IntegerConstantType& num) const { 
    if(num._val==0) throw DivByZeroException();
    return ((float)_val)/num._val; 
  }
  int intDivide(const IntegerConstantType& num) const ;  
  IntegerConstantType remainderE(const IntegerConstantType& num) const; 
  IntegerConstantType quotientE(const IntegerConstantType& num) const; 
  IntegerConstantType quotientT(const IntegerConstantType& num) const;
  IntegerConstantType quotientF(const IntegerConstantType& num) const; 

  IntegerConstantType remainderT(const IntegerConstantType& num) const
  { return (*this) - num * quotientT(num); }
  IntegerConstantType remainderF(const IntegerConstantType& num) const
  { return (*this) - num * quotientF(num); } 

  bool operator==(const IntegerConstantType& num) const;
  bool operator>(const IntegerConstantType& num) const;

  bool operator!=(const IntegerConstantType& num) const { return !((*this)==num); }
  bool operator<(const IntegerConstantType& o) const { return o>(*this); }
  bool operator>=(const IntegerConstantType& o) const { return !(o>(*this)); }
  bool operator<=(const IntegerConstantType& o) const { return !((*this)>o); }

  InnerType toInner() const { return _val; }

  bool isZero(){ return _val==0; }
  bool isNegative(){ return _val<0; }

  static IntegerConstantType floor(RationalConstantType rat);
  static IntegerConstantType floor(IntegerConstantType rat);

  static IntegerConstantType ceiling(RationalConstantType rat);
  static IntegerConstantType ceiling(IntegerConstantType rat);
  IntegerConstantType abs() const;

  static Comparison comparePrecedence(IntegerConstantType n1, IntegerConstantType n2);
  size_t hash() const;

  vstring toString() const;
private:
  InnerType _val;
  IntegerConstantType operator/(const IntegerConstantType& num) const;
  IntegerConstantType operator%(const IntegerConstantType& num) const;
};

inline
std::ostream& operator<< (ostream& out, const IntegerConstantType& val) {
  return out << val.toInner();
}

/**
 * A class for representing rational numbers
 *
 * The class uses IntegerConstantType to store the numerator and denominator.
 * This ensures that if there is an overflow in the operations, an exception
 * will be raised by the IntegerConstantType methods.
 */
struct RationalConstantType {
  typedef IntegerConstantType InnerType;
  CLASS_NAME(RationalConstantType)

  static TermList getSort() { return Term::rationalSort(); }

  RationalConstantType() {}
  RationalConstantType(RationalConstantType&&) = default;
  RationalConstantType(const RationalConstantType&) = default;
  RationalConstantType& operator=(const RationalConstantType&) = default;

  RationalConstantType(InnerType num, InnerType den);
  RationalConstantType(const vstring& num, const vstring& den);
  constexpr RationalConstantType(InnerType num) : _num(num), _den(1) {} //assuming den=1

  RationalConstantType operator+(const RationalConstantType& num) const;
  RationalConstantType operator-(const RationalConstantType& num) const;
  RationalConstantType operator-() const;
  RationalConstantType operator*(const RationalConstantType& num) const;
  RationalConstantType operator/(const RationalConstantType& num) const;

  RationalConstantType floor() const { 
    return RationalConstantType(IntegerConstantType::floor(*this));
  }
  RationalConstantType ceiling() const { 
    return RationalConstantType(IntegerConstantType::ceiling(*this));
  }
  RationalConstantType truncate() const { 
    return RationalConstantType(_num.quotientT(_den));
  }

  bool isInt() const;

  bool operator==(const RationalConstantType& num) const;
  bool operator>(const RationalConstantType& num) const;

  bool operator!=(const RationalConstantType& num) const { return !((*this)==num); }
  bool operator<(const RationalConstantType& o) const { return o>(*this); }
  bool operator>=(const RationalConstantType& o) const { return !(o>(*this)); }
  bool operator<=(const RationalConstantType& o) const { return !((*this)>o); }

  bool isZero(){ return _num.toInner()==0; } 
  // relies on the fact that cannonize ensures that _den>=0
  bool isNegative() const { ASS(_den>=0); return _num.toInner() < 0; }
  bool isPositive() const { ASS(_den>=0); return _num.toInner() > 0; }

  RationalConstantType abs() const;

  vstring toString() const;

  const InnerType& numerator() const { return _num; }
  const InnerType& denominator() const { return _den; }
  size_t hash() const;

  static Comparison comparePrecedence(RationalConstantType n1, RationalConstantType n2);

protected:
  void init(InnerType num, InnerType den);

private:
  void cannonize();

  InnerType _num;
  InnerType _den;
};

inline
std::ostream& operator<< (ostream& out, const RationalConstantType& val) {
  return out << val.toString();
}


class RealConstantType : public RationalConstantType
{
public:
<<<<<<< HEAD
  CLASS_NAME(RealConstantType)
  static unsigned getSort() { return Sorts::SRT_REAL; }
=======
  static TermList getSort() { return Term::realSort(); }
>>>>>>> 825fbfbf

  RealConstantType() {}
  RealConstantType(RealConstantType&&) = default;
  RealConstantType(const RealConstantType&) = default;
  RealConstantType& operator=(const RealConstantType&) = default;

  explicit RealConstantType(const vstring& number);
  explicit constexpr RealConstantType(const RationalConstantType& rat) : RationalConstantType(rat) {}
  RealConstantType(int num, int den) : RationalConstantType(num, den) {}
  explicit constexpr RealConstantType(typename IntegerConstantType::InnerType number) : RealConstantType(RationalConstantType(number)) {}

  RealConstantType operator+(const RealConstantType& num) const
  { return RealConstantType(RationalConstantType::operator+(num)); }
  RealConstantType operator-(const RealConstantType& num) const
  { return RealConstantType(RationalConstantType::operator-(num)); }
  RealConstantType operator-() const
  { return RealConstantType(RationalConstantType::operator-()); }
  RealConstantType operator*(const RealConstantType& num) const
  { return RealConstantType(RationalConstantType::operator*(num)); }
  RealConstantType operator/(const RealConstantType& num) const
  { return RealConstantType(RationalConstantType::operator/(num)); }

  RealConstantType floor() const { return RealConstantType(RationalConstantType::floor()); }
  RealConstantType truncate() const { return RealConstantType(RationalConstantType::truncate()); }
  RealConstantType ceiling() const { return RealConstantType(RationalConstantType::ceiling()); }

  RealConstantType abs() const;

  vstring toNiceString() const;

  size_t hash() const;
  static Comparison comparePrecedence(RealConstantType n1, RealConstantType n2);

  /** 
   * returns the internal represenation of this RealConstantType. 
   * 
   * Currently we represent Reals as Rationals. We might
   * change this representation in the future in order to represent numerals other algebraic numbers (e.g.  sqrt(2)). 
   * In order to make this future proof this function is called in places where we rely on the representation of reals,
   * so we get a compiler error if we change the underlying datatype.
   */
  RationalConstantType representation() const;
private:
  static bool parseDouble(const vstring& num, RationalConstantType& res);

};

inline bool operator<(const RealConstantType& lhs ,const RealConstantType& rhs) { 
  return static_cast<const RationalConstantType&>(lhs) < static_cast<const RationalConstantType&>(rhs);
}
inline bool operator>(const RealConstantType& lhs, const RealConstantType& rhs) {
  return static_cast<const RationalConstantType&>(lhs) > static_cast<const RationalConstantType&>(rhs);
}
inline bool operator<=(const RealConstantType& lhs, const RealConstantType& rhs) {
  return static_cast<const RationalConstantType&>(lhs) <= static_cast<const RationalConstantType&>(rhs);
}
inline bool operator>=(const RealConstantType& lhs, const RealConstantType& rhs) {
  return static_cast<const RationalConstantType&>(lhs) >= static_cast<const RationalConstantType&>(rhs);
}

inline
std::ostream& operator<< (ostream& out, const RealConstantType& val) {
  return out << val.toString();
}


/**
 * A singleton class handling tasks related to theory symbols in Vampire
 */
class Theory
{
public:
  /**
   * Interpreted symbols and predicates
   *
   * If interpreted_evaluation is enabled, predicates GREATER_EQUAL,
   * LESS and LESS_EQUAL should not appear in the run of the
   * SaturationAlgorithm (they'll be immediately simplified by the
   * InterpretedEvaluation simplification).
   */
  enum Interpretation
  {
    //predicates
    EQUAL,

    INT_IS_INT,
    INT_IS_RAT,
    INT_IS_REAL,
    INT_GREATER,
    INT_GREATER_EQUAL,
    INT_LESS,
    INT_LESS_EQUAL,
    INT_DIVIDES,

    RAT_IS_INT,
    RAT_IS_RAT,
    RAT_IS_REAL,
    RAT_GREATER,
    RAT_GREATER_EQUAL,
    RAT_LESS,
    RAT_LESS_EQUAL,

    REAL_IS_INT,
    REAL_IS_RAT,
    REAL_IS_REAL,
    REAL_GREATER,
    REAL_GREATER_EQUAL,
    REAL_LESS,
    REAL_LESS_EQUAL,

    //numeric functions

    INT_SUCCESSOR,
    INT_UNARY_MINUS,
    INT_PLUS,  // sum in TPTP
    INT_MINUS, // difference in TPTP
    INT_MULTIPLY,
    INT_QUOTIENT_E,
    INT_QUOTIENT_T,
    INT_QUOTIENT_F,
    INT_REMAINDER_E,
    INT_REMAINDER_T,
    INT_REMAINDER_F,
    INT_FLOOR,
    INT_CEILING,
    INT_TRUNCATE,
    INT_ROUND,
    INT_ABS,

    RAT_UNARY_MINUS,
    RAT_PLUS, // sum in TPTP
    RAT_MINUS,// difference in TPTP
    RAT_MULTIPLY,
    RAT_QUOTIENT,
    RAT_QUOTIENT_E,
    RAT_QUOTIENT_T,
    RAT_QUOTIENT_F,
    RAT_REMAINDER_E,
    RAT_REMAINDER_T,
    RAT_REMAINDER_F,
    RAT_FLOOR,
    RAT_CEILING,
    RAT_TRUNCATE,
    RAT_ROUND,

    REAL_UNARY_MINUS,
    REAL_PLUS,  // plus in TPTP
    REAL_MINUS, // difference in TPTP
    REAL_MULTIPLY,
    REAL_QUOTIENT,
    REAL_QUOTIENT_E,
    REAL_QUOTIENT_T,
    REAL_QUOTIENT_F,
    REAL_REMAINDER_E,
    REAL_REMAINDER_T,
    REAL_REMAINDER_F,
    REAL_FLOOR,
    REAL_CEILING,
    REAL_TRUNCATE,
    REAL_ROUND,

    //conversion functions
    INT_TO_INT,
    INT_TO_RAT,
    INT_TO_REAL,
    RAT_TO_INT,
    RAT_TO_RAT,
    RAT_TO_REAL,
    REAL_TO_INT,
    REAL_TO_RAT,
    REAL_TO_REAL,

    // array functions
    ARRAY_SELECT,
    ARRAY_BOOL_SELECT,
    ARRAY_STORE,

    INVALID_INTERPRETATION // LEAVE THIS AS THE LAST ELEMENT OF THE ENUM
  };

  enum IndexedInterpretation {
    FOR_NOW_EMPTY
  };

  typedef std::pair<IndexedInterpretation, unsigned> ConcreteIndexedInterpretation;

  /**
   * Interpretations represent the abstract concept of an interpreted operation vampire knows about.
   *
   * Some of them are polymorphic, such the ones for ARRAYs, and only become a concrete operation when supplied with OperatorType*.
   * To identify these, MonomorphisedInterpretation (see below) can be used. However, notice that the appropriate Symbol always carries
   * an Interpretation (if interpreted) and an OperatorType*.
   *
   * Other operations might be, in fact, indexed families of operations, and need an additional index (unsigned) to be specified.
   * To keep the Symbol structure from growing for their sake, these IndexedInterpretations are instantiated to a concrete member of a family on demand
   * and we keep track of this instantiation in _indexedInterpretations (see below). Members of _indexedInterpretations
   * implicitly "inhabit" a range of values in Interpretation after INVALID_INTERPRETATION, so that again an
   * Interpretation (this time >= INVALID_INTERPRETATION) and an OperatorType* are enough to identify a member of an indexed family.
   */

  typedef std::pair<Interpretation, OperatorType*> MonomorphisedInterpretation;

private:
  DHMap<ConcreteIndexedInterpretation,Interpretation> _indexedInterpretations;

public:

  static unsigned numberOfFixedInterpretations() {
    return INVALID_INTERPRETATION;
  }

  Interpretation interpretationFromIndexedInterpretation(IndexedInterpretation ii, unsigned index)
  {
    CALL("inpretationFromIndexedInterpretation");

    ConcreteIndexedInterpretation cii = std::make_pair(ii,index);

    Interpretation res;
    if (!_indexedInterpretations.find(cii, res)) {
      res = static_cast<Interpretation>(numberOfFixedInterpretations() + _indexedInterpretations.size());
      _indexedInterpretations.insert(cii, res);
    }
    return res;
  }

  static bool isPlus(Interpretation i){
    return i == INT_PLUS || i == RAT_PLUS || i == REAL_PLUS;
  }

  static vstring getInterpretationName(Interpretation i);
  static unsigned getArity(Interpretation i);
  static bool isFunction(Interpretation i);
  static bool isInequality(Interpretation i);
  static OperatorType* getNonpolymorphicOperatorType(Interpretation i);

  static OperatorType* getArrayOperatorType(TermList arraySort, Interpretation i);

  static bool hasSingleSort(Interpretation i);
  static TermList getOperationSort(Interpretation i);
  static bool isConversionOperation(Interpretation i);
  static bool isLinearOperation(Interpretation i);
  static bool isNonLinearOperation(Interpretation i);
  static bool isPartialFunction(Interpretation i);

  static bool isPolymorphic(Interpretation i);

  unsigned getArrayExtSkolemFunction(TermList sort);

  static Theory theory_obj;
  static Theory* instance();

  void defineTupleTermAlgebra(unsigned arity, TermList* sorts);

  /** Returns true if the argument is an interpreted constant
   */
  bool isInterpretedConstant(unsigned func);
  bool isInterpretedConstant(Term* t);
  bool isInterpretedConstant(TermList t);
  /** Returns true if the argument is an interpreted number
   */
  bool isInterpretedNumber(Term* t);
  bool isInterpretedNumber(TermList t);

  /** Returns false if pred is equality.  Returns true if the argument is any
      other interpreted predicate.
   */
  bool isInterpretedPredicate(unsigned pred);
  /** Returns true if the argument is any interpreted predicate (including
      equality).
   */
  bool isInterpretedPredicate(Literal* lit);
  bool isInterpretedPredicate(Literal* lit, Interpretation itp);

  bool isInterpretedFunction(unsigned func);
  bool isInterpretedFunction(Term* t);
  bool isInterpretedFunction(TermList t);
  bool isInterpretedFunction(Term* t, Interpretation itp);
  bool isInterpretedFunction(TermList t, Interpretation itp);

  bool isInterpretedPartialFunction(unsigned func);
  bool isZero(TermList t);

  Interpretation interpretFunction(unsigned func);
  Interpretation interpretFunction(Term* t);
  Interpretation interpretFunction(TermList t);
  Interpretation interpretPredicate(unsigned pred);
  Interpretation interpretPredicate(Literal* t);

  void registerLaTeXPredName(unsigned func, bool polarity, vstring temp);
  void registerLaTeXFuncName(unsigned func, vstring temp);
  vstring tryGetInterpretedLaTeXName(unsigned func, bool pred,bool polarity=true);

private:
  // For recording the templates for predicate and function symbols
  DHMap<unsigned,vstring> _predLaTeXnamesPos;
  DHMap<unsigned,vstring> _predLaTeXnamesNeg;
  DHMap<unsigned,vstring> _funcLaTeXnames;

public:

  /**
   * Try to interpret the term list as an integer constant. If it is an
   * integer constant, return true and save the constant in @c res, otherwise
   * return false.
   */
  bool tryInterpretConstant(TermList trm, IntegerConstantType& res)
  {
    CALL("Theory::tryInterpretConstant(TermList,IntegerConstantType)");
    if (!trm.isTerm()) {
      return false;
    }
    return tryInterpretConstant(trm.term(),res);
  }
  bool tryInterpretConstant(const Term* t, IntegerConstantType& res);
  bool tryInterpretConstant(unsigned functor, IntegerConstantType& res);
  /**
   * Try to interpret the term list as an rational constant. If it is an
   * rational constant, return true and save the constant in @c res, otherwise
   * return false.
   */
  bool tryInterpretConstant(TermList trm, RationalConstantType& res)
  {
    CALL("Theory::tryInterpretConstant(TermList,RationalConstantType)");
    if (!trm.isTerm()) {
      return false;
    }
    return tryInterpretConstant(trm.term(),res);
  }
  bool tryInterpretConstant(const Term* t, RationalConstantType& res);
  bool tryInterpretConstant(unsigned functor, RationalConstantType& res);
  /**
   * Try to interpret the term list as an real constant. If it is an
   * real constant, return true and save the constant in @c res, otherwise
   * return false.
   */
  bool tryInterpretConstant(TermList trm, RealConstantType& res)
  {
    CALL("Theory::tryInterpretConstant(TermList,RealConstantType)");
    if (!trm.isTerm()) {
      return false;
    }
    return tryInterpretConstant(trm.term(),res);
  }
  bool tryInterpretConstant(const Term* t, RealConstantType& res);
  bool tryInterpretConstant(unsigned functor, RealConstantType& res);

  Term* representConstant(const IntegerConstantType& num);
  Term* representConstant(const RationalConstantType& num);
  Term* representConstant(const RealConstantType& num);

  Term* representIntegerConstant(vstring str);
  Term* representRealConstant(vstring str);
private:
  Theory();
  static OperatorType* getConversionOperationType(Interpretation i);

  DHMap<TermList,unsigned> _arraySkolemFunctions;

public:
  class Tuples {
  public:
    bool isFunctor(unsigned functor);
    unsigned getFunctor(unsigned arity, TermList sorts[]);
    unsigned getFunctor(TermList tupleSort);
    unsigned getProjectionFunctor(unsigned proj, TermList tupleSort);
    bool findProjection(unsigned projFunctor, bool isPredicate, unsigned &proj);
  };

  static Theory::Tuples tuples_obj;
  static Theory::Tuples* tuples();
};

typedef Theory::Interpretation Interpretation;

/**
 * Pointer to the singleton Theory instance
 */
extern Theory* theory;

}

template<>
struct std::hash<Kernel::IntegerConstantType>
{
  size_t operator()(Kernel::IntegerConstantType const& self) const noexcept 
  { return self.hash(); }
};

template<>
struct std::hash<Kernel::RationalConstantType>
{
  size_t operator()(Kernel::RationalConstantType const& self) const noexcept 
  { return self.hash(); }
};


template<>
struct std::hash<Kernel::RealConstantType>
{
  size_t operator()(Kernel::RealConstantType const& self) const noexcept 
  { return self.hash(); }
};

#endif // __Theory__<|MERGE_RESOLUTION|>--- conflicted
+++ resolved
@@ -53,12 +53,8 @@
 class IntegerConstantType
 {
 public:
-<<<<<<< HEAD
   CLASS_NAME(IntegerConstantType)
-  static unsigned getSort() { return Sorts::SRT_INTEGER; }
-=======
   static TermList getSort() { return Term::intSort(); }
->>>>>>> 825fbfbf
 
   typedef int InnerType;
 
@@ -208,12 +204,8 @@
 class RealConstantType : public RationalConstantType
 {
 public:
-<<<<<<< HEAD
   CLASS_NAME(RealConstantType)
-  static unsigned getSort() { return Sorts::SRT_REAL; }
-=======
   static TermList getSort() { return Term::realSort(); }
->>>>>>> 825fbfbf
 
   RealConstantType() {}
   RealConstantType(RealConstantType&&) = default;
