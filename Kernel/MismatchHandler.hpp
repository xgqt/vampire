/*
 * This file is part of the source code of the software program
 * Vampire. It is protected by applicable
 * copyright laws.
 *
 * This source code is distributed under the licence found here
 * https://vprover.github.io/license.html
 * and in the source directory
 */
/**
 * @file MismatchHandler.hpp
 * Defines class MismatchHandler.
 *
 */

#ifndef __MismatchHandler__
#define __MismatchHandler__

#include "Forwards.hpp"
#include "Term.hpp"
#include "Kernel/TermTransformer.hpp"
#include "Lib/MaybeBool.hpp"
#include "Lib/BiMap.hpp"

namespace Kernel
{

class MismatchHandler : public TermTransformer
{
public:
<<<<<<< HEAD
  // returns true if the mismatch was handled.
  virtual bool handle(TermList t1, unsigned index1, TermList t2, unsigned index2, VSpecVarToTermMap* termMap) = 0;

protected: 
  virtual bool introduceConstraint(TermList t1,unsigned index1, TermList t2, unsigned index2) = 0;
=======

  MismatchHandler() : TermTransformer(false) {}

  // Returns true if the mismatch can be handled by some handler
  //
  // Implementors do NOT need to override this function. Only the composite handler
  // needs to.
  virtual bool handle(TermList t1, unsigned index1, TermList t2, unsigned index2, 
    UnificationConstraintStack& ucs, BacktrackData& bd, bool recording){ NOT_IMPLEMENTED; };
  
  // Returns true if <t1, t2> can form a constraint
  // Implementors NEED to override this function with
  // their specific logic. 
  // It shold be possible to make use of isConstraintTerm() here
  virtual bool isConstraintPair(TermList t1, TermList t2) = 0;
  virtual TermList transformSubterm(TermList t) = 0;

  // With polymorphism, a term may end up being a constraint term
  // depending on type substitutions.
  // Also a term such as f(a,b) : $int may be a constraint term 
  // but we also want to unify against it.
  //
  // Implementors of this function need to be aware of the following:
  // - when a term t is inserted into a substitution tree that uses a handler
  //   this function is run on t. 
  //   + If it returns true, we subsequently ONLY create constraints with t and 
  //     do not try and unify with t (unless the query term is a variable)
  //   + If it returns false, we ONLY unify and do not create constraints with t
  //   + If it returns maybe we will attempt to do BOTH. Unify query terms with t
  //     and create constraints.
  // - Similarly, when we query with a term trm, we run this function on trm
  //   + If it returns true, we ONLY attempt to find constraint partners for trm
  //   + If it returns false, we ONLY attempt to find unification partners for trm
  //   + If it returns maybe, we attempt to find BOTH type of partners for trm
  // - It may be convenient to use this function in the implementation of transformSubterm
  //   View UWAMismatchHandler::transformSubterm() for an example of this
  virtual MaybeBool isConstraintTerm(TermList t) = 0;
  
  virtual Term* get(unsigned var){ NOT_IMPLEMENTED; }

  VSpecVarToTermMap* getTermMap() { return &_termMap; }

protected: 
  void introduceConstraint(TermList t1,unsigned index1, TermList t2, unsigned index2, 
    UnificationConstraintStack& ucs, BacktrackData& bd, bool recording);
  
  VSpecVarToTermMap _termMap;
};

/**
 * Meta handler
 * Invariant: for all handlers in _inner, a maximum of ONE handler
 * can return a non-false value on a call to isConstraintTerm 
 */
class CompositeMismatchHandler : 
  public MismatchHandler
{
public:

  ~CompositeMismatchHandler();
  virtual bool handle(TermList t1, unsigned index1, TermList t2, unsigned index2, 
    UnificationConstraintStack& ucs, BacktrackData& bd, bool recording) override;
  TermList transformSubterm(TermList trm) override;
  MaybeBool isConstraintTerm(TermList t) override; 
  bool isConstraintPair(TermList t1, TermList t2) override { NOT_IMPLEMENTED; }  
  Term* get(unsigned var) override;

  void addHandler(MismatchHandler* hndlr);

  CLASS_NAME(CompositeMismatchHandler);
  USE_ALLOCATOR(CompositeMismatchHandler);

private:
  typedef List<MismatchHandler*> MHList;
  MHList* _inners;
>>>>>>> abfcfaf3
};

class UWAMismatchHandler : public MismatchHandler
{
public:
<<<<<<< HEAD
  UWAMismatchHandler(Stack<UnificationConstraint>& c) : constraints(c) /*, specialVar(0)*/ {}
  virtual bool handle(TermList t1, unsigned index1, TermList t2, unsigned index2, VSpecVarToTermMap* termMap) override;
=======
  UWAMismatchHandler() {}

  bool isConstraintPair(TermList t1, TermList t2) override; 
  TermList transformSubterm(TermList trm) override;
  MaybeBool isConstraintTerm(TermList t) override; 
>>>>>>> abfcfaf3

  CLASS_NAME(UWAMismatchHandler);
  USE_ALLOCATOR(UWAMismatchHandler);
private:
  virtual bool introduceConstraint(TermList t1,unsigned index1, TermList t2, unsigned index2) override;
  bool checkUWA(TermList t1, TermList t2); 
<<<<<<< HEAD

  Stack<UnificationConstraint>& constraints;
  // unsigned specialVar;
=======
>>>>>>> abfcfaf3
};

class HOMismatchHandler : public MismatchHandler
{
public:
  HOMismatchHandler() {}
  
<<<<<<< HEAD
  virtual bool handle(TermList t1, unsigned index1, TermList t2, unsigned index2, VSpecVarToTermMap* termMap) override;

  CLASS_NAME(HOMismatchHandler);
  USE_ALLOCATOR(HOMismatchHandler);

private:
  virtual bool introduceConstraint(TermList t1,unsigned index1, TermList t2, unsigned index2) override;

  Stack<UnificationConstraint>& constraints;
  // unsigned specialVar;
=======
  bool isConstraintPair(TermList t1, TermList t2) override;
  TermList transformSubterm(TermList trm) override;
  MaybeBool isConstraintTerm(TermList t) override; 

  CLASS_NAME(HOMismatchHandler);
  USE_ALLOCATOR(HOMismatchHandler);
>>>>>>> abfcfaf3
};


}
#endif /*__MismatchHandler__*/<|MERGE_RESOLUTION|>--- conflicted
+++ resolved
@@ -28,13 +28,6 @@
 class MismatchHandler : public TermTransformer
 {
 public:
-<<<<<<< HEAD
-  // returns true if the mismatch was handled.
-  virtual bool handle(TermList t1, unsigned index1, TermList t2, unsigned index2, VSpecVarToTermMap* termMap) = 0;
-
-protected: 
-  virtual bool introduceConstraint(TermList t1,unsigned index1, TermList t2, unsigned index2) = 0;
-=======
 
   MismatchHandler() : TermTransformer(false) {}
 
@@ -110,34 +103,21 @@
 private:
   typedef List<MismatchHandler*> MHList;
   MHList* _inners;
->>>>>>> abfcfaf3
 };
 
 class UWAMismatchHandler : public MismatchHandler
 {
 public:
-<<<<<<< HEAD
-  UWAMismatchHandler(Stack<UnificationConstraint>& c) : constraints(c) /*, specialVar(0)*/ {}
-  virtual bool handle(TermList t1, unsigned index1, TermList t2, unsigned index2, VSpecVarToTermMap* termMap) override;
-=======
   UWAMismatchHandler() {}
 
   bool isConstraintPair(TermList t1, TermList t2) override; 
   TermList transformSubterm(TermList trm) override;
   MaybeBool isConstraintTerm(TermList t) override; 
->>>>>>> abfcfaf3
 
   CLASS_NAME(UWAMismatchHandler);
   USE_ALLOCATOR(UWAMismatchHandler);
 private:
-  virtual bool introduceConstraint(TermList t1,unsigned index1, TermList t2, unsigned index2) override;
   bool checkUWA(TermList t1, TermList t2); 
-<<<<<<< HEAD
-
-  Stack<UnificationConstraint>& constraints;
-  // unsigned specialVar;
-=======
->>>>>>> abfcfaf3
 };
 
 class HOMismatchHandler : public MismatchHandler
@@ -145,25 +125,12 @@
 public:
   HOMismatchHandler() {}
   
-<<<<<<< HEAD
-  virtual bool handle(TermList t1, unsigned index1, TermList t2, unsigned index2, VSpecVarToTermMap* termMap) override;
-
-  CLASS_NAME(HOMismatchHandler);
-  USE_ALLOCATOR(HOMismatchHandler);
-
-private:
-  virtual bool introduceConstraint(TermList t1,unsigned index1, TermList t2, unsigned index2) override;
-
-  Stack<UnificationConstraint>& constraints;
-  // unsigned specialVar;
-=======
   bool isConstraintPair(TermList t1, TermList t2) override;
   TermList transformSubterm(TermList trm) override;
   MaybeBool isConstraintTerm(TermList t) override; 
 
   CLASS_NAME(HOMismatchHandler);
   USE_ALLOCATOR(HOMismatchHandler);
->>>>>>> abfcfaf3
 };
 
 
