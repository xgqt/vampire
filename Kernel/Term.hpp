/*
 * This file is part of the source code of the software program
 * Vampire. It is protected by applicable
 * copyright laws.
 *
 * This source code is distributed under the licence found here
 * https://vprover.github.io/license.html
 * and in the source directory
 */
/**
 * @file Term.hpp
 * Defines class Term (also serving as term arguments)
 *
 * @since 18/04/2006 Bellevue
 * @since 06/05/2007 Manchester, changed into a single class instead of three
 */

#ifndef __Term__
#define __Term__

#include <cstdlib>
#include <iosfwd>
#include <utility>

#include "Forwards.hpp"
#include "Debug/Assertion.hpp"
#include "Debug/Tracer.hpp"

#include "Lib/Allocator.hpp"
#include "Lib/Portability.hpp"
#include "Lib/Comparison.hpp"
#include "Lib/Stack.hpp"
#include "Lib/Metaiterators.hpp"
#include "Lib/VString.hpp"

<<<<<<< HEAD
// #include "MatchTag.hpp" // MS: disconnecting MatchTag, January 2017
#define USE_MATCH_TAG 0

//#include "OperatorType.hpp"
=======
//#include "Sorts.hpp"
>>>>>>> 84c3736f

#define TERM_DIST_VAR_UNKNOWN 0x3FFFFF

namespace Kernel {

using namespace std;
using namespace Lib;

/** Tag denoting the kind of this term
 * @since 19/02/2008 Manchester, moved outside of the Term class
 */
enum TermTag {
  /** reference to another term */
  REF = 0u,
  /** ordinary variable */
  ORD_VAR = 1u,
  /** (function) symbol */
  FUN = 2u,
  /** special variable */
  SPEC_VAR = 3u,
};

bool operator<(const TermList& lhs, const TermList& rhs);

/**
 * Class containing either a pointer to a compound term or
 * a variable number or a functor.
 */
class TermList {
public:
  CLASS_NAME(TermList)
  static const unsigned SPEC_UPPER_BOUND = 10000000;
  /** dummy constructor, does nothing */
  TermList() {}
  /** creates a term list and initialises its content with data */
  explicit TermList(size_t data) : _content(data) {}
  /** creates a term list containing a pointer to a term */
  explicit TermList(Term* t) : _term(t) {}
  /** creates a term list containing a variable. If @b special is true, then the variable
   * will be "special". Special variables are also variables, with a difference that a
   * special variables and ordinary variables have an empty intersection */
  TermList(unsigned var, bool special)
  {
    if (special) {
      makeSpecialVar(var);
    }
    else {
      makeVar(var);
    }
  }

  /** the tag */
  inline TermTag tag() const { return (TermTag)(_content & 0x0003); }
  /** the term list is empty */
  inline bool isEmpty() const
  { return tag() == FUN; }
  /** the term list is non-empty */
  inline bool isNonEmpty() const
  { return tag() != FUN; }
  /** next term in this list */
  inline TermList* next()
  { return this-1; }
  /** next term in this list */
  inline const TermList* next() const
  { return this-1; }
  /** the term contains a variable as its head */
  inline bool isVar() const { return (_content & 0x0001) == 1; }
  /** the term contains an ordinary variable as its head */
  inline bool isOrdinaryVar() const { return tag() == ORD_VAR; }
  /** the term contains a special variable as its head */
  inline bool isSpecialVar() const { return tag() == SPEC_VAR && var() < SPEC_UPPER_BOUND; }

  inline bool isVSpecialVar() const { return tag() == SPEC_VAR && var() > SPEC_UPPER_BOUND; }
  /** return the variable number */
  inline unsigned var() const
  { ASS(isVar()); return _content / 4; }
  /** the term contains reference to Term class */
  inline bool isTerm() const
  { return tag() == REF; }
  inline const Term* term() const
  { ASS(isTerm()); return _term; }
  inline Term* term()
  { ASS(isTerm()); return _term; }
  /** True of the terms have the same content. Useful for comparing
   * arguments of shared terms. */
  inline bool sameContent(const TermList* t) const
  { return _content == t->_content ; }
  /** return the content, useful for e.g., term argument comparison */
  inline size_t content() const { return _content; }
  vstring toString(bool topLevel = true) const;
  /** make the term into an ordinary variable with a given number */
  inline void makeVar(unsigned vnumber)
  { _content = vnumber * 4 + ORD_VAR; }
  /** make the term into a special variable with a given number */
  inline void makeSpecialVar(unsigned vnumber)
  { _content = vnumber * 4 + SPEC_VAR; }
  /** make the term empty (so that isEmpty() returns true) */
  inline void makeEmpty()
  { _content = FUN; }
  /** make the term into a reference */
  inline void setTerm(Term* t)
  { _term = t; }
  static bool sameTop(TermList ss, TermList tt);
  static bool sameTopFunctor(TermList ss, TermList tt);
  static bool equals(TermList t1, TermList t2);
  static bool allShared(TermList* args);
  static TermList var(unsigned var, bool special = false) { return TermList(var, special); }
  /** if not var, the inner term must be shared */
  unsigned weight() const;
  /** returns true if this termList is wrapping a higher-order "arrow" sort */
  bool isArrowSort();
  bool isBoolSort();
  bool isArraySort();
  bool isTupleSort();
  bool isApplication() const;
  bool containsSubterm(TermList v);
  bool containsAllVariablesOf(TermList t);
  bool containsAllVariableOccurrencesOf(TermList t);

  bool isSafe() const;

  VList* freeVariables() const;
  bool isFreeVariable(unsigned var) const;

#if VDEBUG
  void assertValid() const;
#endif

  inline bool operator==(const TermList& t) const
  { return _content==t._content; }
  inline bool operator!=(const TermList& t) const
  { return _content!=t._content; }

  friend bool operator<(const TermList& lhs, const TermList& rhs);

private:
  vstring asArgsToString() const;

  union {
    /** reference to another term */
    Term* _term;
    /** raw content, can be anything */
    size_t _content;
    /** Used by Term, storing some information about the term using bits */
    struct {
      /** tag, always FUN */
      unsigned tag : 2;
      /** polarity, used only for literals */
      unsigned polarity : 1;
      /** true if commutative/symmetric */
      unsigned commutative : 1;
      /** true if shared */
      unsigned shared : 1;
      /** true if literal */
      unsigned literal : 1;
      /** true if atomic sort */
      unsigned sort : 1;
      /** Ordering comparison result for commutative term arguments, one of
       * 0 (unknown) 1 (less), 2 (equal), 3 (greater), 4 (incomparable)
       * @see Term::ArgumentOrder */
      unsigned order : 3;
      /** Number of distincs variables in the term, equal
       * to TERM_DIST_VAR_UNKNOWN if the number has not been
       * computed yet. */
      mutable unsigned distinctVars : 22;
      /** reserved for whatever */
#if ARCH_X64
      unsigned reserved : 32;
#endif
    } _info;
  };
  friend class Indexing::TermSharing;
  friend class Term;
  friend class Literal;
  friend class AtomicSort;
}; // class TermList

static_assert(
  sizeof(TermList) == sizeof(size_t),
  "size of TermList must be the same size as that of size_t"
);

/**
 * Class to represent terms and lists of terms.
 * @since 19/02/2008 Manchester, changed to use class TermList
 */
class Term
{
public:
  //special functor values
  static const unsigned SF_ITE = 0xFFFFFFFF;
  static const unsigned SF_LET = 0xFFFFFFFE;
  static const unsigned SF_FORMULA = 0xFFFFFFFD;
  static const unsigned SF_TUPLE = 0xFFFFFFFC;
  static const unsigned SF_LET_TUPLE = 0xFFFFFFFB;
  static const unsigned SF_LAMBDA = 0xFFFFFFFA;
  static const unsigned SPECIAL_FUNCTOR_LOWER_BOUND = 0xFFFFFFFA;

  class SpecialTermData
  {
    friend class Term;
  private:
    union {
      struct {
        Formula * condition;
        TermList sort;
      } _iteData;
      struct {
        unsigned functor;
        VList* variables;
	//The size_t stands for TermList expression which cannot be here
	//since C++ does not allow objects with constructor inside a union
  //Above comment doesn't hold in C++11
  //https://www.stroustrup.com/C++11FAQ.html#unions
        size_t binding;
        TermList sort;
      } _letData;
      struct {
        Formula * formula;
      } _formulaData;
      struct {
        Term* term;
      } _tupleData;
      struct {
        unsigned functor;
        VList* symbols;
        size_t binding;
        TermList sort;
      } _letTupleData;
      struct {
        TermList lambdaExp;
        VList* _vars;
        SList* _sorts;  
        TermList sort; 
        TermList expSort;//TODO is this needed?
      } _lambdaData;
    };
    /** Return pointer to the term to which this object is attached */
    const Term* getTerm() const { return reinterpret_cast<const Term*>(this+1); }
  public:
    unsigned getType() const {
      unsigned res = getTerm()->functor();
      ASS_GE(res,SPECIAL_FUNCTOR_LOWER_BOUND);
      return res;
    }
    Formula* getCondition() const { ASS_EQ(getType(), SF_ITE); return _iteData.condition; }
    unsigned getFunctor() const {
      ASS_REP(getType() == SF_LET || getType() == SF_LET_TUPLE, getType());
      return getType() == SF_LET ? _letData.functor : _letTupleData.functor;
    }
    VList* getLambdaVars() const { ASS_EQ(getType(), SF_LAMBDA); return _lambdaData._vars; }
    SList* getLambdaVarSorts() const { ASS_EQ(getType(), SF_LAMBDA); return _lambdaData._sorts; }
    TermList getLambdaExp() const { ASS_EQ(getType(), SF_LAMBDA); return _lambdaData.lambdaExp; }
    VList* getVariables() const { ASS_EQ(getType(), SF_LET); return _letData.variables; }
    VList* getTupleSymbols() const { return _letTupleData.symbols; }
    TermList getBinding() const {
      ASS_REP(getType() == SF_LET || getType() == SF_LET_TUPLE, getType());
      return TermList(getType() == SF_LET ? _letData.binding : _letTupleData.binding);
    }
    TermList getLambdaExpSort() const { ASS_EQ(getType(), SF_LAMBDA); return _lambdaData.expSort; }
    TermList getSort() const {
      switch (getType()) {
        case SF_ITE:
          return _iteData.sort;
        case SF_LET:
          return _letData.sort;
        case SF_LET_TUPLE:
          return _letTupleData.sort;
        case SF_LAMBDA:
          return _lambdaData.sort;
        default:
          ASSERTION_VIOLATION_REP(getType());
      }
    }
    Formula* getFormula() const { ASS_EQ(getType(), SF_FORMULA); return _formulaData.formula; }
    Term* getTupleTerm() const { return _tupleData.term; }
  };


  Term() throw();
  explicit Term(const Term& t) throw();
  static Term* create(unsigned function, unsigned arity, const TermList* args);
  static Term* create(unsigned fn, std::initializer_list<TermList> args);
  static Term* create(Term* t,TermList* args);
  static Term* createNonShared(unsigned function, unsigned arity, TermList* arg);
  static Term* createNonShared(Term* t,TermList* args);
  static Term* createNonShared(Term* t);
  static Term* cloneNonShared(Term* t);

  static Term* createConstant(const vstring& name);
  /** Create a new constant and insert in into the sharing structure */
  static Term* createConstant(unsigned symbolNumber) { return create(symbolNumber,0,0); }
  static Term* createITE(Formula * condition, TermList thenBranch, TermList elseBranch, TermList branchSort);
  static Term* createLet(unsigned functor, VList* variables, TermList binding, TermList body, TermList bodySort);
  static Term* createLambda(TermList lambdaExp, VList* vars, SList* sorts, TermList expSort);
  static Term* createTupleLet(unsigned functor, VList* symbols, TermList binding, TermList body, TermList bodySort);
  static Term* createFormula(Formula* formula);
  static Term* createTuple(unsigned arity, TermList* sorts, TermList* elements);
  static Term* createTuple(Term* tupleTerm);
  static Term* create1(unsigned fn, TermList arg);
  static Term* create2(unsigned fn, TermList arg1, TermList arg2);

  //** fool constants
  static Term* foolTrue(); 
  static Term* foolFalse(); 

  VList* freeVariables() const;
  bool isFreeVariable(unsigned var) const;

  /** Return number of bytes before the start of the term that belong to it */
  size_t getPreDataSize() { return isSpecial() ? sizeof(SpecialTermData) : 0; }

  /** Function or predicate symbol of a term */
  const unsigned functor() const { return _functor; }

  vstring toString(bool topLevel = true) const;
  static vstring variableToString(unsigned var);
  static vstring variableToString(TermList var);

  /** return the arguments 
   *
   *  WARNING: this function returns a pointer to the first argument
   *  which could be a sort when dealing with a polymorphic problem!
   * 
   *  Use with care! Consider whether the termArgs() function may be more
   *  suited to your needs before using this.
   */
  const TermList* args() const
  { return _args + _arity; }
  /** return the nth argument (counting from 0) */
  const TermList* nthArgument(int n) const
  {
    ASS(n >= 0);
    ASS((unsigned)n < _arity);

    return _args + (_arity - n);
  }
  /** return the nth argument (counting from 0) */
  TermList* nthArgument(int n)
  {
    ASS(n >= 0);
    ASS((unsigned)n < _arity);

    return _args + (_arity - n);
  }
  /** Return the 1st term argument for a polymorphic term.
    * Call hasTermArgs before calling this or test the result for
    * non-emptiness
    * In the monomorphic case, the same as args()
    */
  TermList* termArgs();

  /** Indexing operator for accessing arguments */
  const TermList operator[](int i) const {
    return *nthArgument(i);
  }
  TermList operator[](int i) {
    return *nthArgument(i);
  }

  /** return the arguments 
   *
   *  WARNING: this function returns a pointer to the first argument
   *  which could be a sort when dealing with a polymorphic problem!
   * 
   *  Use with care! Consider whether the termArgs() function may be more
   *  suited to your needs before using this.
   */  
  TermList* args()
  { return _args + _arity; }
  unsigned hash() const;
  /** return the arity */
  unsigned arity() const
  { return _arity; }
  static void* operator new(size_t,unsigned arity,size_t preData=0);
  /** make the term into a symbol term */
  void makeSymbol(unsigned number,unsigned arity)
  {
    _functor = number;
    _arity = arity;
  }
  void destroy();
  void destroyNonShared();
  Term* apply(Substitution& subst);

  /** True if the term is ground. Only applicable to shared terms */
  bool ground() const
  {
    ASS(_args[0]._info.shared);
    return ! vars();
  } // ground

  /** True if the term is shared */
  bool shared() const
  { return _args[0]._info.shared; } // shared

  /** True if the term has one or more term arguments */
  bool hasTermArgs() const;

  /**
   * True if the term's function/predicate symbol is commutative/symmetric.
   * @pre the term must be complex
   */
  bool commutative() const
  {
    return _args[0]._info.commutative;
  } // commutative

  /** Return the weight. Applicable only to shared terms */
  unsigned weight() const
  {
    ASS(shared());
    return _weight;
  }

  int maxRedLength() const
  {
    ASS(shared());
    return _maxRedLen;    
  }

  /** Mark term as shared */
  void markShared()
  {
    ASS(! shared());
    _args[0]._info.shared = 1u;
  } // markShared

  /** Set term weight */
  void setWeight(unsigned w)
  {
    _weight = w;
  } // setWeight

  /** Set term id */
  void setId(unsigned id)
  {
    _id = id;
  } // setWeight

  /** Set (shared) term's id */
  unsigned getId() const
  {
    ASS(shared());
    return _id;
  }
  
  void setMaxRedLen(int rl)
  {
    _maxRedLen = rl;
  } // setWeight

  /** Set the number of variables */
  void setVars(unsigned v)
  {
    CALL("Term::setVars");

    if(_isTwoVarEquality) {
      ASS_EQ(v,2);
      return;
    }
    _vars = v;
  } // setVars

  /** Return the number of variables */
  unsigned vars() const
  {
    ASS(shared());
    if(_isTwoVarEquality) {
      return _sort.isVar() ? 3 : 2 + _sort.term()->vars(); 
    }
    return _vars;
  } // vars()

  /**
   * Return true iff the object is an equality between two variables.
   *
   * This value is set during insertion into the term sharing structure or
   * for terms with special subterms during construction.
   * (I.e. can be used basically anywhere).
   */
  bool isTwoVarEquality() const
  {
    return _isTwoVarEquality;
  }

  const vstring& functionName() const;

  /** True if the term is, in fact, a literal */
  bool isLiteral() const { return _args[0]._info.literal; }
  /** True if the term is, in fact, a sort */
  bool isSort() const { return _args[0]._info.sort; }
  /** true if the term is an application */
  bool isApplication() const;

  /** Return an index of the argument to which @b arg points */
  unsigned getArgumentIndex(TermList* arg)
  {
    CALL("Term::getArgumentIndex");

    unsigned res=arity()-(arg-_args);
    ASS_L(res,arity());
    return res;
  }

#if VDEBUG
  vstring headerToString() const;
  void assertValid() const;
#endif


  static TermIterator getVariableIterator(TermList tl);

//  static Comparison lexicographicCompare(TermList t1, TermList t2);
//  static Comparison lexicographicCompare(Term* t1, Term* t2);

  /** If number of distinct variables is computed, assign it to res and
   * return true, otherwise return false. */
  bool askDistinctVars(unsigned& res) const
  {
    if(_args[0]._info.distinctVars==TERM_DIST_VAR_UNKNOWN) {
      return false;
    }
    res=_args[0]._info.distinctVars;
    return true;
  }
  unsigned getDistinctVars() const
  {
    if(_args[0]._info.distinctVars==TERM_DIST_VAR_UNKNOWN) {
      unsigned res=computeDistinctVars();
      if(res<TERM_DIST_VAR_UNKNOWN) {
	_args[0]._info.distinctVars=res;
      }
      return res;
    } else {
      ASS_L(_args[0]._info.distinctVars,0x100000);
      return _args[0]._info.distinctVars;
    }
  }

  bool couldBeInstanceOf(Term* t)
  {
    ASS(shared());
    ASS(t->shared());
    if(t->functor()!=functor()) {
      return false;
    }
    ASS(!commutative());
    return true;
  }

  bool containsSubterm(TermList v);
  bool containsAllVariablesOf(Term* t);
  size_t countSubtermOccurrences(TermList subterm);

  /** Return true if term has no non-constant functions as subterms */
  bool isShallow() const;

  /** set the colour of the term */
  void setColor(Color color)
  {
    ASS(_color == static_cast<unsigned>(COLOR_TRANSPARENT) || _color == static_cast<unsigned>(color));
    _color = color;
  } // setColor
  /** return the colour of the term */
  Color color() const { return static_cast<Color>(_color); }

  bool skip() const;

  /** Return true if term is an interpreted constant or contains one as its subterm */
  bool hasInterpretedConstants() const { return _hasInterpretedConstants; }
  /** Assign value that will be returned by the hasInterpretedConstants() function */
  void setInterpretedConstantsPresence(bool value) { _hasInterpretedConstants=value; }

  /** Return true if term is either an if-then-else or a let...in expression */
  bool isSpecial() const { return functor()>=SPECIAL_FUNCTOR_LOWER_BOUND; }
  bool isITE() const { return functor() == SF_ITE; }
  bool isLet() const { return functor() == SF_LET; }
  bool isTupleLet() const { return functor() == SF_LET_TUPLE; }
  bool isTuple() const { return functor() == SF_TUPLE; }
  bool isFormula() const { return functor() == SF_FORMULA; }
  bool isLambda() const { return functor() == SF_LAMBDA; }
  bool isBoolean() const;
  bool isSuper() const; 
  
  /** Return pointer to structure containing extra data for special terms such as
   * if-then-else or let...in */
  const SpecialTermData* getSpecialData() const { return const_cast<Term*>(this)->getSpecialData(); }
  /** Return pointer to structure containing extra data for special terms such as
   * if-then-else or let...in */
  SpecialTermData* getSpecialData() {
    CALL("Term::getSpecialData");
    ASS(isSpecial());
    return reinterpret_cast<SpecialTermData*>(this)-1;
  }
protected:
  vstring headToString() const;

  unsigned computeDistinctVars() const;

  /**
   * Return argument order value stored in term.
   *
   * The default value (which is returned if no value was set using the
   * @c setArgumentOrder() function) is zero.
   *
   * Currently, this function is used only by @c Ordering::getEqualityArgumentOrder().
   */
  int getArgumentOrderValue() const
  {
    return _args[0]._info.order;
  }

  /**
   * Store argument order value in term.
   *
   * The value must be non-negative and less than 8.
   *
   * Currently, this function is used only by @c Ordering::getEqualityArgumentOrder().
   */
  void setArgumentOrderValue(int val)
  {
    CALL("Term::setArgumentOrderValue");
    ASS_GE(val,0);
    ASS_L(val,8);

    _args[0]._info.order = val;
  }

  /** For shared terms, this is a unique id used for deterministic comparison */
  unsigned _id;
  /** The number of this symbol in a signature */
  unsigned _functor;
  /** Arity of the symbol */
  unsigned _arity : 27;
  /** colour, used in interpolation and symbol elimination */
  unsigned _color : 2;
  /** Equal to 1 if the term/literal contains any interpreted constants */
  unsigned _hasInterpretedConstants : 1;
  /** If true, the object is an equality literal between two variables */
  unsigned _isTwoVarEquality : 1;
  /** Weight of the symbol */
  unsigned _weight;
  /** length of maximum reduction length */
  int _maxRedLen;
  union {
    /** If _isTwoVarEquality is false, this value is valid and contains
     * number of occurrences of variables */
    unsigned _vars;
    /** If _isTwoVarEquality is true, this value is valid and contains
     * the sort of the top-level variables */
    TermList _sort;
  };

<<<<<<< HEAD
#if USE_MATCH_TAG && !ARCH_X64
  MatchTag _matchTag;
#endif

  /** The list of arguments of size type arity + term arity + 1. The first
   *  argument stores the term weight and the mask (the last two bits are 0).
=======
  /** The list of arguments or size arity+1. The first argument stores the
   *  term weight and the mask (the last two bits are 0).
>>>>>>> 84c3736f
   */
  TermList _args[1];


//   /** set all boolean fields to false and weight to 0 */
//   void initialise()
//   {
//     shared = 0;
//       ground = 0;
//       weight = 0;
//     }
//   };

//   Comparison compare(const Term* t) const;
//   void argsWeight(unsigned& total) const;
  friend class TermList;
  friend class Indexing::TermSharing;
  friend class Ordering;

public:
  /**
   * Iterator returning arguments of a term left-to-right.
   */
  class Iterator
  {
  public:
    DECL_ELEMENT_TYPE(TermList);
    Iterator(Term* t) : _next(t->args()) {}
    bool hasNext() const { return _next->isNonEmpty(); }
    TermList next()
    {
      CALL("Term::Iterator::next");
      ASS(hasNext());
      TermList res = *_next;
      _next = _next->next();
      return res;
    }
  private:
    TermList* _next;
  }; // Term::Iterator
}; // class Term


/**
 * Class of AtomicSort.
 */
class AtomicSort
  : public Term
{
public:
  AtomicSort();
  explicit AtomicSort(const AtomicSort& t) throw();

  AtomicSort(unsigned functor,unsigned arity) throw()
  {
    _functor = functor;
    _arity = arity;
    _args[0]._info.literal = 0u;
    _args[0]._info.sort = 1u;
  }

  static AtomicSort* create(unsigned typeCon, unsigned arity, const TermList* args);
  static AtomicSort* create2(unsigned tc, TermList arg1, TermList arg2);
  static AtomicSort* create(AtomicSort* t,TermList* args);
  static AtomicSort* createConstant(unsigned typeCon) { return create(typeCon,0,0); }
  static AtomicSort* createConstant(const vstring& name); 

  /** True if the sort is a higher-order arrow sort */
  bool isArrowSort() const;
  /** True if the sort $o */
  bool isBoolSort() const;
  /** true if sort is the sort of an array */
  bool isArraySort() const;
  /** true if sort is the sort of an tuple */
  bool isTupleSort() const;

  const vstring& typeConName() const;  
  
  static TermList arrowSort(TermStack& domSorts, TermList range);
  static TermList arrowSort(TermList s1, TermList s2);
  static TermList arrowSort(TermList s1, TermList s2, TermList s3);
  static TermList arraySort(TermList indexSort, TermList innerSort);
  static TermList tupleSort(unsigned arity, TermList* sorts);
  static TermList defaultSort();
  static TermList superSort();
  static TermList boolSort();
  static TermList intSort();
  static TermList realSort();
  static TermList rationalSort();

private:

  static AtomicSort* createNonShared(unsigned typeCon, unsigned arity, TermList* arg);
  static AtomicSort* createNonSharedConstant(unsigned typeCon) { return createNonShared(typeCon,0,0); }
};

/**
 * Class of literals.
 * @since 06/05/2007 Manchester
 */
class Literal
  : public Term
{
public:
  /** True if equality literal */
  bool isEquality() const
  { return functor() == 0; }

  Literal();
  explicit Literal(const Literal& l) throw();

  /**
   * Create a literal.
   * @since 16/05/2007 Manchester
   */
  Literal(unsigned functor,unsigned arity,bool polarity,bool commutative) throw()
  {
    _functor = functor;
    _arity = arity;
    _args[0]._info.polarity = polarity;
    _args[0]._info.commutative = commutative;
    _args[0]._info.sort = 0u;
    _args[0]._info.literal = 1u;
  }

  /**
   * A unique header, 2*p is negative and 2*p+1 if positive where p is
   * the number of the predicate symbol.
   */
  unsigned header() const
  { return 2*_functor + polarity(); }
  /**
   * Header of the complementary literal, 2*p+1 is negative and 2*p
   * if positive where p is the number of the predicate symbol.
   */
  unsigned complementaryHeader() const
  { return 2*_functor + 1 - polarity(); }

  /**
   * Convert header to the correponding predicate symbol number.
   * @since 08/08/2008 flight Manchester-Singapore
   */
  static unsigned int headerToPredicateNumber(unsigned header)
  {
    return header/2;
  }
  /**
   * Convert header to the correponding polarity.
   * @since 08/08/2008 flight Manchester-Singapore
   */
  static unsigned int headerToPolarity(unsigned header)
  {
    return header % 2;
  }
  static bool headersMatch(Literal* l1, Literal* l2, bool complementary);
  /** Negate, should not be used with shared terms */
  void negate()
  {
    ASS(! shared());
    _args[0]._info.polarity = 1 - _args[0]._info.polarity;
  }
  /** set polarity to true or false */
  void setPolarity(bool positive)
  { _args[0]._info.polarity = positive ? 1 : 0; }
  static Literal* create(unsigned predicate, unsigned arity, bool polarity,
	  bool commutative, const TermList* args);
  static Literal* create(Literal* l,bool polarity);
  static Literal* create(Literal* l,TermList* args);
  static Literal* createEquality(bool polarity, TermList arg1, TermList arg2, TermList sort);
  static Literal* create1(unsigned predicate, bool polarity, TermList arg);
  static Literal* create2(unsigned predicate, bool polarity, TermList arg1, TermList arg2);
  static Literal* create(unsigned fn, bool polarity, std::initializer_list<TermList> args);

  //No longer used AYB
  //static Literal* flattenOnArgument(const Literal*,int argumentNumber);

  unsigned hash() const;
  unsigned oppositeHash() const;
  static Literal* complementaryLiteral(Literal* l);
  /** If l is positive, return l; otherwise return its complementary literal. */
  static Literal* positiveLiteral(Literal* l) {
    return l->isPositive() ? l : complementaryLiteral(l);
  }
  /** If l is negative, return l; otherwise return its complementary literal. */
  static Literal* negativeLiteral(Literal* l) {
    return l->isNegative() ? l : complementaryLiteral(l);
  }

  /** true if positive */
  bool isPositive() const
  {
    return _args[0]._info.polarity;
  } // isPositive

  /** true if negative */
  bool isNegative() const
  {
    return ! _args[0]._info.polarity;
  } // isNegative

  /** return polarity, 1 if positive and 0 if negative */
  int polarity() const
  {
    return _args[0]._info.polarity;
  } // polarity

  /**
   * Mark this object as an equality between two variables.
   */
  void markTwoVarEquality()
  {
    CALL("Literal::markTwoVarEquality");
    ASS(!shared());
    ASS(isEquality());
    ASS(nthArgument(0)->isVar() || !nthArgument(0)->term()->shared());
    ASS(nthArgument(1)->isVar() || !nthArgument(1)->term()->shared());

    _isTwoVarEquality = true;
  }


  /** Return sort of the variables in an equality between two variables.
   * This value is set during insertion into the term sharing structure
   */
  TermList twoVarEqSort() const
  {
    CALL("Literal::twoVarEqSort");
    ASS(isTwoVarEquality());

    return _sort;
  }

  /** Assign sort of the variables in an equality between two variables. */
  void setTwoVarEqSort(TermList sort)
  {
    CALL("Literal::setTwoVarEqSort");
    ASS(isTwoVarEquality());

    _sort = sort;
  }


  /** Return a new equality literal */
  static inline Literal* equality (bool polarity)
  {
     CALL("Literal::equality/1");
     return new(2) Literal(0,2,polarity,true);
  }

//   /** Applied @b subst to the literal and return the result */
  Literal* apply(Substitution& subst);


  inline bool couldBeInstanceOf(Literal* lit, bool complementary)
  {
    ASS(shared());
    ASS(lit->shared());
    return headersMatch(this, lit, complementary);
  }

  vstring toString() const;
  const vstring& predicateName() const;

private:
  static Literal* createVariableEquality(bool polarity, TermList arg1, TermList arg2, TermList variableSort);

}; // class Literal

// TODO used in some proofExtra output
//      find a better place for this?
bool positionIn(TermList& subterm,TermList* term, vstring& position);
bool positionIn(TermList& subterm,Term* term, vstring& position);

struct TermListHash {
  static unsigned hash(TermList t) {
    return static_cast<unsigned>(t.content());
  }
};

std::ostream& operator<< (ostream& out, TermList tl );
std::ostream& operator<< (ostream& out, const Term& tl );
std::ostream& operator<< (ostream& out, const Literal& tl );

};

/* template specializations */
namespace Lib
{


template<>
struct FirstHashTypeInfo<Kernel::TermList> {
  typedef Kernel::TermListHash Type;
};


}

#endif<|MERGE_RESOLUTION|>--- conflicted
+++ resolved
@@ -32,15 +32,6 @@
 #include "Lib/Stack.hpp"
 #include "Lib/Metaiterators.hpp"
 #include "Lib/VString.hpp"
-
-<<<<<<< HEAD
-// #include "MatchTag.hpp" // MS: disconnecting MatchTag, January 2017
-#define USE_MATCH_TAG 0
-
-//#include "OperatorType.hpp"
-=======
-//#include "Sorts.hpp"
->>>>>>> 84c3736f
 
 #define TERM_DIST_VAR_UNKNOWN 0x3FFFFF
 
@@ -695,17 +686,8 @@
     TermList _sort;
   };
 
-<<<<<<< HEAD
-#if USE_MATCH_TAG && !ARCH_X64
-  MatchTag _matchTag;
-#endif
-
   /** The list of arguments of size type arity + term arity + 1. The first
    *  argument stores the term weight and the mask (the last two bits are 0).
-=======
-  /** The list of arguments or size arity+1. The first argument stores the
-   *  term weight and the mask (the last two bits are 0).
->>>>>>> 84c3736f
    */
   TermList _args[1];
 
