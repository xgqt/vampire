--- conflicted
+++ resolved
@@ -473,15 +473,11 @@
     ASS(shared());
     return _id;
   }
-<<<<<<< HEAD
   
   void setMaxRedLen(int rl)
   {
     _maxRedLen = rl;
   } // setWeight
-
-=======
->>>>>>> f4cbb935
 
   /** Set the number of variables */
   void setVars(unsigned v)
@@ -591,10 +587,7 @@
   bool containsSubterm(TermList v);
   bool containsAllVariablesOf(Term* t);
   size_t countSubtermOccurrences(TermList subterm);
-<<<<<<< HEAD
-
-=======
->>>>>>> f4cbb935
+
   /** Return true if term has no non-constant functions as subterms */
   bool isShallow() const;
 
