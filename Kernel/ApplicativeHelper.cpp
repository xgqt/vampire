--- conflicted
+++ resolved
@@ -107,11 +107,7 @@
   CALL("ApplicativeHelper::getResultApplieadToNArgs");
   
   while(argNum > 0){
-<<<<<<< HEAD
-    ASS(arrowSort.isTerm() && env->signature->getFunction(arrowSort.term()->functor())->arrow());
-=======
     ASS(arrowSort.isArrowSort());
->>>>>>> b96158b4
     arrowSort = *arrowSort.term()->nthArgument(1);
     argNum--;
   }
@@ -127,11 +123,7 @@
 
   TermList res;
   while(argNum >=1){
-<<<<<<< HEAD
-    ASS(arrowSort.isTerm() && env->signature->getFunction(arrowSort.term()->functor())->arrow());
-=======
     ASS(arrowSort.isArrowSort());
->>>>>>> b96158b4
     res = *arrowSort.term()->nthArgument(0);
     arrowSort = *arrowSort.term()->nthArgument(1);
     argNum--;
@@ -143,11 +135,7 @@
 {
   CALL("ApplicativeHelper::getResultSort");
 
-<<<<<<< HEAD
-  while(sort.isTerm() && env->signature->getFunction(sort.term()->functor())->arrow()){
-=======
   while(sort.isArrowSort()){
->>>>>>> b96158b4
     sort = *sort.term()->nthArgument(1);
   }
   return sort;
@@ -158,11 +146,7 @@
   CALL("ApplicativeHelper::getArity");
 
   unsigned arity = 0;
-<<<<<<< HEAD
-  while(sort.isTerm() && env->signature->getFunction(sort.term()->functor())->arrow()){
-=======
   while(sort.isArrowSort()){
->>>>>>> b96158b4
     sort = *sort.term()->nthArgument(1);
     arity++; 
   }
@@ -272,11 +256,7 @@
     return t; 
   }
 
-<<<<<<< HEAD
-  while(env->signature->getFunction(t.term()->functor())->app()){
-=======
   while(t.isApplication()){
->>>>>>> b96158b4
     t = *t.term()->nthArgument(2);
     if(!t.isTerm() || t.term()->isSpecial()){ break; } 
   }
@@ -288,11 +268,7 @@
   CALL("ApplicativeHelper::getHead(Term*)");
   
   TermList trm = TermList(t);
-<<<<<<< HEAD
-  while(env->signature->getFunction(t->functor())->app()){
-=======
   while(t->isApplication()){
->>>>>>> b96158b4
     trm = *t->nthArgument(2);
     if(!trm.isTerm() || trm.term()->isSpecial()){ break; }
     t = trm.term(); 
@@ -322,39 +298,6 @@
   return env->signature->getFunction(t.term()->functor())->proxy();
 }
 
-<<<<<<< HEAD
-
-bool ApplicativeHelper::isApp(const Term* t)
-{
-  CALL("ApplicativeHelper::isApp(Term*)");
-  return env->signature->getFunction(t->functor())->app(); 
-}
-
-bool ApplicativeHelper::isApp(const TermList* tl)
-{
-  CALL("ApplicativeHelper::isApp(TermList*)");
-  if(tl->isTerm()){ return isApp(tl->term()); }
-  return false;
-}
-
-bool ApplicativeHelper::isArrowSort(const TermList t)
-{
-  CALL("ApplicativeHelper::isApp(Term*)");
-  if(t.isVar()){
-    return false;
-  }
-  return env->signature->getFunction(t.term()->functor())->arrow(); 
-}
-
-bool ApplicativeHelper::isType(const Term* t)
-{
-  CALL("ApplicativeHelper::isType(Term*)");
-  return t->isSuper() ||
-         SortHelper::getResultSort(t) == Term::superSort();
-}
-
-=======
->>>>>>> b96158b4
 bool ApplicativeHelper::isUnderApplied(TermList head, unsigned argNum){
   CALL("ApplicativeHelper::isPartiallyAppliedComb");
 
