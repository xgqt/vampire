--- conflicted
+++ resolved
@@ -122,13 +122,8 @@
 
   vstring name;
   if(!getNiceName(var, name)) {
-<<<<<<< HEAD
-    string prefix(BDD_PREDICATE_PREFIX);
+    vstring prefix(BDD_PREDICATE_PREFIX);
     prefix+=env -> options->namePrefix();
-=======
-    vstring prefix(BDD_PREDICATE_PREFIX);
-    prefix+=env.options->namePrefix();
->>>>>>> eaef0d47
     name = prefix + Int::toString(var);
 
     //We do not want the predicate to be already present!
