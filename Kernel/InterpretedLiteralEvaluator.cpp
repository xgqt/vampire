--- conflicted
+++ resolved
@@ -50,35 +50,9 @@
   
   virtual ~Evaluator() {}
 
-<<<<<<< HEAD
-  virtual bool canEvaluateFunc(unsigned func)
-  {
-    CALL("InterpretedLiteralEvaluator::Evaluator::canEvaluateFunc");
-
-    if (!theory->isInterpretedFunction(func)) {
-      return false;
-    }
-    Interpretation interp = theory->interpretFunction(func);
-    return canEvaluate(interp);
-  }
-
-  virtual bool canEvaluatePred(unsigned pred)
-  {
-    CALL("InterpretedLiteralEvaluator::Evaluator::canEvaluatePred");
-        
-    if (!theory->isInterpretedPredicate(pred)) {
-      return false;
-    }
-    Interpretation interp = theory->interpretPredicate(pred);
-    return canEvaluate(interp);
-  }
-
-  virtual bool canEvaluate(Interpretation interp) { return false; }
-=======
   virtual bool canEvaluateFunc(unsigned func) { return false; }
   virtual bool canEvaluatePred(unsigned pred) { return false; }
 
->>>>>>> bca75e9d
   virtual bool tryEvaluateFunc(Term* trm, TermList& res) { return false; }
   virtual bool tryEvaluatePred(Literal* trm, bool& res)  { return false; }
 };
