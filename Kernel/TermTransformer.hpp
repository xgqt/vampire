--- conflicted
+++ resolved
@@ -38,12 +38,8 @@
  */
 class TermTransformer {
 public:
-<<<<<<< HEAD
-  TermTransformer(bool shared = true) : _sharedResult(shared) {}
-=======
   TermTransformer(bool shared = true, bool recurseIntoReplaced = false) : 
     _sharedResult(shared), _recurseIntoReplaced(recurseIntoReplaced) {}
->>>>>>> abfcfaf3
   virtual ~TermTransformer() {}
   Term* transform(Term* term);
   Literal* transform(Literal* lit);
@@ -58,12 +54,9 @@
   Term* transformApplication(Term* appTerm);
   virtual Formula* transform(Formula* f);
   bool _sharedResult;
-<<<<<<< HEAD
-=======
   // recurse into repalced only affects applicative terms currently
   // can easily be extended to standard terms if required
   bool _recurseIntoReplaced;
->>>>>>> abfcfaf3
 };
 
 /**
