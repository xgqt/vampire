--- conflicted
+++ resolved
@@ -254,11 +254,8 @@
     case Ordering::Result::LESS_EQ: return out << "LESS_EQ";
     case Ordering::Result::EQUAL: return out << "EQUAL";
     case Ordering::Result::INCOMPARABLE: return out << "INCOMPARABLE";
-<<<<<<< HEAD
-=======
     default:
       return out << "UNKNOWN";
->>>>>>> b713bc15
   }
   ASSERTION_VIOLATION
 }
