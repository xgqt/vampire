/*
 * This file is part of the source code of the software program
 * Vampire. It is protected by applicable
 * copyright laws.
 *
 * This source code is distributed under the licence found here
 * https://vprover.github.io/license.html
 * and in the source directory
 */
/**
 * @file Term.cpp
 * Implements class Term.
 *
 * @since 18/04/2006 Bellevue
 * @since 06/05/2007 Manchester, changed into a single class instead of three
 */

#include <ostream>

#include "Debug/Tracer.hpp"

#include "Lib/Allocator.hpp"
#include "Lib/Environment.hpp"
#include "Lib/Portability.hpp"
#include "Lib/Stack.hpp"
#include "Lib/Set.hpp"
#include "Lib/Int.hpp"
#include "Lib/STL.hpp"

#include "Indexing/TermSharing.hpp"

#include "Shell/Options.hpp"
#include "Shell/Statistics.hpp"

#include "Formula.hpp"
#include "Signature.hpp"
#include "SortHelper.hpp"
#include "Substitution.hpp"
#include "SubstHelper.hpp"
#include "TermIterators.hpp"
#include "RobSubstitution.hpp"

#include "Term.hpp"
#include "FormulaVarIterator.hpp"

/** If non-zero, term ite functors will be always expanded to
 * the ( p ? x : y ) notation on output */
#define ALWAYS_OUTPUT_TERM_ITE 0


using namespace std;
using namespace Lib;
using namespace Kernel;

const unsigned Term::SF_ITE;
const unsigned Term::SF_LET;
const unsigned Term::SF_FORMULA;
const unsigned Term::SF_LAMBDA;
const unsigned Term::SPECIAL_FUNCTOR_LOWER_BOUND;

/**
 * Allocate enough bytes to fit a term of a given arity.
 * @since 01/05/2006 Bellevue
 */
void* Term::operator new(size_t,unsigned arity, size_t preData)
{
  CALL("Term::new");
  //preData must be a multiply of pointer size to maintain alignment
  ASS_EQ(preData%sizeof(size_t), 0);

  size_t sz = sizeof(Term)+arity*sizeof(TermList)+preData;
  void* mem = ALLOC_KNOWN(sz,"Term");
  mem = reinterpret_cast<void*>(reinterpret_cast<char*>(mem)+preData);
  return (Term*)mem;
} // Term::operator new


/**
 * Destroy the term.
 * @since 01/05/2006 Bellevue
 * @since 07/06/2007 Manchester, changed to new data structures
 */
void Term::destroy ()
{
  CALL("Term::destroy");
  ASS(CHECK_LEAKS || ! shared());

  size_t sz = sizeof(Term)+_arity*sizeof(TermList)+getPreDataSize();
  void* mem = this;
  mem = reinterpret_cast<void*>(reinterpret_cast<char*>(mem)-getPreDataSize());
  DEALLOC_KNOWN(mem,sz,"Term");
} // Term::destroy

/**
 * If the term is not shared, destroy it and all its nonshared subterms.
 */
void Term::destroyNonShared()
{
  CALL("Term::destroyNonShared");

  if (shared()) {
    return;
  }
  TermList selfRef;
  selfRef.setTerm(this);
  TermList* ts=&selfRef;
  static Stack<TermList*> stack(4);
  static Stack<Term*> deletingStack(8);

  for(;;) {
    if (ts->tag()==REF && !ts->term()->shared()) {
      stack.push(ts->term()->args());
      deletingStack.push(ts->term());
    }
    if (stack.isEmpty()) {
      break;
    }
    ts=stack.pop();
    if (!ts->next()->isEmpty()) {
      stack.push(ts->next());
    }
  }
  while (!deletingStack.isEmpty()) {
    deletingStack.pop()->destroy();
  }
}

/**
 * Return true if the term does not contain any unshared proper term.
 *
 * Not containing an unshared term also means that there are no
 * if-then-else or let...in expressions.
 */
bool TermList::isSafe() const
{
  CALL("TermList::isSafe");

  return isVar() || term()->shared();
}

/**
 * Return the list of all free variables of the term.
 * The result is only non-empty when there are quantified
 * formulas or $let-terms inside the term.
 *
 * Each variable in the term is returned just once.
 *
 * NOTE: don't use this function, if you don't actually need a List
 * (FormulaVarIterator is a better choice)
 *
 * NOTE: remember to free the list when done with it
 * (otherwise we leak memory!)
 *
 * @since 15/05/2015 Gothenburg
 */
VList* TermList::freeVariables() const
{
  CALL("TermList::freeVariables");

  FormulaVarIterator fvi(this);
  VList* result = VList::empty();
  VList::FIFO stack(result);
  while (fvi.hasNext()) {
    stack.push(fvi.next());
  }
  return result;
} // TermList::freeVariables


bool TermList::isFreeVariable(unsigned var) const
{
  CALL("TermList::isFreeVariable");
  FormulaVarIterator fvi(this);
  while (fvi.hasNext()) {
    if (var == fvi.next()) {
      return true;
    }
  }
  return false;
}


/**
 * Return true if @b ss and @b tt have the same top symbols, that is,
 * either both are the same variable or both are complex terms with the
 * same function symbol.
 * @since 16/08/2008 flight Sydney-San Francisco
 */
bool TermList::sameTop(TermList ss,TermList tt)
{
  if (ss.isVar()) {
    return ss==tt;
  }
  if (tt.isVar()) {
    return false;
  }
  return ss.term()->functor() == tt.term()->functor();
}

/**
 * Return true if @b ss and @b tt are both complex terms with the
 * same function symbol.
 */
bool TermList::sameTopFunctor(TermList ss, TermList tt)
{
  if (!ss.isTerm() || !tt.isTerm()) {
    return false;
  }
  return ss.term()->functor() == tt.term()->functor();
}

/**
 * Return true if @b ss and @b tt are both complex terms with the
 * same function symbol.
 */
bool TermList::equals(TermList t1, TermList t2)
{
  static Stack<TermList*> stack(8);
  ASS(stack.isEmpty());

  TermList* ss=&t1;
  TermList* tt=&t2;
  for(;;) {
    if (ss->isTerm() && tt->isTerm() && (!ss->term()->shared() || !tt->term()->shared())) {
      Term* s=ss->term();
      Term* t=tt->term();
      if (s->functor()!=t->functor()) {
        stack.reset();
        return false;
      }
      stack.push(s->args());
      stack.push(t->args());
    }
    else if (ss->content()!=tt->content()) {
      stack.reset();
      return false;
    }

    if (stack.isEmpty()) {
      break;
    }
    tt=stack.pop();
    ss=stack.pop();
    if (!tt->next()->isEmpty()) {
      stack.push(ss->next());
      stack.push(tt->next());
    }
  }
  return true;
}

/**
 * Return true if all proper terms in the @ args list are shared
 */
bool TermList::allShared(TermList* args)
{
  while (args->isNonEmpty()) {
    if (args->isTerm() && !args->term()->shared()) {
      return false;
    }
    args = args->next();
  }
  return true;
}

unsigned TermList::weight() const
{
  return isVar() ? 1 : term()->weight();
}

bool TermList::isArrowSort()
{
  CALL("TermList::isArrowSort");
  return !isVar() && term()->isSort() && 
         static_cast<AtomicSort*>(term())->isArrowSort();
}

bool TermList::isBoolSort()
{
  CALL("TermList::isBoolSort");
  return !isVar() && term()->isSort() && 
         static_cast<AtomicSort*>(term())->isBoolSort();
}

bool TermList::isArraySort()
{
  CALL("TermList::isArraySort");  
  return !isVar() && term()->isSort() && 
         static_cast<AtomicSort*>(term())->isArraySort();
}

bool TermList::isTupleSort()
{
  CALL("TermList::isTupleSort");    
  return !isVar() && term()->isSort() && 
         static_cast<AtomicSort*>(term())->isTupleSort();
}

bool AtomicSort::isArrowSort() const { 
  CALL("AtomicSort::isArrowSort");
  
  return env.signature->isArrowCon(_functor);
}

bool AtomicSort::isBoolSort() const { 
  CALL("AtomicSort::isBoolSort");
  
  return env.signature->isBoolCon(_functor);
}

bool AtomicSort::isArraySort() const { 
  CALL("AtomicSort::isArraySort");
  
  return env.signature->isArrayCon(_functor);
}

bool AtomicSort::isTupleSort() const { 
  CALL("AtomicSort::isTupleSort");
  
  return env.signature->isTupleCon(_functor);
}

bool TermList::isApplication() const { 
  CALL("Term::isApplication");
  
  return !isVar() && term()->isApplication();
}

bool Term::isApplication() const {
  CALL("Term::isApplication");
  
  return !isSort() && !isLiteral() && env.signature->isAppFun(_functor);    
}

unsigned Term::numTypeArguments() const {
  CALL("Term::numTypeArguments");
  ASS(!isSort());

  return isSpecial()
    ? 0
    : isLiteral()
      ? env.signature->getPredicate(_functor)->typeArgsArity()
      : env.signature->getFunction(_functor)->typeArgsArity();
}

TermList* Term::termArgs()
{
  CALL("Term::termArgs");
  ASS(!isSort());

  return _args + (_arity - numTypeArguments());
}

unsigned Term::numTermArguments() const
{ 
  CALL("Term::numTermArguments");

  if(isSuper() || isSort())
    return 0;
  
  ASS(_arity >= numTypeArguments())                  
  return _arity - numTypeArguments(); 
}

bool TermList::containsSubterm(TermList trm)
{
  CALL("Term::containsSubterm");

  if (!isTerm()) {
    return trm==*this;
  }
  return term()->containsSubterm(trm);
}

bool Term::containsSubterm(TermList trm)
{
  CALL("Term::containsSubterm");
  ASS(!trm.isTerm() || trm.term()->shared());
  ASS(shared());

  if (trm.isTerm() && trm.term()==this) {
    ASS(!isLiteral());
    return true;
  }
  if (arity()==0) {
    return false;
  }

  TermList* ts=args();
  static Stack<TermList*> stack(4);
  stack.reset();
  for(;;) {
    if (*ts==trm) {
      return true;
    }
    if (!ts->next()->isEmpty()) {
      stack.push(ts->next());
    }
    if (ts->isTerm()) {
      ASSERT_VALID(*ts->term());
      if (ts->term()->arity()) {
	stack.push(ts->term()->args());
      }
    }
    if (stack.isEmpty()) {
      return false;
    }
    ts=stack.pop();
  }
}

size_t Term::countSubtermOccurrences(TermList subterm) {
  CALL("Term::countSubtermOccurrences");

  size_t res = 0;

  unsigned stWeight = subterm.isTerm() ? subterm.term()->weight() : 1;
  SubtermIterator stit(this);
  while(stit.hasNext()) {
    TermList t = stit.next();
    if(t==subterm) {
      res++;
      stit.right();
    }
    else if(t.isTerm()) {
      if(t.term()->weight()<=stWeight) {
        stit.right();
      }
    }
  }
  return res;
}

bool TermList::containsAllVariablesOf(TermList t)
{
  CALL("TermList::containsAllVariablesOf");
  Set<TermList> vars;
  TermIterator oldVars=Term::getVariableIterator(*this);
  while (oldVars.hasNext()) {
    vars.insert(oldVars.next());
  }
  TermIterator newVars=Term::getVariableIterator(t);
  while (newVars.hasNext()) {
    if (!vars.contains(newVars.next())) {
      return false;
    }
  }
  return true;
}

bool Term::containsAllVariablesOf(Term* t)
{
  CALL("Term::containsAllVariablesOf");
  static DHSet<TermList> vars;
  vars.reset();

  static VariableIterator vit;

  //collect own vars
  vit.reset(this);
  while (vit.hasNext()) {
    vars.insert(vit.next());
  }

  //check t's vars are among collected
  vit.reset(t);
  while (vit.hasNext()) {
    if (!vars.contains(vit.next())) {
      return false;
    }
  }
  return true;
}

bool TermList::containsAllVariableOccurrencesOf(TermList t)
{
  CALL("TermList:containsAllVariableOccurrencesOf");
  // varBalance[x] = (#occurrences of x in this) - (#occurrences of x in t)
  static vunordered_map<unsigned int, int> varBalance(16);
  varBalance.clear();

  static VariableIterator vit;

  // collect own vars
  vit.reset(*this);
  while (vit.hasNext()) {
    int& bal = varBalance[vit.next().content()];
    bal += 1;
  }

  // check that collected vars do not occur more often in t
  vit.reset(t);
  while (vit.hasNext()) {
    int& bal = varBalance[vit.next().content()];
    bal -= 1;
    if (bal < 0) {
      return false;
    }
  }

  return true;
}

bool Term::isShallow() const
{
  CALL("Term::isShallow");

  const TermList* t = args();
  while (!t->isEmpty()) {
    if (t->isTerm() && t->term()->arity()>0) {
      return false;
    }
    t = t->next();
  }
  return true;
}

TermIterator Term::getVariableIterator(TermList tl)
{
  CALL("Term::getVariableIterator");

  if (tl.isVar()) {
    return pvi( getSingletonIterator(tl) );
  }
  ASS(tl.isTerm());
  return vi( new VariableIterator(tl.term()) );
}


/**
 * Return the string representation of variable var.
 * @since 16/05/2007
 */
vstring Term::variableToString(unsigned var)
{
  CALL("Term::variableToString");

  return (vstring)"X" + Int::toString(var);
} // variableToString

/**
 * Return the string representation of variable term var.
 * @since 16/05/2007
 */
vstring Term::variableToString(TermList var)
{
  CALL("Term::variableToString");
  ASS(var.isVar());

  if (var.isOrdinaryVar()) {
    return (vstring)"X" + Int::toString(var.var());
  }
  else {
    return (vstring)"S" + Int::toString(var.var());
  }
} // variableToString

/**
 * Return the vstring representation of the terms "head"
 * i.e., the function / predicate symbol name or the special term head.
 * Special term prints also '(' and the following arguments which are not args() and a comma
 * Normal term prints "(" if there are any args to follow
 */
vstring Term::headToString() const
{
  CALL("Term::headToString");

  if (isSpecial()) {
    const Term::SpecialTermData* sd = getSpecialData();

    switch(functor()) {
      case Term::SF_FORMULA: {
        ASS_EQ(arity(), 0);
        vstring formula = sd->getFormula()->toString();
        return env.options->showFOOL() ? "$term{" + formula + "}" : formula;
      }
      case Term::SF_LET: {
        ASS_EQ(arity(), 1);
        TermList binding = sd->getBinding();
        bool isPredicate = binding.isTerm() && binding.term()->isBoolean();
        vstring functor = isPredicate ? env.signature->predicateName(sd->getFunctor())
                                      : env.signature->functionName(sd->getFunctor());
        OperatorType* type = isPredicate ? env.signature->getPredicate(sd->getFunctor())->predType()
                                         : env.signature->getFunction(sd->getFunctor())->fnType();

        const VList* variables = sd->getVariables();
        vstring variablesList = "";
        for (unsigned i = 0; i < VList::length(variables); i++) {
          unsigned var = VList::nth(variables, i);
          variablesList += Term::variableToString(var);
          if (i < VList::length(variables) - 1) {
            variablesList += ", ";
          }
        }
        if (VList::length(variables)) {
          variablesList = "(" + variablesList + ")";
        }
        return "$let(" + functor + ": " + type->toString() + ", " + functor + variablesList + " := " + binding.toString() + ", ";
      }
      case Term::SF_ITE: {
        ASS_EQ(arity(),2);
        return "$ite(" + sd->getCondition()->toString() + ", ";
      }
      case Term::SF_TUPLE: {
        ASS_EQ(arity(), 0);
        Term* term = sd->getTupleTerm();
        vstring termList = "";
        Term::Iterator tit(term);
        unsigned i = term->arity();
        while (tit.hasNext()) {
          termList += tit.next().toString();
          if (--i > 0) {
            termList += ", ";
          }
        }
        return "[" + termList + "]";
      }
      case Term::SF_LET_TUPLE: {
        ASS_EQ(arity(), 1);
        VList* symbols = sd->getTupleSymbols();
        unsigned tupleFunctor = sd->getFunctor();
        TermList binding = sd->getBinding();

        OperatorType* fnType = env.signature->getFunction(tupleFunctor)->fnType();

        vstring symbolsList = "";
        vstring typesList = "";
        for (unsigned i = 0; i < VList::length(symbols); i++) {
          Signature::Symbol* symbol = (fnType->arg(i) == AtomicSort::boolSort())
            ? env.signature->getPredicate(VList::nth(symbols, i))
            : env.signature->getFunction(VList::nth(symbols, i));
          symbolsList += symbol->name();
          typesList += symbol->name() + ": " + fnType->arg(i).toString();
          if (i != VList::length(symbols) - 1) {
            symbolsList += ", ";
            typesList += ", ";
          }
        }

        return "$let([" + typesList + "], [" + symbolsList + "] := " + binding.toString() + ", ";
      }
      case Term:: SF_LAMBDA: {
        VList* vars = sd->getLambdaVars();
        SList* sorts = sd->getLambdaVarSorts();
        TermList lambdaExp = sd->getLambdaExp();
     
        vstring varList = "[";
         
        VList::Iterator vs(vars);
        SList::Iterator ss(sorts);
        TermList sort;
        bool first = true;
        while(vs.hasNext()) {
          if (!first){
            varList += ", ";
          }else{ first = false; }
          varList += Term::variableToString(vs.next()) + " : ";
          varList += ss.next().toString(); 
        }
        varList += "]";        
        return "(^" + varList + " : (" + lambdaExp.toString() + "))";
      }
      case Term::SF_MATCH: {
        // we simply let the arguments be written out
        return "$match(";
      }
      default:
        ASSERTION_VIOLATION;
    }
  } else {
    unsigned proj;
    if (!isSort() && Theory::tuples()->findProjection(functor(), isLiteral(), proj)) {
      return "$proj(" + Int::toString(proj) + ", ";
    }
    bool print = (isLiteral() || isSort() ||
                 (env.signature->getFunction(_functor)->combinator() == Signature::NOT_COMB)) && arity();
    vstring name = "";
    if(isLiteral()) {
      name = static_cast<const Literal *>(this)->predicateName();
    } else if (isSort()) {
      name = static_cast<const AtomicSort *>(this)->typeConName();
    } else {
      name = functionName();
    }
    return name + (print ? "(" : "");
  }
}

/**
 * In combination with Term::headToString prepares
 * vstring representation of a term.
 * (this) has to come from arguments of a term of non-zero arity,
 * possibly a special one.
 * Will close the term printed with ')'
 */
vstring TermList::asArgsToString() const
{
  CALL("TermList::asArgsToString");

  vstring res;

  Stack<const TermList*> stack(64);

  stack.push(this);

  while (stack.isNonEmpty()) {
    const TermList* ts = stack.pop();
    if (! ts) { // comma
      res += ',';
      continue;
    }
    if (ts->isEmpty()) {
      res += ')';
      continue;
    }
    const TermList* tail = ts->next();
    stack.push(tail);
    if (! tail->isEmpty()) {
      stack.push(0);
    }
    if (ts->isVar()) {
      res += Term::variableToString(*ts);
      continue;
    }
    const Term* t = ts->term();
  
    if(!(t->isSort() && static_cast<AtomicSort*>(const_cast<Term*>(t))->isArrowSort())){
      res += t->toString();
      continue;
    }

    res += t->headToString();

    if (t->arity()) {
      stack.push(t->args());
    }
  }

  return res;
}

/**
 * Write as a vstring the head of the term list.
 * @since 27/02/2008 Manchester
 */
vstring TermList::toString(bool topLevel) const
{
  CALL("TermList::toString");

  if (isEmpty()) {
    return "<empty TermList>";
  }
  if (isVar()) {
    return Term::variableToString(*this);
  }
  return term()->toString(topLevel);
} // TermList::toString


/**
 * Return the result of conversion of a term into a vstring.
 * @since 16/05/2007 Manchester
 */
vstring Term::toString(bool topLevel) const
{
  CALL("Term::toString");

  bool printArgs = true;

  if(isSuper()){
    return "$tType";
  }

  if(!isSpecial() && !isLiteral()){
    if(isSort() && static_cast<AtomicSort*>(const_cast<Term*>(this))->isArrowSort()){
      ASS(arity() == 2);
      vstring res;
      TermList arg1 = *(nthArgument(0));
      TermList arg2 = *(nthArgument(1));
      res += topLevel ? "" : "("; 
      res += arg1.toString(false) + " > " + arg2.toString();
      res += topLevel ? "" : ")";
      return res;
    }/*else if(isApplication()){
      ASS(arity() == 4);
      vstring res;
      TermList arg1 = *(nthArgument(2));
      TermList arg2 = *(nthArgument(3));
    //  res += topLevel ? "" : "("; 
      res += "(" + arg1.toString() + " @ " + arg2.toString(false) + ")";
    //  res += topLevel ? "" : ")";
      return res;
    }*/
    printArgs = isSort() || env.signature->getFunction(_functor)->combinator() == Signature::NOT_COMB;
  }

  vstring s = headToString();

  if (_arity && printArgs) {
    s += args()->asArgsToString(); // will also print the ')'
  }
  return s;
} // Term::toString

/**
 * Return the result of conversion of a literal into a vstring.
 * @since 16/05/2007 Manchester
 */
vstring Literal::toString() const
{
  CALL("Literal::toString");

  if (isEquality()) {
    /*int order = getArgumentOrderValue();
    vstring addToLhs = "";
    vstring addToRhs = "";

    if(order != 0){
      if(order == 1){
        addToLhs = " >>";
      } else if (order == 2){
        addToRhs = " >>";
      } else if (order == 3){
        addToLhs = " >=";
      } else if (order == 4){
        addToRhs = " >=";
      } else if (order == 5){
        addToLhs = " ==";        
        addToRhs = " ==";        
      } else if (order == 6){
        addToRhs = " <>";
        addToLhs = " <>";
      } else {
        cout << "ERROR " << order << endl;
      }
    }*/

    const TermList* lhs = args();
    vstring s = lhs->toString(); /*+ addToLhs*/
    if (isPositive()) {
      s += " = ";
    }
    else {
      s += " != ";
    }

<<<<<<< HEAD
    vstring res = s + lhs->next()->toString(); /*+ addToRhs*/
    if (env.statistics->higherOrder || 
       (SortHelper::getEqualityArgumentSort(this) == Term::boolSort())){
=======
    vstring res = s + lhs->next()->toString();
    if (env.property->higherOrder() || 
       (SortHelper::getEqualityArgumentSort(this) == AtomicSort::boolSort())){
>>>>>>> 54529512
      res = "("+res+")";
    }
    /*if(isTwoVarEquality()){
      res += "___ sort: " + twoVarEqSort().toString();
    }*/

    return res;
  }

  Stack<const TermList*> stack(64);
  vstring s = polarity() ? "" : "~";
  unsigned proj;
  if (Theory::tuples()->findProjection(functor(), true, proj)) {
    return s + "$proj(" + Int::toString(proj) + ", " + args()->asArgsToString();
  }
  s += predicateName();

  //cerr << "predicate: "<< predicateName()<<endl;
  if (_arity) {
    s += '(' + args()->asArgsToString(); // will also print the ')'
  }
  return s;
} // Literal::toString


/**
 * Return the print name of the function symbol of this term.
 * @since 18/05/2007 Manchester
 */
const vstring& Term::functionName() const
{
  CALL("Term::functionName");

#if VDEBUG
  static vstring nonexisting("<function does not exists>");
  if (_functor>=static_cast<unsigned>(env.signature->functions())) {
    return nonexisting;
  }
#endif

  return env.signature->functionName(_functor);
} // Term::functionName

/**
 * Return the print name of the type constructor symbol of this sort.
 */
const vstring& AtomicSort::typeConName() const
{
  CALL("AtomcicSort::typeConName");

#if VDEBUG
  static vstring nonexisting("<type constructor does not exists>");
  if (_functor>=static_cast<unsigned>(env.signature->typeCons())) {
    return nonexisting;
  }
#endif

  return env.signature->typeConName(_functor);
} // Term::functionName

/**
 * Return the print name of the function symbol of this literal.
 * @since 18/05/2007 Manchester
 */
const vstring& Literal::predicateName() const
{
  CALL("Literal::predicateName");

#if VDEBUG
  static vstring nonexisting("<predicate does not exists>");
  if (_functor>=static_cast<unsigned>(env.signature->predicates())) {
    return nonexisting;
  }
#endif

  return env.signature->predicateName(_functor);
} // Literal::predicateName


/**
 * Apply @b subst to the term and return the result.
 * @since 28/12/2007 Manchester
 */
Term* Term::apply(Substitution& subst)
{
  CALL("Term::apply");

  return SubstHelper::apply(this, subst);
} // Term::apply


/**
 * Apply @b subst to the literal and return the result.
 * @since 28/12/2007 Manchester
 */
Literal* Literal::apply(Substitution& subst)
{
  CALL("Literal::apply");

  return SubstHelper::apply(this, subst);
} // Literal::apply


/**
 * Return the hash function of the top-level of a complex term.
 * @pre The term must be non-variable
 * @since 28/12/2007 Manchester
 */
unsigned Term::hash() const
{
  CALL("Term::hash");

  unsigned hash = Hash::hash(_functor);
  if (_arity == 0) {
    return hash;
  }
  return Hash::hash(reinterpret_cast<const unsigned char*>(_args+1),
 		       _arity*sizeof(TermList),hash);
} // Term::hash

/**
 * Return the hash function of the top-level of a literal.
 * @since 30/03/2008 Flight Murcia-Manchester
 */
unsigned Literal::hash() const
{
  CALL("Literal::hash");

  unsigned hash = Hash::hash(isPositive() ? (2*_functor) : (2*_functor+1));
  if (_arity == 0) {
    return hash;
  }
  if (isTwoVarEquality()) {
    hash ^= Hash::hash(twoVarEqSort());
  }
  return Hash::hash(reinterpret_cast<const unsigned char*>(_args+1),
 		       _arity*sizeof(TermList),hash);
} // Term::hash

/**
 * Return the hash function of the top-level of a literal with opposite polarity.
 */
unsigned Literal::oppositeHash() const
{
  CALL("Literal::hash");

  unsigned hash = Hash::hash( (!isPositive()) ? (2*_functor) : (2*_functor+1));
  if (_arity == 0) {
    return hash;
  }
  return Hash::hash(reinterpret_cast<const unsigned char*>(_args+1),
 		       _arity*sizeof(TermList),hash);
} // Term::hash

/**
 * Return literal opposite to @b l.
 */
Literal* Literal::complementaryLiteral(Literal* l)
{
  Literal* res=env.sharing->tryGetOpposite(l);
  if (!res) {
    res=create(l,!l->polarity());
  }
  return res;
}


/** Create a new complex term, copy from @b t its function symbol and
 *  from the array @b args its arguments. Insert it into the sharing
 *  structure if all arguments are shared.
 * @since 07/01/2008 Torrevieja
 */
Term* Term::create(Term* t,TermList* args)
{
  CALL("Term::create/2");
  ASS_EQ(t->getPreDataSize(), 0);

  int arity = t->arity();
  Term* s = new(arity) Term(*t);
  bool share = true;
  TermList* ss = s->args();
  for (int i = 0;i < arity;i++) {
    ASS(!args[i].isEmpty());
    *ss-- = args[i];
    if (!args[i].isSafe()) {
      share = false;
    }
  }
  if (share) {
    s = env.sharing->insert(s);
  }
  return s;
}

/** Create a new complex term, and insert it into the sharing
 *  structure if all arguments are shared.
 */
Term* Term::create(unsigned function, unsigned arity, const TermList* args)
{
  CALL("Term::create/3");
  ASS_EQ(env.signature->functionArity(function), arity);

  Term* s = new(arity) Term;
  s->makeSymbol(function,arity);

  bool share = true;
  TermList* ss = s->args();

  const TermList* curArg = args;
  const TermList* argStopper = args+arity;
  while (curArg!=argStopper) {
    *ss = *curArg;
    --ss;
    if (!curArg->isSafe()) {
      share = false;
    }
    ++curArg;
  }
  if (share) {
    s = env.sharing->insert(s);
  }
  return s;
}


/** Create a new constant and insert in into the sharing
 *  structure.
 */
Term* Term::createConstant(const vstring& name)
{
  CALL("Term::createConstant");

  unsigned symbolNumber = env.signature->addFunction(name,0);
  return createConstant(symbolNumber);
}

/** Create a new complex term, copy from @b t its function symbol and
 *  from the array @b args its arguments. Do not insert it into the sharing
 *  structure.
 * @since 07/01/2008 Torrevieja
 */
Term* Term::createNonShared(Term* t,TermList* args)
{
  CALL("Term::createNonShared/2");
  int arity = t->arity();
  Term* s = new(arity) Term(*t);
  TermList* ss = s->args();
  for (int i = 0;i < arity;i++) {
    ASS(!args[i].isEmpty());
    *ss-- = args[i];
  }
  return s;
} // Term::createNonShared(const Term* t,Term* args)



/** Create a new complex term, and do not insert it into the sharing
 *  structure.
 */
Term* Term::createNonShared(unsigned function, unsigned arity, TermList* args)
{
  CALL("Term::createNonShared/3");
  ASS_EQ(env.signature->functionArity(function), arity);

  Term* s = new(arity) Term;
  s->makeSymbol(function,arity);

  TermList* ss = s->args();

  TermList* curArg = args;
  TermList* argStopper = args+arity;
  while (curArg!=argStopper) {
    *ss = *curArg;
    --ss;
    ++curArg;
  }
  return s;
}

/**
 * Create a (condition ? thenBranch : elseBranch) expression
 * and return the resulting term
 */
Term* Term::createITE(Formula * condition, TermList thenBranch, TermList elseBranch, TermList branchSort)
{
  CALL("Term::createITE");
  Term* s = new(2,sizeof(SpecialTermData)) Term;
  s->makeSymbol(SF_ITE, 2);
  TermList* ss = s->args();
  *ss = thenBranch;
  ss = ss->next();
  *ss = elseBranch;
  ASS(ss->next()->isEmpty());
  s->getSpecialData()->_iteData.condition = condition;
  s->getSpecialData()->_iteData.sort = branchSort;
  return s;
}

/**
 * Create (let lhs <- rhs in t) expression and return
 * the resulting term
 */
Term* Term::createLet(unsigned functor, VList* variables, TermList binding, TermList body, TermList bodySort)
{
  CALL("Term::createLet");

#if VDEBUG
  Set<unsigned> distinctVars;
  VList::Iterator vit(variables);
  while (vit.hasNext()) {
    distinctVars.insert(vit.next());
  }
  ASS_EQ(distinctVars.size(), VList::length(variables));

  bool isPredicate = binding.isTerm() && binding.term()->isBoolean();
  const unsigned int arity = isPredicate ? env.signature->predicateArity(functor)
                                         : env.signature->functionArity(functor);
  ASS_EQ(arity, VList::length(variables));
#endif

  Term* s = new(1,sizeof(SpecialTermData)) Term;
  s->makeSymbol(SF_LET, 1);
  TermList* ss = s->args();
  *ss = body;
  ASS(ss->next()->isEmpty());
  s->getSpecialData()->_letData.functor = functor;
  s->getSpecialData()->_letData.variables = variables;
  s->getSpecialData()->_letData.sort = bodySort;
  s->getSpecialData()->_letData.binding = binding.content();
  return s;
}

/**
 * Create (let [a, b, c] <- rhs in t) expression and return
 * the resulting term
 */
Term* Term::createTupleLet(unsigned tupleFunctor, VList* symbols, TermList binding, TermList body, TermList bodySort)
{
  CALL("Term::createTupleLet");

#if VDEBUG
  Signature::Symbol* tupleSymbol = env.signature->getFunction(tupleFunctor);
  ASS_EQ(tupleSymbol->arity(), VList::length(symbols));
  ASS_REP(tupleSymbol->fnType()->result().isTupleSort(), tupleFunctor);

  Set<pair<int,bool> > distinctSymbols;
  VList::Iterator sit(symbols);
  unsigned arg = 0;
  while (sit.hasNext()) {
    unsigned symbol = sit.next();
    bool isPredicate = tupleSymbol->fnType()->arg(arg) == AtomicSort::boolSort();
    if (!distinctSymbols.contains(make_pair(symbol, isPredicate))) {
      distinctSymbols.insert(make_pair(symbol, isPredicate));
    } else {
      ASSERTION_VIOLATION_REP(symbol);
    }
    arg++;
  }
#endif

  Term* s = new(1,sizeof(SpecialTermData)) Term;
  s->makeSymbol(SF_LET_TUPLE, 1);
  TermList* ss = s->args();
  *ss = body;
  ASS(ss->next()->isEmpty());
  s->getSpecialData()->_letTupleData.functor = tupleFunctor;
  s->getSpecialData()->_letTupleData.symbols = symbols;
  s->getSpecialData()->_letTupleData.sort = bodySort;
  s->getSpecialData()->_letTupleData.binding = binding.content();
  return s;
} 

/**
 * Create a formula expression and return
 * the resulting term
 */
Term* Term::createFormula(Formula* formula)
{
  CALL("Term::createFormula");

  Term* s = new(0,sizeof(SpecialTermData)) Term;
  s->makeSymbol(SF_FORMULA, 0);
  s->getSpecialData()->_formulaData.formula = formula;
  return s;
}


/**
 * Create a lambda term from a list of lambda vars and an 
 * expression and returns the resulting term
 */
Term* Term::createLambda(TermList lambdaExp, VList* vars, SList* sorts, TermList expSort){
  CALL("Term::createLambda");
  
  Term* s = new(0, sizeof(SpecialTermData)) Term;
  s->makeSymbol(SF_LAMBDA, 0);
  //should store body of lambda in args
  s->getSpecialData()->_lambdaData.lambdaExp = lambdaExp;
  s->getSpecialData()->_lambdaData._vars = vars;
  s->getSpecialData()->_lambdaData._sorts = sorts;
  s->getSpecialData()->_lambdaData.expSort = expSort;
  SList::Iterator sit(sorts);
  Stack<TermList> revSorts;
  TermList lambdaTmSort = expSort;
  while(sit.hasNext()){
    revSorts.push(sit.next());
  }
  while(!revSorts.isEmpty()){
    TermList varSort = revSorts.pop();
    lambdaTmSort = AtomicSort::arrowSort(varSort, lambdaTmSort);
  }
  s->getSpecialData()->_lambdaData.sort = lambdaTmSort;
  return s;
} 

Term* Term::createTuple(unsigned arity, TermList* sorts, TermList* elements) {
  CALL("Term::createTuple");
  unsigned tupleFunctor = Theory::tuples()->getFunctor(arity, sorts);
  Term* tupleTerm = Term::create(tupleFunctor, arity, elements);
  return createTuple(tupleTerm);
}

Term* Term::createTuple(Term* tupleTerm) {
  CALL("Term::createTuple");
  Term* s = new(0, sizeof(SpecialTermData)) Term;
  s->makeSymbol(SF_TUPLE, 0);
  s->getSpecialData()->_tupleData.term = tupleTerm;
  return s;
}

Term *Term::createMatch(TermList sort, TermList matchedSort, unsigned int arity, TermList *elements) {
  CALL("Term::createMatch");
  Term *s = new (arity, sizeof(SpecialTermData)) Term;
  s->makeSymbol(SF_MATCH, arity);
  TermList *ss = s->args();
  s->getSpecialData()->_matchData.sort = sort;
  s->getSpecialData()->_matchData.matchedSort = matchedSort;

  for (unsigned i = 0; i < arity; i++) {
    ASS(!elements[i].isEmpty());
    *ss = elements[i];
    ss = ss->next();
  }
  ASS(ss->isEmpty());

  return s;
}

/** Create a new complex term, copy from @b t its function symbol and arity.
 *  Initialize its arguments by a dummy special variable.
 */
Term* Term::createNonShared(Term* t)
{
  CALL("Term::createNonShared/1");
  int arity = t->arity();
  Term* s = new(arity) Term(*t);
  TermList* ss = s->args();
  for (int i = 0;i < arity;i++) {
    (*ss--).makeSpecialVar(0);
  }
  return s;
} // Term::createNonShared(const Term* t)

/** Create clone of complex term @b t. Do not insert it into the sharing
 *  structure.
 */
Term* Term::cloneNonShared(Term* t)
{
  CALL("Term::cloneNonShared");
  int arity = t->arity();
  TermList* args = t->args();
  Term* s = new(arity) Term(*t);
  TermList* ss = s->args();
  for (int i = 0;i < arity;i++) {
    *ss-- = args[-i];
  }
  return s;
} // Term::cloneNonShared(const Term* t,Term* args)

Term* Term::create1(unsigned fn, TermList arg)
{
  CALL("Term::create1");

  return Term::create(fn, 1, &arg);
}

Term* Term::create2(unsigned fn, TermList arg1, TermList arg2)
{
  CALL("Term::create2");

  TermList args[] = {arg1, arg2};
  return Term::create(fn, 2, args);
}


Term* Term::create(unsigned fn, std::initializer_list<TermList> args)
{
  CALL("Term::create/initializer_list");

  return Term::create(fn, args.size(), args.begin());
}

/**
 * Create singleton FOOL constants
 */ 
Term* Term::foolTrue(){
  CALL("Term::foolTrue");
  static Term* _foolTrue = createConstant(env.signature->getFoolConstantSymbol(true));
  return _foolTrue;
}

Term* Term::foolFalse(){
  CALL("Term::foolFalse");
  static Term* _foolFalse = createConstant(env.signature->getFoolConstantSymbol(false));
  return _foolFalse;
}

/*
 * NOTE: by design the term that represent $tType is not shared
 * and also is not linked to a symbol in the signature.
 */
TermList AtomicSort::superSort(){
  CALL("AtomicSort::superSort");
  static AtomicSort* _super = createNonSharedConstant(0);
  return TermList(_super);
}

TermList AtomicSort::defaultSort(){
  CALL("AtomicSort::defaultSort");
  static AtomicSort* _default = createConstant(env.signature->getDefaultSort());
  return TermList(_default); 
}
  
TermList AtomicSort::boolSort(){
  CALL("AtomicSort::boolSort");
  static AtomicSort* _bool = createConstant(env.signature->getBoolSort()); 
  return TermList(_bool); 
}

TermList AtomicSort::intSort(){
  CALL("AtomicSort::intSort()");
  static AtomicSort* _int = createConstant(env.signature->getIntSort()); 
  return TermList(_int); 
}
 
TermList AtomicSort::realSort(){
  CALL("AtomicSort::realSort()");
  static AtomicSort* _real = createConstant(env.signature->getRealSort()); 
  return TermList(_real); 
}

TermList AtomicSort::rationalSort(){
  CALL("AtomicSort::rationalSort()");
  static AtomicSort* _rat = createConstant(env.signature->getRatSort());
  return TermList(_rat); 
}

TermList AtomicSort::arrowSort(TermList s1, TermList s2){
  CALL("AtomicSort::arrowSort/1");
  unsigned arrow = env.signature->getArrowConstructor();
  return TermList(create2(arrow, s1, s2));
}

TermList AtomicSort::arrowSort(TermList s1, TermList s2, TermList s3){
  CALL("AtomicSort::arrowSort/2"); 
  return arrowSort(s1, arrowSort(s2, s3));
}

TermList AtomicSort::arrowSort(TermStack& domSorts, TermList range)
{
  CALL("AtomicSort::arrowSort/3");
  
  TermList res = range;

  for(unsigned i = 0; i < domSorts.size(); i++){
    res = arrowSort(domSorts[i], res);
  }
  return res;
}

AtomicSort* AtomicSort::createConstant(const vstring& name)
{
  CALL("AtomicSort::createConstant");

  bool added;
  unsigned newSort = env.signature->addTypeCon(name,0,added);
  if(added){
    OperatorType* ot = OperatorType::getConstantsType(superSort());
    env.signature->getTypeCon(newSort)->setType(ot);
  }
  return createConstant(newSort);
}

TermList AtomicSort::arraySort(TermList indexSort, TermList innerSort)
{
  CALL("AtomicSort::arraySort");
  unsigned array = env.signature->getArrayConstructor();
  TermList sort = TermList(create2(array, indexSort, innerSort));
  return sort;
}

TermList AtomicSort::tupleSort(unsigned arity, TermList* sorts)
{
  CALL("AtomicSort::tupleSort");
  unsigned tuple = env.signature->getTupleConstructor(arity);
  TermList sort = TermList(create(tuple, arity, sorts));
  return sort;
}


/**
 * Return the list of all free variables of the term.
 * The result is only non-empty when there are quantified
 * formulas or $let-terms inside the term.
 * Each variable in the term is returned just once.
 *
 * NOTE: don't use this function, if you don't actually need a List
 * (FormulaVarIterator is a better choice)
 *
 * NOTE: remember to free the list when done with it
 * (otherwise we leak memory!)
 *
 * @since 07/05/2015 Gothenburg
 */
VList* Term::freeVariables() const
{
  CALL("Term::freeVariables");

  FormulaVarIterator fvi(this);
  VList* result = VList::empty();
  VList::FIFO stack(result);
  while (fvi.hasNext()) {
    stack.push(fvi.next());
  }
  return result;
} // Term::freeVariables

bool Term::isFreeVariable(unsigned var) const
{
  CALL("Term::isFreeVariable");
  FormulaVarIterator fvi(this);
  while (fvi.hasNext()) {
    if (var == fvi.next()) {
      return true;
    }
  }
  return false;
}

unsigned Term::computeDistinctVars() const
{
  Set<unsigned> vars;
  VariableIterator vit(this);
  while (vit.hasNext()) {
    vars.insert(vit.next().var());
  }
  return vars.size();
}

/**
 * True if each function and predicate symbols in this term or literal are
 * marked as skip for the purpose of symbol elimination.
 * @since 04/05/2013 Manchester, changed to use the new NonVariable Iterator
 * @author Andrei Voronkov
 */
bool Term::skip() const
{
  if (isLiteral()) {
    if (!env.signature->getPredicate(functor())->skip()) {
      return false;
    }
  }
  else {
    if (!env.signature->getFunction(functor())->skip()) {
      return false;
    }
  }
  NonVariableIterator nvi(const_cast<Term*>(this));
  while (nvi.hasNext()) {
    unsigned func=nvi.next().term()->functor();
    if (!env.signature->getFunction(func)->skip()) {
      return false;
    }
  }
  return true;
} // skip

bool Term::isBoolean() const {
  const Term* term = this;
  while (true) {
    if (env.signature->isFoolConstantSymbol(true, term->functor()) ||
        env.signature->isFoolConstantSymbol(false, term->functor())) return true;
    if (!term->isSpecial()){
      bool val = !term->isLiteral() && 
      env.signature->getFunction(term->functor())->fnType()->result() == AtomicSort::boolSort();
      return val;
    }
    switch (term->getSpecialData()->getType()) {
      case SF_FORMULA:
        return true;
      case SF_TUPLE:
      case SF_LAMBDA:
        return false;
      case SF_ITE:
      case SF_LET:
      case SF_LET_TUPLE: {
        const TermList *ts = term->nthArgument(0);
        if (!ts->isTerm()) {
          return false;
        } else {
          term = ts->term();
          break;
        }
      }
      case SF_MATCH: {
        const TermList *ts = term->nthArgument(2);
        if (!ts->isTerm()) {
          return false;
        } else {
          term = ts->term();
          break;
        }
      }
      default:
        ASSERTION_VIOLATION_REP(term->toString());
    }
  }
  return false;
} // isBoolean

bool Term::isSuper() const {
  CALL("Term::isSuper")
  return this == AtomicSort::superSort().term(); 
}

/** Create a new sort, and insert it into the sharing
 *  structure if all arguments are shared.
 */
AtomicSort* AtomicSort::create(unsigned typeCon, unsigned arity, const TermList* args)
{
  CALL("AtomicSort::create");

  ASS_EQ(env.signature->typeConArity(typeCon), arity);

  AtomicSort* s = new(arity) AtomicSort(typeCon,arity);

  bool share = true;
  TermList* ss = s->args();

  const TermList* curArg = args;
  const TermList* argStopper = args+arity;
  while (curArg!=argStopper) {
    *ss = *curArg;
    --ss;
    if (!curArg->isSafe()) {
      share = false;
    }
    ++curArg;
  }
  if (share) {
    s = env.sharing->insert(s);
  }
  return s;
}

/** Create a new complex sort, copy from @b sort its function symbol and
 *  from the array @b args its arguments. Insert it into the sharing
 *  structure if all arguments are shared.
 * @since 07/01/2008 Torrevieja
 */
AtomicSort* AtomicSort::create(AtomicSort* sort,TermList* args)
{
  CALL("AtomicSort::create/2");

  int arity = sort->arity();
  AtomicSort* s = new(arity) AtomicSort(*sort);
  bool share = true;
  TermList* ss = s->args();
  for (int i = 0;i < arity;i++) {
    ASS(!args[i].isEmpty());
    *ss-- = args[i];
    if (!args[i].isSafe()) {
      share = false;
    }
  }
  if (share) {
    s = env.sharing->insert(s);
  }
  return s;
}


AtomicSort* AtomicSort::create2(unsigned tc, TermList arg1, TermList arg2)
{
  CALL("AtomicSort::create2");

  TermList args[] = {arg1, arg2};
  return AtomicSort::create(tc, 2, args);
}


/** Create a new complex sort, and do not insert it into the sharing
 *  structure.
 */
AtomicSort* AtomicSort::createNonShared(unsigned typeCon, unsigned arity, TermList* args)
{
  CALL("AtomicSort::createNonShared");
  ASS_EQ(env.signature->typeConArity(typeCon), arity);

  AtomicSort* s = new(arity) AtomicSort(typeCon, arity);
  TermList* ss = s->args();

  TermList* curArg = args;
  TermList* argStopper = args+arity;
  while (curArg!=argStopper) {
    *ss = *curArg;
    --ss;
    ++curArg;
  }
  return s;
}

/**
 * Return true iff headers of literals match each other.
 */
bool Literal::headersMatch(Literal* l1, Literal* l2, bool complementary)
{
  CALL("Literal::headersMatch");
  if (l1->_functor!=l2->_functor || (complementary?1:0)!=(l1->polarity()!=l2->polarity())) {
    return false;
  }

  return true;
}

/** Create a new literal, and insert it into the sharing
 *  structure if all arguments are shared.
 */
Literal* Literal::create(unsigned predicate, unsigned arity, bool polarity, bool commutative, const TermList* args)
{
  CALL("Literal::create/4");
  ASS_G(predicate, 0); //equality is to be created by createEquality
  ASS_EQ(env.signature->predicateArity(predicate), arity);


  Literal* l = new(arity) Literal(predicate, arity, polarity, commutative);

  bool share = true;
  TermList* ss = l->args();
  for (unsigned i = 0;i < arity;i++) {
    *ss-- = args[i];
    if (!args[i].isSafe()) {
      share = false;
    }
  }
  if (share) {
    l = env.sharing->insert(l);
  }
  return l;
}


/** Create a new literal, copy from @b l its predicate symbol and
 *  its arguments, and set its polarity to @b polarity. Insert it
 *  into the sharing structure if all arguments are shared.
 * @since 07/01/2008 Torrevieja
 */
Literal* Literal::create(Literal* l,bool polarity)
{
  CALL("Literal::create(Literal*,bool)");
  ASS_EQ(l->getPreDataSize(), 0);

  if (l->isEquality()) {
    return createEquality(polarity, *l->nthArgument(0), *l->nthArgument(1), SortHelper::getEqualityArgumentSort(l));
  }

  int arity = l->arity();
  Literal* m = new(arity) Literal(*l);
  m->setPolarity(polarity);

  TermList* ts = m->args();
  TermList* ss = l->args();
  while (ss->isNonEmpty()) {
    *ts-- = *ss--;
  }
  if (l->shared()) {
    if (l->isTwoVarEquality()) {
      m = env.sharing->insertVariableEquality(m, l->twoVarEqSort());
    }
    else {
      m = env.sharing->insert(m);
    }
  }
  return m;
} // Literal::create

/** Create a new literal, copy from @b l its predicate symbol and
 *  from the array @b args its arguments. Insert it into the sharing
 *  structure if all arguments are shared.
 * @since 07/01/2008 Torrevieja
 */
Literal* Literal::create(Literal* l,TermList* args)
{
  CALL("Literal::create(Literal*,TermList*)");
  ASS_EQ(l->getPreDataSize(), 0);

  if (l->isEquality()) {
    return createEquality(l->polarity(), args[0], args[1], SortHelper::getEqualityArgumentSort(l));
  }

  int arity = l->arity();
  Literal* m = new(arity) Literal(*l);

  bool share = true;
  TermList* ts = m->args();
  for (int i = 0;i < arity;i++) {
    *ts-- = args[i];
    if (!args[i].isSafe()) {
      share = false;
    }
  }
  if (share) {
    m = env.sharing->insert(m);
  }
  return m;
} // Literal::create


/**
 * Return a new equality literal, with polarity @b polarity and
 * arguments @b arg1 and @b arg2. These arguments must be of sort @c sort
 * (or more specific, in the polymorphic case) unless they are variables.
 * Insert the new literal into the sharing structure if all arguments
 * are shared.
 *
 * The equality may be between two variables.
 */
Literal* Literal::createEquality (bool polarity, TermList arg1, TermList arg2, TermList sort)
{
   CALL("Literal::createEquality/4");

   TermList srt1, srt2;
#if VDEBUG
   static RobSubstitution checkSortSubst;
   checkSortSubst.reset();
#endif

   if (!SortHelper::tryGetResultSort(arg1, srt1)) {
     if (!SortHelper::tryGetResultSort(arg2, srt2)) {
       ASS_REP(arg1.isVar(), arg1.toString());
       ASS_REP(arg2.isVar(), arg2.toString());
       return createVariableEquality(polarity, arg1, arg2, sort);
     }
     ASS(env.sharing->isWellSortednessCheckingDisabled() || checkSortSubst.match(sort, 0, srt2, 1));
   }
   else {    
    ASS_REP2(env.sharing->isWellSortednessCheckingDisabled() || checkSortSubst.match(sort, 0, srt1, 1), sort.toString(), srt1.toString());
#if VDEBUG
     if (SortHelper::tryGetResultSort(arg2, srt2)) {
       checkSortSubst.reset();
       ASS_REP2(env.sharing->isWellSortednessCheckingDisabled() || checkSortSubst.match(sort, 0, srt2, 1), sort.toString(), arg2.toString() + " :  " + srt2.toString());
     }
#endif
   }
   Literal* lit=new(2) Literal(0,2,polarity,true);
   *lit->nthArgument(0)=arg1;
   *lit->nthArgument(1)=arg2;
   if (arg1.isSafe() && arg2.isSafe()) {
     lit = env.sharing->insert(lit);
   }
   return lit;
}

/**
 * Create a literal that is equality between two variables.
 */
Literal* Literal::createVariableEquality (bool polarity, TermList arg1, TermList arg2, TermList variableSort)
{
  CALL("Literal::createVariableEquality");
  ASS(arg1.isVar());
  ASS(arg2.isVar());

  Literal* lit=new(2) Literal(0,2,polarity,true);
  *lit->nthArgument(0)=arg1;
  *lit->nthArgument(1)=arg2;
  lit = env.sharing->insertVariableEquality(lit, variableSort);
  return lit;
}

Literal* Literal::create1(unsigned predicate, bool polarity, TermList arg)
{
  CALL("Literal::create1");

  return Literal::create(predicate, 1, polarity, false, &arg);
}

Literal* Literal::create2(unsigned predicate, bool polarity, TermList arg1, TermList arg2)
{
  CALL("Literal::create2");
  ASS_NEQ(predicate, 0);

  TermList args[] = {arg1, arg2};
  return Literal::create(predicate, 2, polarity, false, args);
}

Literal* Literal::create(unsigned pred, bool polarity, std::initializer_list<TermList> args)
{
  CALL("Term::create/initializer_list");

  return Literal::create(pred, args.size(), polarity, false, args.begin());
}



/** create a new term and copy from t the relevant part of t's content */
Term::Term(const Term& t) throw()
  : _functor(t._functor),
    _arity(t._arity),
    _color(COLOR_TRANSPARENT),
    _hasInterpretedConstants(0),
    _isTwoVarEquality(0),
    _weight(0),
    _vars(0)
{
  CALL("Term::Term/1");
  ASS(!isSpecial()); //we do not copy special terms

  _args[0] = t._args[0];
  _args[0]._info.shared = 0u;
  _args[0]._info.order = 0u;
  _args[0]._info.distinctVars = TERM_DIST_VAR_UNKNOWN;
} // Term::Term

/** create a new literal and copy from l its content */
Literal::Literal(const Literal& l) throw()
  : Term(l)
{
  CALL("Literal::Literal/1");
}

/** create a new AtomicSort and copy from l its content */
AtomicSort::AtomicSort(const AtomicSort& p) throw()
  : Term(p)
{
  CALL("AtomicSort::AtomicSort/1");
}

/** dummy term constructor */
Term::Term() throw()
  :_functor(0),
   _arity(0),
   _color(COLOR_TRANSPARENT),
   _hasInterpretedConstants(0),
   _isTwoVarEquality(0),
   _weight(0),
   _maxRedLen(0),
   _vars(0)
{
  CALL("Term::Term/0");

  _args[0]._info.polarity = 0;
  _args[0]._info.commutative = 0;
  _args[0]._info.shared = 0;
  _args[0]._info.literal = 0;
  _args[0]._info.sort = 0;
  _args[0]._info.order = 0;
  _args[0]._info.tag = FUN;
  _args[0]._info.distinctVars = TERM_DIST_VAR_UNKNOWN;
} // Term::Term

Literal::Literal()
{
  CALL("Literal::Literal/0");
}

AtomicSort::AtomicSort()
{
  CALL("AtomicSort::AtomicSort/0");
}

#include <iostream>

#if VDEBUG
vstring Term::headerToString() const
{
  vstring s("functor: ");
  s += Int::toString(_functor) + ", arity: " + Int::toString(_arity)
    + ", weight: " + Int::toString(_weight)
    + ", vars: " + Int::toString(_vars)
    + ", polarity: " + Int::toString(_args[0]._info.polarity)
    + ", commutative: " + Int::toString(_args[0]._info.commutative)
    + ", shared: " + Int::toString(_args[0]._info.shared)
    + ", literal: " + Int::toString(_args[0]._info.literal)
    + ", order: " + Int::toString(_args[0]._info.order)
    + ", tag: " + Int::toString(_args[0]._info.tag);
  return s;
}

void Term::assertValid() const
{
  ASS_ALLOC_TYPE(this, "Term");
  ASS_EQ(_args[0]._info.tag, FUN);
}

void TermList::assertValid() const
{
  if (this->isTerm()) {
    ASS_ALLOC_TYPE(_term, "Term");
    ASS_EQ(_term->_args[0]._info.tag, FUN);
  }
}

#endif

std::ostream& Kernel::operator<< (ostream& out, TermList tl )
{
  if (tl.isEmpty()) {
    return out<<"<empty TermList>";
  }
  if (tl.isVar()) {
    return out<<Term::variableToString(tl);
  }
  return out<<tl.term()->toString();
}

std::ostream& Kernel::operator<< (ostream& out, const Term& t )
{
  return out<<t.toString();
}
std::ostream& Kernel::operator<< (ostream& out, const Literal& l )
{
  return out<<l.toString();
}

bool operator<(const TermList& lhs, const TermList& rhs) 
{ 
  auto cmp = lhs.isTerm() - rhs.isTerm();
  if (cmp != 0) return cmp < 0;
  if (lhs.isTerm()) {
    ASS(rhs.isTerm())
    return lhs.term()->getId() < rhs.term()->getId();
  } else {
    ASS(lhs.isVar())
    ASS(rhs.isVar())
    return lhs.var() < rhs.var();
  }
}

/**
 * If the literal has the form p(R,f(S),T), where f(S) is the
 * n-th argument, then return the literal, then return the
 * literal p%f(R,S,T).
 *//* 
Literal* Literal::flattenOnArgument(const Literal* lit,int n)
{
  ASS(lit->shared());

  const TermList* ts = lit->nthArgument(n);
  ASS(! ts->isVar());
  const Term* t = ts->term();
  unsigned newArity = lit->arity() + t->arity() - 1;
  vstring newName = lit->predicateName() + '%' + Int::toString(n) +
                   '%' + t->functionName();
  unsigned newPredicate = env.signature->addPredicate(newName,newArity);

  Literal* newLiteral = new(newArity) Literal(newPredicate,newArity,
					      lit->polarity(),false);
  // copy all arguments
  TermList* newArgs = newLiteral->args();
  const TermList* args = lit->args();
  for (int i = 0;i < n;i++) {
    *newArgs = *args;
    newArgs = newArgs->next();
    args = args->next();
  }
  // now copy the arguments of t
  for (const TermList* ss=t->args();! ss->isEmpty();ss = ss->next()) {
    *newArgs = *ss;
    newArgs = newArgs->next();
  }
  args = args->next();
  while (! args->isEmpty()) {
    *newArgs = *args;
    newArgs = newArgs->next();
    args = args->next();
  }
  ASS(newArgs->isEmpty());

  return env.sharing->insert(newLiteral);
} // Literal::flattenOnArgument
*/

bool Kernel::positionIn(TermList& subterm,TermList* term,vstring& position)
{
  CALL("positionIn(TermList)");
   //cout << "positionIn " << subterm.toString() << " in " << term->toString() << endl;

  if(!term->isTerm()){
    if(subterm.isTerm()) return false;
    if (term->var()==subterm.var()){
      position = "1";
      return true;
    }
    return false;
  }
  return positionIn(subterm,term->term(),position);
}

bool Kernel::positionIn(TermList& subterm,Term* term,vstring& position)
{
  CALL("positionIn(Term)");
  //cout << "positionIn " << subterm.toString() << " in " << term->toString() << endl;

  if(subterm.isTerm() && subterm.term()==term){
    position = "1";
    return true;
  }
  if(term->arity()==0) return false;

  unsigned pos=1;
  TermList* ts = term->args();
  while(true){
    if(*ts==subterm){
      position=Lib::Int::toString(pos);
      return true;
    }
    if(positionIn(subterm,ts,position)){
      position = Lib::Int::toString(pos) + "." + position;
      return true;
    }
    pos++;
    ts = ts->next();
    if(ts->isEmpty()) break;
  }

  return false;
}<|MERGE_RESOLUTION|>--- conflicted
+++ resolved
@@ -844,15 +844,9 @@
       s += " != ";
     }
 
-<<<<<<< HEAD
     vstring res = s + lhs->next()->toString(); /*+ addToRhs*/
     if (env.statistics->higherOrder || 
-       (SortHelper::getEqualityArgumentSort(this) == Term::boolSort())){
-=======
-    vstring res = s + lhs->next()->toString();
-    if (env.property->higherOrder() || 
        (SortHelper::getEqualityArgumentSort(this) == AtomicSort::boolSort())){
->>>>>>> 54529512
       res = "("+res+")";
     }
     /*if(isTwoVarEquality()){
