--- conflicted
+++ resolved
@@ -666,12 +666,9 @@
     if (!isSort() && Theory::tuples()->findProjection(functor(), isLiteral(), proj)) {
       return "$proj(" + Int::toString(proj) + ", ";
     }
-<<<<<<< HEAD
-    bool print = (isLiteral() || env.signature->getFunction(_functor)->combinator() == Signature::NOT_COMB) && arity();
-    return ((isLiteral() ? static_cast<const Literal *>(this)->predicateName() : functionName()) + (print ? "(" : ""));
-=======
     bool print = (isLiteral() || isSort() ||
                  (env.signature->getFunction(_functor)->combinator() == Signature::NOT_COMB)) && arity();
+    return ((isLiteral() ? static_cast<const Literal *>(this)->predicateName() : functionName()) + (print ? "(" : ""));
     vstring name = "";
     if(isLiteral()) {
       name = static_cast<const Literal *>(this)->predicateName();
@@ -681,7 +678,6 @@
       name = functionName();
     }
     return name + (print ? "(" : "");
->>>>>>> e739f322
   }
 }
 
