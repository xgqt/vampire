/*
 * This file is part of the source code of the software program
 * Vampire. It is protected by applicable
 * copyright laws.
 *
 * This source code is distributed under the licence found here
 * https://vprover.github.io/license.html
 * and in the source directory
 */
/**
 * @file Formula.hpp
 * Defines class Formula.
 *
 * @since 02/12/2003, Manchester, allocation changed to use Allocator
 * @since 06/05/2007, Manchester, change to use new kind of Term and Literal
 */

#ifndef __Formula__
#define __Formula__

#include <utility>

#include "Forwards.hpp"

#include "Lib/Environment.hpp"
#include "Lib/List.hpp"

#include "Kernel/Signature.hpp"
#include "Kernel/SortHelper.hpp"

#include "Connective.hpp"
#include "Term.hpp"


namespace Kernel {

using namespace Lib;

class Formula
{
public:
  /**
   * Constructor of constant formulas (true/false)
   * @since 02/07/2007 Manchester
   */
  explicit Formula (bool value)
    : _connective(value ? TRUE : FALSE)
  {
  } // Formula::Formula (bool value)

  // structure
  /** Return the connective */
  Connective connective () const { return _connective; }

  const FormulaList* args() const;
  FormulaList* args();
  FormulaList** argsPtr();
  const Formula* left() const;
  Formula* left();
  const Formula* right() const;
  Formula* right();
  const Formula* qarg() const;
  Formula* qarg();
  const VList* vars() const;
  VList* vars();
  const SList* sorts() const;
  SList* sorts();
  const Formula* uarg() const;
  Formula* uarg();
  const Literal* literal() const;
  Literal* literal();
  const TermList getBooleanTerm() const;
  TermList getBooleanTerm();
  VList* freeVariables () const;
  bool isFreeVariable(unsigned var) const;
  VList* boundVariables () const;

  // miscellaneous
  bool equals(const Formula*) const;
  void collectAtoms(Stack<Literal*>& acc);
  void collectPredicates(Stack<unsigned>& acc);
  void collectPredicatesWithPolarity(Stack<pair<unsigned,int> >& acc, int polarity=1);

  // output
  vstring toString() const;
  vstring toStringInScopeOf(Connective con) const;
  static vstring toString(Connective con);
  bool parenthesesRequired(Connective outer) const;
  // auxiliary functions
  void destroy();

  unsigned weight() const;

  Color getColor();
  bool getSkip();

  bool hasLabel(){ return _label != DEFAULT_LABEL; }
  vstring getLabel(){ return _label;}
  void label(vstring l){ _label=l; }

  static Formula* fromClause(Clause* cl);

  static Formula* quantify(Formula* f);

  static Formula* trueFormula();
  static Formula* falseFormula();

  static Formula* createITE(Formula* condition, Formula* thenArg, Formula* elseArg);
  static Formula* createLet(unsigned functor, VList* variables, TermList body, Formula* contents);
  static Formula* createLet(unsigned predicate, VList* variables, Formula* body, Formula* contents);


  // use allocator to (de)allocate objects of this class
  CLASS_NAME(Formula);
  USE_ALLOCATOR(Formula);
protected:
  static vstring toString(const Formula* f);

  /** Create a dummy formula will null content */
  explicit Formula(Connective con)
    : _connective(con), _label(DEFAULT_LABEL)
  {}

  /** connective */
  Connective _connective;

  static vstring DEFAULT_LABEL;
  vstring _label;

}; // class Formula

/**
 * Named formulas
 * @since 04/12/2015
 */
class NamedFormula
  : public Formula
{
public:
  explicit NamedFormula(vstring name) : Formula(NAME), _name(name) {}

  CLASS_NAME(NamedFormula);
  USE_ALLOCATOR(NamedFormula);

  vstring name(){ return _name; }
  const vstring name() const { return _name;}

protected:
  vstring _name;

}; // class NamedFormula

/**
 * Atomic formulas.
 * @since 02/06/2007 Manchester
 */
class AtomicFormula
  : public Formula
{
public:
  /** building atomic formula from a literal */
  explicit AtomicFormula (Literal* lit)
    : Formula(LITERAL),
      _literal(lit)
  {}
  /** Return the literal of this formula */
  const Literal* getLiteral() const { return _literal; }
  /** Return the literal of this formula */
  Literal* getLiteral() { return _literal; }

  // use allocator to (de)allocate objects of this class
  CLASS_NAME(AtomicFormula);
  USE_ALLOCATOR(AtomicFormula);
protected:
  /** The literal of this formula */
  Literal* _literal;
}; // class AtomicFormula


/**
 * Quantified formulas.
 * @since 02/06/2007 Manchester
 */
class QuantifiedFormula
  : public Formula
{
 public:
  /** Build a quantified formula */
  QuantifiedFormula(Connective con, VList* vs, SList* ss, Formula* arg)
    : Formula(con),
      _vars(vs),
      _sorts(ss),
      _arg(arg)
  {
    ASS(con == FORALL || con == EXISTS);
    ASS(vs);
    ASS(!ss || VList::length(vs) == SList::length(ss));
  }

  /** Return the immediate subformula */
  const Formula* subformula () const { return _arg; }
  /** Return the immediate subformula */
  Formula* subformula () { return _arg; }
  /** Return the list of variables */
  const VList* varList() const { return _vars; }
  /** Return the list of variables */
  VList* varList() { return _vars; }
  /** Return the list of sorts */
  const SList* sortList() const { return _sorts; }
  /** Return the list of sorts */
  SList* sortList() { return _sorts; }

  // use allocator to (de)allocate objects of this class
  CLASS_NAME(QuantifiedFormula);
  USE_ALLOCATOR(QuantifiedFormula);
 protected:
  /** list of variables */
  VList* _vars;
  /** list of sorts */
  SList* _sorts;
  /** argument */
  Formula* _arg;
}; // class Formula::QuantifiedData

/**
 * Negated formula.
 * @since 02/06/2007 Manchester
 */
class NegatedFormula
  : public Formula
{
public:
  /** building a negated formula */
  explicit NegatedFormula (Formula* f)
    : Formula(NOT),
      _arg(f)
  {}

  /** Return the immediate subformula of this formula */
  const Formula* subformula() const { return _arg; }
  /** Return the immediate subformula of this formula */
  Formula* subformula() { return _arg; }

  // use allocator to (de)allocate objects of this class
  CLASS_NAME(NegatedFormula);
  USE_ALLOCATOR(NegatedFormula);
protected:
  /** The immediate subformula */
  Formula* _arg;
}; // class NegatedFormula


/**
 * Binary formula.
 * @since 02/06/2007 Manchester
 */
class BinaryFormula
  : public Formula
{
public:
  /** building binary formula */
  explicit BinaryFormula (Connective con,Formula* lhs,Formula* rhs)
    : Formula(con),
      _left(lhs),
      _right(rhs)
  {
    ASS(con == IFF || con == XOR || con == IMP);
  }

  /** Return the lhs subformula of this formula */
  const Formula* lhs() const { return _left; }
  /** Return the lhs subformula of this formula */
  Formula* lhs() { return _left; }
  /** Return the rhs subformula of this formula */
  const Formula* rhs() const { return _right; }
  /** Return the rhs subformula of this formula */
  Formula* rhs() { return _right; }

  // use allocator to (de)allocate objects of this class
  CLASS_NAME(BinaryFormula);
  USE_ALLOCATOR(BinaryFormula);
protected:
  /** The lhs subformula */
  Formula* _left;
  /** The rhs subformula */
  Formula* _right;
}; // class BinaryFormula


/**
 * Conjunction and disjunction.
 * @since 02/06/2007 Manchester
 */
class JunctionFormula
  : public Formula
{
 public:
  JunctionFormula (Connective con, FormulaList* args)
    : Formula(con),
      _args(args)
  {
    ASS(con == AND || con == OR);
    ASS_GE(FormulaList::length(args),2);
  }

  /** set arguments to args */
  void setArgs(FormulaList* args) { _args = args; }

  /** Return the list of immediate subformulas */
  const FormulaList* getArgs() const { return _args; }
  /** Return the list of immediate subformulas */
  FormulaList* getArgs() { return _args; }
  /** Return a pointer to the list of immediate subformulas */
  FormulaList** getArgsPtr() { return &_args; }

  static Formula* generalJunction(Connective c, FormulaList* args);

  // use allocator to (de)allocate objects of this class
  CLASS_NAME(JunctionFormula);
  USE_ALLOCATOR(JunctionFormula);
 protected:
  /** list of immediate subformulas */
  FormulaList* _args;
}; // class JunctionFormula


/**
 * A formula that is just a boolean term.
 * @since 02/06/2007 Manchester
 */
class BoolTermFormula
  : public Formula
{
 public:
  BoolTermFormula (TermList ts)
    : Formula(BOOL_TERM),
      _ts(ts)
  {
    // only boolean terms in formula context are expected here
<<<<<<< HEAD
    ASS_REP(ts.isVar() || ts.term()->isITE() || ts.term()->isLet() || ts.term()->isTupleLet() || 
            SortHelper::getResultSort(ts.term()) == AtomicSort::boolSort(), ts.toString());
=======
    ASS_REP(ts.isVar() || ts.term()->isITE() || ts.term()->isLet() ||
            ts.term()->isTupleLet() || ts.term()->isMatch() ||
            SortHelper::getResultSort(ts.term()) == Term::boolSort(), ts.toString());
>>>>>>> ec4c83bd
  }

  static Formula* create(TermList ts) {
    if (ts.isVar()) {
      return new BoolTermFormula(ts);
    }

    Term* term = ts.term();
    if (term->isSpecial()) {
      Term::SpecialTermData *sd = term->getSpecialData();
      switch (sd->getType()) {
        case Term::SF_FORMULA:
          return sd->getFormula();
        default:
          return new BoolTermFormula(ts);
      }
    } else {
      unsigned functor = term->functor();
      if (env.signature->isFoolConstantSymbol(true, functor)) {
        return new Formula(true);
      } else {
        ASS(env.signature->isFoolConstantSymbol(false, functor));
        return new Formula(false);
      }
    }
  }

  /** Return the variable */
  const TermList getTerm() const { return _ts; }
  TermList getTerm() { return _ts; }

  // use allocator to (de)allocate objects of this class
  CLASS_NAME(BoolTermFormula);
  USE_ALLOCATOR(BoolTermFormula);
 protected:
  /** boolean term */
  TermList _ts;
}; // class BoolTermFormula

// definitions, had to be put out of class

/** Return the list of variables of a quantified formula */
inline
const VList* Formula::vars() const
{
  ASS(_connective == FORALL || _connective == EXISTS);
  return static_cast<const QuantifiedFormula*>(this)->varList();
}
/** Return the list of variables of a quantified formula */
inline
VList* Formula::vars()
{
  ASS(_connective == FORALL || _connective == EXISTS);
  return static_cast<QuantifiedFormula*>(this)->varList();
}

/** Return the list of sorts of a quantified formula */
inline
const SList* Formula::sorts() const
{
  ASS(_connective == FORALL || _connective == EXISTS);
  return static_cast<const QuantifiedFormula*>(this)->sortList();
}
/** Return the list of sorts of a quantified formula */
inline
SList* Formula::sorts()
{
  ASS(_connective == FORALL || _connective == EXISTS);
  return static_cast<QuantifiedFormula*>(this)->sortList();
}

/** Return the immediate subformula of a quantified formula */
inline
const Formula* Formula::qarg() const
{
  ASS(_connective == FORALL || _connective == EXISTS);
  return static_cast<const QuantifiedFormula*>(this)->subformula();
}
/** Return the immediate subformula of a quantified formula */
inline
Formula* Formula::qarg()
{
  ASS(_connective == FORALL || _connective == EXISTS);
  return static_cast<QuantifiedFormula*>(this)->subformula();
}

/** Return the immediate subformula of a negated formula */
inline
const Formula* Formula::uarg() const
{
  ASS(_connective == NOT);
  return static_cast<const NegatedFormula*>(this)->subformula();
}

/** Return the immediate subformula of a negated formula */
inline
Formula* Formula::uarg()
{
  ASS(_connective == NOT);
  return static_cast<NegatedFormula*>(this)->subformula();
}

/** Return the list of immediate subformulas of a junction formula */
inline
const FormulaList* Formula::args() const
{
  ASS(_connective == AND || _connective == OR);
  return static_cast<const JunctionFormula*>(this)->getArgs();
}

/** Return the list of immediate subformulas of a junction formula */
inline
FormulaList* Formula::args()
{
  ASS(_connective == AND || _connective == OR);
  return static_cast<JunctionFormula*>(this)->getArgs();
}

/** Return a pointer to the list of immediate subformulas of a junction formula */
inline
FormulaList** Formula::argsPtr()
{
  ASS(_connective == AND || _connective == OR);
  return static_cast<JunctionFormula*>(this)->getArgsPtr();
}

/** Return the literal of an atomic formula */
inline
const Literal* Formula::literal() const
{
  ASS(_connective == LITERAL);
  return static_cast<const AtomicFormula*>(this)->getLiteral();
}

/** Return the literal of an atomic formula */
inline
Literal* Formula::literal()
{
  ASS(_connective == LITERAL);
  return static_cast<AtomicFormula*>(this)->getLiteral();
}

/** Return the lhs subformula of a binary formula */
inline
const Formula* Formula::left() const
{
  ASS(_connective == IFF || _connective == XOR || _connective == IMP);
  return static_cast<const BinaryFormula*>(this)->lhs();
}
/** Return the lhs subformula of a binary formula */
inline
Formula* Formula::left()
{
  ASS(_connective == IFF || _connective == XOR || _connective == IMP);
  return static_cast<BinaryFormula*>(this)->lhs();
}

/** Return the rhs subformula of a binary formula */
inline
const Formula* Formula::right() const
{
  ASS(_connective == IFF || _connective == XOR || _connective == IMP);
  return static_cast<const BinaryFormula*>(this)->rhs();
}
/** Return the rhs subformula of a binary formula */
inline
Formula* Formula::right()
{
  ASS(_connective == IFF || _connective == XOR || _connective == IMP);
  return static_cast<BinaryFormula*>(this)->rhs();
}

inline
const TermList Formula::getBooleanTerm() const
{
  ASS(_connective == BOOL_TERM);
  return static_cast<const BoolTermFormula*>(this)->getTerm();
}
inline
TermList Formula::getBooleanTerm()
{
  ASS(_connective == BOOL_TERM);
  return static_cast<BoolTermFormula*>(this)->getTerm();
}

// operators

std::ostream& operator<< (ostream& out, const Formula& f);
std::ostream& operator<< (ostream& out, const Formula* f);

}

#endif // __Formula__<|MERGE_RESOLUTION|>--- conflicted
+++ resolved
@@ -337,14 +337,9 @@
       _ts(ts)
   {
     // only boolean terms in formula context are expected here
-<<<<<<< HEAD
-    ASS_REP(ts.isVar() || ts.term()->isITE() || ts.term()->isLet() || ts.term()->isTupleLet() || 
-            SortHelper::getResultSort(ts.term()) == AtomicSort::boolSort(), ts.toString());
-=======
     ASS_REP(ts.isVar() || ts.term()->isITE() || ts.term()->isLet() ||
             ts.term()->isTupleLet() || ts.term()->isMatch() ||
-            SortHelper::getResultSort(ts.term()) == Term::boolSort(), ts.toString());
->>>>>>> ec4c83bd
+            SortHelper::getResultSort(ts.term()) == AtomicSort::boolSort(), ts.toString());
   }
 
   static Formula* create(TermList ts) {
