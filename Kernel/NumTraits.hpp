/*
 * This file is part of the source code of the software program
 * Vampire. It is protected by applicable
 * copyright laws.
 *
 * This source code is distributed under the licence found here
 * https://vprover.github.io/license.html
 * and in the source directory
 */

#ifndef __NUM_TRAITS_H__
#define __NUM_TRAITS_H__

#include "Forwards.hpp"
#include "Term.hpp"
#include "Theory.hpp"
#include "Signature.hpp"

namespace Kernel {

/** This struct provides a unified interface to the "number" theories. i.e. these 
 * are the theories of integers, rationals, and reals.
 *
 * For each ConstantType in {IntegerConstantType, RationalConstantType, RealConstantType},
 * there is a specialisation NumTraits<ConstantType> which provides functions for building 
 * terms and literals, accessing the functor/interpretation of some predicate or function. 
 *
 * There are associated constants for the related Sorts::DefaultSorts values, constexpr s 
 * to pattern match on interpretations and special constants (like zero and one), etc.
 *
 * =====
 *
 * To access the functor of some symbol "sym", there is a function 
 * static unsigned symF();
 *
 * e.g.: NumTraits<IntegerConstantType>::lessF()
 *       NumTraits<IntegerConstantType>::addF()
 *
 * =====
 *
 * To access the interpretation of some symbol "sym", there is a constant 
 * static Theory::Interpretation symI;
 *
 * e.g.: NumTraits<IntegerConstantType>::lessI // == Theory::Interpretation INT_LESS;
 *       NumTraits<IntegerConstantType>::addI  // == Theory::Interpretation INT_PLUS;
 *
 * =====
 *
 * To build a term from some function symbol "sym", there is a function
 * static TermList static sym(TermList...);
 *
 * e.g.: NumTraits<IntegerConstantType>::add(lhs, rhs) 
 *
 * =====
 *
 * To build a literal from some predicate symbol "sym", there is a function
 * static Literal* static sym(bool polarity, TermList...);
 *
 * e.g.: NumTraits<IntegerConstantType>::less(true, lhs, rhs) 
 *
 * =====
 *
 * For a special constant cons there is 
 * constexpr static ConstantType consC;
 *
 * e.g.: NumTraits<IntegerConstantType>::zeroC;
 *
 * =====
 *
 * For a complete picture build the doxygen documentaion.
 *
 */
template<class ConstantType>
struct NumTraits;

#define IMPL_NUM_TRAITS__ARG_DECL_1(Type) Type a1
#define IMPL_NUM_TRAITS__ARG_DECL_2(Type) IMPL_NUM_TRAITS__ARG_DECL_1(Type), Type a2
#define IMPL_NUM_TRAITS__ARG_DECL_3(Type) IMPL_NUM_TRAITS__ARG_DECL_2(Type), Type a3
#define IMPL_NUM_TRAITS__ARG_DECL_4(Type) IMPL_NUM_TRAITS__ARG_DECL_3(Type), Type a4
#define IMPL_NUM_TRAITS__ARG_DECL_5(Type) IMPL_NUM_TRAITS__ARG_DECL_4(Type), Type a5
#define IMPL_NUM_TRAITS__ARG_DECL_6(Type) IMPL_NUM_TRAITS__ARG_DECL_5(Type), Type a6
#define IMPL_NUM_TRAITS__ARG_DECL_7(Type) IMPL_NUM_TRAITS__ARG_DECL_6(Type), Type a7
#define IMPL_NUM_TRAITS__ARG_DECL_8(Type) IMPL_NUM_TRAITS__ARG_DECL_7(Type), Type a8
#define IMPL_NUM_TRAITS__ARG_DECL_9(Type) IMPL_NUM_TRAITS__ARG_DECL_8(Type), Type a9
#define IMPL_NUM_TRAITS__ARG_DECL_10(Type) IMPL_NUM_TRAITS__ARG_DECL_9(Type), Type a10

#define IMPL_NUM_TRAITS__ARG_DECL(Type, arity) IMPL_NUM_TRAITS__ARG_DECL_ ## arity (Type)
#define IMPL_NUM_TRAITS__ARG_EXPR(arity) IMPL_NUM_TRAITS__ARG_DECL_ ## arity ()

#define IMPL_NUM_TRAITS__INTERPRETED_SYMBOL(name, SORT_SHORT, _INTERPRETATION)                                \
    static constexpr Theory::Interpretation name ## I = Theory::SORT_SHORT ## _INTERPRETATION;                \
                                                                                                              \
    static unsigned name ## F() {                                                                             \
      static const unsigned functor = env.signature->getInterpretingSymbol(name ## I);                        \
      return functor;                                                                                         \
    }                                                                                                         \


#define IMPL_NUM_TRAITS__INTERPRETED_PRED(name, SORT_SHORT, _INTERPRETATION, arity)                           \
    IMPL_NUM_TRAITS__INTERPRETED_SYMBOL(name, SORT_SHORT, _INTERPRETATION)                                    \
                                                                                                              \
    static Literal* name(bool polarity, IMPL_NUM_TRAITS__ARG_DECL(TermList, arity)) {                         \
      return Literal::create(                                                                                 \
                  name##F(),                                                                                  \
                  polarity,                                                                                   \
                  { IMPL_NUM_TRAITS__ARG_EXPR( arity ) });                                                    \
    }                                                                                                         \



#define IMPL_NUM_TRAITS__INTERPRETED_FUN(name, SORT_SHORT, _INTERPRETATION, arity)                            \
    IMPL_NUM_TRAITS__INTERPRETED_SYMBOL(name, SORT_SHORT, _INTERPRETATION)                                    \
                                                                                                              \
    static TermList name(IMPL_NUM_TRAITS__ARG_DECL(TermList, arity)) {                                        \
      return TermList(                                                                                        \
          Term::create(                                                                                       \
            name##F(),                                                                                        \
            { IMPL_NUM_TRAITS__ARG_EXPR(arity) }));                                                           \
    }                                                                                                         \

#define IMPL_NUM_TRAITS__SPECIAL_CONSTANT(name, value, isName)                                                \
    constexpr static ConstantType name ## C = ConstantType(value);                                            \
    static Term* name ## T() {  /* TODO refactor to const& Term */                                            \
      static Term* trm = theory->representConstant(name ## C);                                                \
      return trm;                                                                                             \
    }                                                                                                         \
<<<<<<< HEAD
    static TermList name()                                                                                    \
    { return TermList(name ## T()); }                                                                         \
                                                                                                              \
    static bool isName(const TermList& l)                                                                     \
    { return l == name(); }                                                                                   \
=======
    static TermList name() {                                                                                  \
      return TermList(name ## T());                                                                           \
    }                                                                                                         \
    static bool isName(const TermList& l) {                                                                   \
      return l == name();                                                                                     \
      return l.tag() == REF && name ## T() == l.term();                                                       \
    }                                                                                                         \
>>>>>>> a4a66547

#define IMPL_NUM_TRAITS__QUOTIENT_REMAINDER(SHORT, X)                                                         \
    IMPL_NUM_TRAITS__INTERPRETED_FUN( quotient ## X, SHORT,  _QUOTIENT_ ## X, 2)                              \
    IMPL_NUM_TRAITS__INTERPRETED_FUN(remainder ## X, SHORT, _REMAINDER_ ## X, 2)                              \
    

<<<<<<< HEAD
#define IMPL_NUM_TRAITS(CamelCase, lowerCase, LONG, SHORT)                                                               \
  template<> struct NumTraits<CamelCase ## ConstantType> {                                                    \
    using ConstantType = CamelCase ## ConstantType;                                                           \
    static TermList sort() { return Term::lowerCase ## Sort(); };                                              \
=======
#define IMPL_NUM_TRAITS(CamelCase, LONG, SHORT)                                                               \
  template<> struct NumTraits<CamelCase ## ConstantType> {                                                    \
    using ConstantType = CamelCase ## ConstantType;                                                           \
    static const Sorts::DefaultSorts sort = Sorts::SRT_ ## LONG;                                              \
    static unsigned sortNumber() { return NumTraits::sort; };                                                 \
>>>>>>> a4a66547
                                                                                                              \
    IMPL_NUM_TRAITS__INTERPRETED_PRED(less,    SHORT, _LESS,          2)                                      \
    IMPL_NUM_TRAITS__INTERPRETED_PRED(leq,     SHORT, _LESS_EQUAL,    2)                                      \
    IMPL_NUM_TRAITS__INTERPRETED_PRED(greater, SHORT, _GREATER,       2)                                      \
    IMPL_NUM_TRAITS__INTERPRETED_PRED(geq,     SHORT, _GREATER_EQUAL, 2)                                      \
                                                                                                              \
    IMPL_NUM_TRAITS__INTERPRETED_PRED(isInt,   SHORT, _IS_INT       , 1)                                      \
    IMPL_NUM_TRAITS__INTERPRETED_PRED(isRat,   SHORT, _IS_RAT       , 1)                                      \
    IMPL_NUM_TRAITS__INTERPRETED_PRED(isReal,  SHORT, _IS_REAL      , 1)                                      \
                                                                                                              \
    IMPL_NUM_TRAITS__QUOTIENT_REMAINDER(SHORT, E)                                                             \
    IMPL_NUM_TRAITS__QUOTIENT_REMAINDER(SHORT, T)                                                             \
    IMPL_NUM_TRAITS__QUOTIENT_REMAINDER(SHORT, F)                                                             \
                                                                                                              \
    IMPL_NUM_TRAITS__INTERPRETED_FUN(minus, SHORT, _UNARY_MINUS, 1)                                           \
    IMPL_NUM_TRAITS__INTERPRETED_FUN(add  , SHORT, _PLUS       , 2)                                           \
    IMPL_NUM_TRAITS__INTERPRETED_FUN(mul  , SHORT, _MULTIPLY   , 2)                                           \
    __NUM_TRAITS_IF_FRAC(SHORT,                                                                               \
        IMPL_NUM_TRAITS__INTERPRETED_FUN(div, SHORT, _QUOTIENT, 2)                                            \
        static ConstantType constant(int num, int den) { return ConstantType(num, den); }                     \
        static Term* constantT(int num, int den) { return theory->representConstant(constant(num, den)); }    \
        static TermList constantTl(int num, int den) { return TermList(constantT(num, den)); }                \
    )                                                                                                         \
                                                                                                              \
    IMPL_NUM_TRAITS__SPECIAL_CONSTANT(one , 1, isOne )                                                        \
    IMPL_NUM_TRAITS__SPECIAL_CONSTANT(zero, 0, isZero)                                                        \
                                                                                                              \
    static ConstantType constant(int i) { return ConstantType(i); }                                           \
    static Term* constantT(int i) { return constantT(constant(i)); }                                          \
    static Term* constantT(ConstantType i) { return theory->representConstant(i); }                           \
    static TermList constantTl(int i) { return TermList(constantT(i)); }                                      \
    static Option<ConstantType> tryNumeral(TermList t) {                                                      \
      ConstantType out;                                                                                       \
      if (theory->tryInterpretConstant(t,out)) {                                                              \
        return Option<ConstantType>(out);                                                                     \
      } else {                                                                                                \
        return Option<ConstantType>();                                                                        \
      }                                                                                                       \
    }                                                                                                         \
    static Option<ConstantType> tryNumeral(Term* t) { return tryNumeral(TermList(t)); }                       \
                                                                                                              \
    static const char* name() {return #CamelCase;}                                                            \
  };                                                                                                          \

#define __INSTANTIATE_NUM_TRAITS(CamelCase)                                                                   \
  constexpr CamelCase ## ConstantType NumTraits<CamelCase ## ConstantType>::oneC;                             \
  constexpr CamelCase ## ConstantType NumTraits<CamelCase ## ConstantType>::zeroC;                            \

#define __INSTANTIATE_NUM_TRAITS_ALL                                                                          \
  __INSTANTIATE_NUM_TRAITS(Rational)                                                                          \
  __INSTANTIATE_NUM_TRAITS(Real    )                                                                          \
  __INSTANTIATE_NUM_TRAITS(Integer )                                                                          \

#define __NUM_TRAITS_IF_FRAC(sort, ...) __NUM_TRAITS_IF_FRAC_ ## sort (__VA_ARGS__)
#define __NUM_TRAITS_IF_FRAC_INT(...) 
#define __NUM_TRAITS_IF_FRAC_REAL(...) __VA_ARGS__
#define __NUM_TRAITS_IF_FRAC_RAT(...) __VA_ARGS__

IMPL_NUM_TRAITS(Rational, rational, RATIONAL, RAT )
IMPL_NUM_TRAITS(Real    , real    , REAL    , REAL)
IMPL_NUM_TRAITS(Integer , int     , INTEGER , INT )

#define FOR_NUM_TRAITS(macro)                                                                                 \
  macro(Kernel::NumTraits<Kernel:: IntegerConstantType>)                                                      \
  macro(Kernel::NumTraits<Kernel::    RealConstantType>)                                                      \
  macro(Kernel::NumTraits<Kernel::RationalConstantType>)                                                      \

<<<<<<< HEAD
=======
#define FOR_NUM_TRAITS(macro)                                                                                 \
  macro(Kernel::NumTraits<Kernel:: IntegerConstantType>)                                                      \
  macro(Kernel::NumTraits<Kernel::    RealConstantType>)                                                      \
  macro(Kernel::NumTraits<Kernel::RationalConstantType>)                                                      \

>>>>>>> a4a66547
using IntTraits  = NumTraits< IntegerConstantType>;
using RatTraits  = NumTraits<RationalConstantType>;
using RealTraits = NumTraits<    RealConstantType>;

}
#endif // __NUM_TRAITS_H__<|MERGE_RESOLUTION|>--- conflicted
+++ resolved
@@ -7,7 +7,6 @@
  * https://vprover.github.io/license.html
  * and in the source directory
  */
-
 #ifndef __NUM_TRAITS_H__
 #define __NUM_TRAITS_H__
 
@@ -124,39 +123,21 @@
       static Term* trm = theory->representConstant(name ## C);                                                \
       return trm;                                                                                             \
     }                                                                                                         \
-<<<<<<< HEAD
     static TermList name()                                                                                    \
     { return TermList(name ## T()); }                                                                         \
                                                                                                               \
     static bool isName(const TermList& l)                                                                     \
     { return l == name(); }                                                                                   \
-=======
-    static TermList name() {                                                                                  \
-      return TermList(name ## T());                                                                           \
-    }                                                                                                         \
-    static bool isName(const TermList& l) {                                                                   \
-      return l == name();                                                                                     \
-      return l.tag() == REF && name ## T() == l.term();                                                       \
-    }                                                                                                         \
->>>>>>> a4a66547
 
 #define IMPL_NUM_TRAITS__QUOTIENT_REMAINDER(SHORT, X)                                                         \
     IMPL_NUM_TRAITS__INTERPRETED_FUN( quotient ## X, SHORT,  _QUOTIENT_ ## X, 2)                              \
     IMPL_NUM_TRAITS__INTERPRETED_FUN(remainder ## X, SHORT, _REMAINDER_ ## X, 2)                              \
     
 
-<<<<<<< HEAD
 #define IMPL_NUM_TRAITS(CamelCase, lowerCase, LONG, SHORT)                                                               \
   template<> struct NumTraits<CamelCase ## ConstantType> {                                                    \
     using ConstantType = CamelCase ## ConstantType;                                                           \
     static TermList sort() { return Term::lowerCase ## Sort(); };                                              \
-=======
-#define IMPL_NUM_TRAITS(CamelCase, LONG, SHORT)                                                               \
-  template<> struct NumTraits<CamelCase ## ConstantType> {                                                    \
-    using ConstantType = CamelCase ## ConstantType;                                                           \
-    static const Sorts::DefaultSorts sort = Sorts::SRT_ ## LONG;                                              \
-    static unsigned sortNumber() { return NumTraits::sort; };                                                 \
->>>>>>> a4a66547
                                                                                                               \
     IMPL_NUM_TRAITS__INTERPRETED_PRED(less,    SHORT, _LESS,          2)                                      \
     IMPL_NUM_TRAITS__INTERPRETED_PRED(leq,     SHORT, _LESS_EQUAL,    2)                                      \
@@ -224,14 +205,6 @@
   macro(Kernel::NumTraits<Kernel::    RealConstantType>)                                                      \
   macro(Kernel::NumTraits<Kernel::RationalConstantType>)                                                      \
 
-<<<<<<< HEAD
-=======
-#define FOR_NUM_TRAITS(macro)                                                                                 \
-  macro(Kernel::NumTraits<Kernel:: IntegerConstantType>)                                                      \
-  macro(Kernel::NumTraits<Kernel::    RealConstantType>)                                                      \
-  macro(Kernel::NumTraits<Kernel::RationalConstantType>)                                                      \
-
->>>>>>> a4a66547
 using IntTraits  = NumTraits< IntegerConstantType>;
 using RatTraits  = NumTraits<RationalConstantType>;
 using RealTraits = NumTraits<    RealConstantType>;
