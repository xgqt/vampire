/*
 * This file is part of the source code of the software program
 * Vampire. It is protected by applicable
 * copyright laws.
 *
 * This source code is distributed under the licence found here
 * https://vprover.github.io/license.html
 * and in the source directory
 */
/**
 * @file Signature.cpp
 * Implements class Signature for handling signatures
 */

#include "Lib/Environment.hpp"
#include "Lib/Int.hpp"
#include "Shell/Options.hpp"
#include "Shell/DistinctGroupExpansion.hpp"
#include "Shell/InductionPreprocessor.hpp"
#include "Kernel/SortHelper.hpp"

#include "Signature.hpp"

using namespace std;
using namespace Kernel;
using namespace Shell;

const unsigned Signature::STRING_DISTINCT_GROUP = 0;

/**
 * Standard constructor.
 * @since 03/05/2013 train London-Manchester, argument numericConstant added
 * @author Andrei Voronkov
 */
Signature::Symbol::Symbol(const vstring& nm, unsigned arity, bool interpreted, bool stringConstant,bool numericConstant,
                          bool overflownConstant)
  : _name(nm),
    _arity(arity),
    _typeArgsArity(0),
    _type(0),
    _distinctGroups(0),
    _usageCount(0),
    _unitUsageCount(0),
    _interpreted(interpreted ? 1 : 0),
    _introduced(0),
    _protected(0),
    _skip(0),
    _label(0),
    _equalityProxy(0),
    _color(COLOR_TRANSPARENT),
    _stringConstant(stringConstant ? 1: 0),
    _numericConstant(numericConstant ? 1: 0),
    _answerPredicate(0),
    _overflownConstant(overflownConstant ? 1 : 0),
    _termAlgebraCons(0),
    _termAlgebraDest(0),
    _inGoal(0),
    _inUnit(0),
    _inductionSkolem(0),
    _skolem(0),
    _tuple(0),
    _prox(NOT_PROXY),
    _comb(NOT_COMB)
{
  CALL("Signature::Symbol::Symbol");
  ASS(!stringConstant || arity==0);

  if (!stringConstant && !numericConstant && !overflownConstant &&
       symbolNeedsQuoting(_name, interpreted,arity)) {
    _name="'"+_name+"'";
  }
  if (_interpreted || isProtectedName(nm)) {
    markProtected();
  }
} // Symbol::Symbol

/**
 * Deallocate function Symbol object
 */
void Signature::Symbol::destroyFnSymbol()
{
  CALL("Signature::Symbol::destroyFnSymbol");

  if (integerConstant()) {
    delete static_cast<IntegerSymbol*>(this);
  }
  else if (rationalConstant()) {
    delete static_cast<RationalSymbol*>(this);
  }
  else if (realConstant()) {
    delete static_cast<RealSymbol*>(this);
  }
  else if (interpreted()) {
    delete static_cast<InterpretedSymbol*>(this);
  }
  else {
    delete this;
  }
}

/**
 * Deallocate predicate Symbol object
 */
void Signature::Symbol::destroyPredSymbol()
{
  CALL("Signature::Symbol::destroyPredSymbol");

  if (interpreted()) {
    delete static_cast<InterpretedSymbol*>(this);
  }
  else {
    delete this;
  }
}

void Signature::Symbol::destroyTypeConSymbol()
{
  CALL("Signature::Symbol::destroyTypeConSymbol");
  ASS(!interpreted());

  delete this;
}

/**
 * Add constant symbol into a distinct group
 *
 * A constant can be added into one particular distinct group
 * at most once
 *
 * We also record the symbol in the group's members, under certain conditions
 */
void Signature::Symbol::addToDistinctGroup(unsigned group,unsigned this_number)
{
  CALL("Signature::Symbol::addToDistinctGroup");

  ASS_EQ(arity(), 0);
  ASS(!List<unsigned>::member(group, _distinctGroups))

  List<unsigned>::push(group, _distinctGroups);

  env.signature->_distinctGroupsAddedTo=true;

  Signature::DistinctGroupMembers members = env.signature->_distinctGroupMembers[group];
  if(members->size() <= DistinctGroupExpansion::EXPAND_UP_TO_SIZE
                       || env.options->saturationAlgorithm()==Options::SaturationAlgorithm::FINITE_MODEL_BUILDING){
    // we add one more than EXPAND_UP_TO_SIZE to signal to DistinctGroupExpansion::apply not to expand
    // ... instead DistinctEqualitySimplifier will take over
    members->push(this_number);
  }

} // addToDistinctGroup

/**
 * Set type of the symbol
 *
 * The type can be set only once for each symbol, and if the type
 * should be different from the default type, this function must be
 * called before any call to @c fnType(), @c predType() or @c typeConType().
 */
void Signature::Symbol::setType(OperatorType* type)
{
  CALL("Signature::Symbol::setType");
  ASS_REP(!_type, _type->toString());

  // this is copied out to the Symbol for convenience
  _typeArgsArity = type->typeArgsArity(); 
  _type = type;  
}

/**
 * This force the type to change
 * This can be unsafe so should only be used when you know it is safe to
 * change the type i.e. nothing yet relies on the type of this symbol
 */
void Signature::Symbol::forceType(OperatorType* type)
{
  CALL("Signature::Symbol::forceType");
  if(_type){ delete _type; }
  _type = type;
}

/**
 * Return the type of a function symbol
 *
 * If the @c setType() function was not called before, the function
 * symbol is assigned a default type.
 */
OperatorType* Signature::Symbol::fnType() const
{
  CALL("Signature::Symbol::fnType");

  if (!_type) {
    TermList def = AtomicSort::defaultSort();
    _type = OperatorType::getFunctionTypeUniformRange(arity(), def, def);
  }
  return _type;
}

/**
 * Return the type of a typeConType symbol
 *
 * If the @c setType() function was not called before, the function
 * symbol is assigned a default type.
 */
OperatorType* Signature::Symbol::typeConType() const
{
  CALL("Signature::Symbol::typeConType");

  if (!_type) {
    _type = OperatorType::getTypeConType(arity());
  }
  return _type;
}

/**
 * Return the type of a predicate symbol
 *
 * If the @c setType() function was not called before, the function
 * symbol is assigned a default type.
 */
OperatorType* Signature::Symbol::predType() const
{
  CALL("Signature::Symbol::predType");
  
  if (!_type) {
    TermList def = AtomicSort::defaultSort();
    _type = OperatorType::getPredicateTypeUniformRange(arity(), def);
  }
  return _type;
}


/**
 * Create a Signature.
 * @since 07/05/2007 Manchester
 * @since 04/05/2015 Gothenburg -- add true and false
 */
Signature::Signature ():
    _foolConstantsDefined(false), _foolTrue(0), _foolFalse(0),
    _funs(32),
    _preds(32),
    _typeCons(32),
    _nextFreshSymbolNumber(0),
    _skolemFunctionCount(0),
    _distinctGroupsAddedTo(false),
    _strings(0),
    _integers(0),
    _rationals(0),
    _reals(0),
<<<<<<< HEAD
    _arrayCon(0),
    _arrowCon(0),
    _appFun(0),
    _termAlgebras(),
    _fnDefHandler(0)
=======
    _arrayCon(UINT_MAX),
    _arrowCon(UINT_MAX),
    _appFun(UINT_MAX),
    _termAlgebras()
>>>>>>> 93af3190
{
  CALL("Signature::Signature");

  unsigned aux;
  aux = createDistinctGroup();
  ASS_EQ(STRING_DISTINCT_GROUP, aux);
} // Signature::Signature

/* Adding equality predicate used to be carried out in the constructor.
 * However now that sorts are TermLists, this involves a call to Signature
 * from AtomicSort::defaultSort before the Signature has been constructed. hence
 * the function below
 */
void Signature::addEquality()
{
  CALL("Signature::addEquality");
  // initialize equality
  addInterpretedPredicate(Theory::EQUAL, OperatorType::getPredicateType(2), "=");
  ASS_EQ(predicateName(0), "="); //equality must have number 0
  getPredicate(0)->markSkip();
}

/**
 * Destroy a Signature.
 * @since 07/05/2007 Manchester
 */
Signature::~Signature ()
{
  for (int i = _funs.length()-1;i >= 0;i--) {
    _funs[i]->destroyFnSymbol();
  }
  for (int i = _preds.length()-1;i >= 0;i--) {
    _preds[i]->destroyPredSymbol();
  }
  if (_fnDefHandler) {
    delete _fnDefHandler;
    _fnDefHandler = nullptr;
  }
  for (int i = _typeCons.length()-1;i >= 0;i--) {
    _typeCons[i]->destroyTypeConSymbol();
  }
} // Signature::~Signature

/**
 * Add an integer constant to the signature. If defaultSort is true, treat it as
 * a term of the default sort, otherwise as an interepreted integer value.
 * @since 03/05/2013 train Manchester-London
 * @author Andrei Voronkov
 */
unsigned Signature::addIntegerConstant(const vstring& number,bool defaultSort)
{
  CALL("Signature::addIntegerConstant(vstring)");

  IntegerConstantType value(number);
  if (!defaultSort) {
    return addIntegerConstant(value);
  }

  // default sort should be used
  vstring name = value.toString();
  vstring symbolKey = name + "_n";
  unsigned result;
  if (_funNames.find(symbolKey,result)) {
    return result;
  }

  result = _funs.length();
  Symbol* sym = new Symbol(name,0,false,false,true);
  /*
  sym->addToDistinctGroup(INTEGER_DISTINCT_GROUP,result);
  if(defaultSort){ 
     sym->addToDistinctGroup(STRING_DISTINCT_GROUP,result); // numbers are disctinct from strings
  }
  */
  _funs.push(sym);
  _funNames.insert(symbolKey,result);
  return result;
} // Signature::addIntegerConstant

/**
 * Add an integer constant to the signature.
 * @todo something smarter, so that we don't need to convert all values to string
 */
unsigned Signature::addIntegerConstant(const IntegerConstantType& value)
{
  CALL("Signature::addIntegerConstant");

  vstring key = value.toString() + "_n";
  unsigned result;
  if (_funNames.find(key, result)) {
    return result;
  }
  _integers++;
  result = _funs.length();
  Symbol* sym = new IntegerSymbol(value);
  _funs.push(sym);
  _funNames.insert(key,result);
  /*
  sym->addToDistinctGroup(INTEGER_DISTINCT_GROUP,result);
  */
  return result;
} // addIntegerConstant

/**
 * Add a rational constant to the signature. If defaultSort is true, treat it as
 * a term of the default sort, otherwise as an interepreted rational value.
 * @since 03/05/2013 London
 * @author Andrei Voronkov
 */
unsigned Signature::addRationalConstant(const vstring& numerator, const vstring& denominator,bool defaultSort)
{
  CALL("Signature::addRationalConstant(vstring,vstring)");

  RationalConstantType value(numerator, denominator);
  if (!defaultSort) {
    return addRationalConstant(value);
  }

  vstring name = value.toString();
  vstring key = name + "_q";
  unsigned result;
  if (_funNames.find(key,result)) {
    return result;
  }
  result = _funs.length();
  Symbol* sym = new Symbol(name,0,false,false,true);
  /*
  if(defaultSort){ 
    sym->addToDistinctGroup(STRING_DISTINCT_GROUP,result); // numbers are distinct from strings
  }
  sym->addToDistinctGroup(RATIONAL_DISTINCT_GROUP,result);
  */
  _funs.push(sym);
  _funNames.insert(key,result);
  return result;
} // addRatonalConstant

unsigned Signature::addRationalConstant(const RationalConstantType& value)
{
  CALL("Signature::addRationalConstant");

  vstring key = value.toString() + "_q";
  unsigned result;
  if (_funNames.find(key, result)) {
    return result;
  }
  _rationals++;
  result = _funs.length();
  _funs.push(new RationalSymbol(value));
  _funNames.insert(key, result);
  return result;
} // Signature::addRationalConstant

/**
 * Add a real constant to the signature. If defaultSort is true, treat it as
 * a term of the default sort, otherwise as an interepreted real value.
 * @since 03/05/2013 London
 * @author Andrei Voronkov
 */
unsigned Signature::addRealConstant(const vstring& number,bool defaultSort)
{
  CALL("Signature::addRealConstant(vstring)");

  RealConstantType value(number);
  if (!defaultSort) {
    return addRealConstant(value);
  }
  vstring key = value.toString() + "_r";
  unsigned result;
  if (_funNames.find(key,result)) {
    return result;
  }
  result = _funs.length();
  Symbol* sym = new Symbol(value.toNiceString(),0,false,false,true);
  /*
  if(defaultSort){ 
    sym->addToDistinctGroup(STRING_DISTINCT_GROUP,result); // numbers are distinct from strings
  }
  sym->addToDistinctGroup(REAL_DISTINCT_GROUP,result);
  */
  _funs.push(sym);
  _funNames.insert(key,result);
  return result;
} // addRealConstant

unsigned Signature::addRealConstant(const RealConstantType& value)
{
  CALL("Signature::addRealConstant");

  vstring key = value.toString() + "_r";
  unsigned result;
  if (_funNames.find(key, result)) {
    return result;
  }
  _reals++;
  result = _funs.length();
  _funs.push(new RealSymbol(value));
  _funNames.insert(key, result);
  return result;
}

/**
 * Add interpreted function
 */
unsigned Signature::addInterpretedFunction(Interpretation interpretation, OperatorType* type, const vstring& name)
{
  CALL("Signature::addInterpretedFunction(Interpretation,OperatorType*,const vstring&)");
  ASS(Theory::isFunction(interpretation));

  Theory::MonomorphisedInterpretation mi = std::make_pair(interpretation,type);

  unsigned res;
  if (_iSymbols.find(mi,res)) { // already declared
    // TODO should this really be done in release mode?
    if (name!=functionName(res)) {
      USER_ERROR("Interpreted function '"+functionName(res)+"' has the same interpretation as '"+name+"' should have");
    }
    return res;
  }

  vstring symbolKey = name+"_i"+Int::toString(interpretation)+(Theory::isPolymorphic(interpretation) ? type->toString() : "");
  ASS_REP(!_funNames.find(symbolKey), name);

  unsigned fnNum = _funs.length();
  InterpretedSymbol* sym = new InterpretedSymbol(name, interpretation);
  _funs.push(sym);
  _funNames.insert(symbolKey, fnNum);
  ALWAYS(_iSymbols.insert(mi, fnNum));

  OperatorType* fnType = type;
  ASS(fnType->isFunctionType());
  sym->setType(fnType);
  return fnNum;
} // Signature::addInterpretedFunction

/**
 * Add interpreted predicate
 */
unsigned Signature::addInterpretedPredicate(Interpretation interpretation, OperatorType* type, const vstring& name)
{
  CALL("Signature::addInterpretedPredicate(Interpretation,OperatorType*,const vstring&)");
  ASS(!Theory::isFunction(interpretation));

  // cout << "addInterpretedPredicate " << (type ? type->toString() : "nullptr") << " " << name << endl;

  Theory::MonomorphisedInterpretation mi = std::make_pair(interpretation,type);

  unsigned res;
  if (_iSymbols.find(mi,res)) { // already declared
    if (name!=predicateName(res)) {
      USER_ERROR("Interpreted predicate '"+predicateName(res)+"' has the same interpretation as '"+name+"' should have");
    }
    return res;
  }

  vstring symbolKey = name+"_i"+Int::toString(interpretation)+(Theory::isPolymorphic(interpretation) ? type->toString() : "");

  // cout << "symbolKey " << symbolKey << endl;

  ASS_REP(!_predNames.find(symbolKey), symbolKey);

  unsigned predNum = _preds.length();
  InterpretedSymbol* sym = new InterpretedSymbol(name, interpretation);
  _preds.push(sym);
  _predNames.insert(symbolKey,predNum);
  ALWAYS(_iSymbols.insert(mi, predNum));
  if (predNum!=0) {
    OperatorType* predType = type;
    ASS_REP(!predType->isFunctionType(), predType->toString());
    sym->setType(predType);
  }
  return predNum;
} // Signature::addInterpretedPredicate


/**
 * Return number of symbol that is interpreted by Interpretation @b interp.
 *
 * If no such symbol exists, it is created.
 */
unsigned Signature::getInterpretingSymbol(Interpretation interp, OperatorType* type)
{
  CALL("Signature::getInterpretingSymbol(Interpretation,OperatorType*)");
  
  Theory::MonomorphisedInterpretation mi = std::make_pair(interp,type);

  unsigned res;
  if (_iSymbols.find(mi, res)) {
    return res;
  }

  vstring name = theory->getInterpretationName(interp);
  unsigned arity = Theory::getArity(interp);
  
  if (Theory::isFunction(interp)) {
    if (functionExists(name, arity)) {
      int i=0;
      while(functionExists(name+Int::toString(i), arity)) {
        i++;
      }
      name=name+Int::toString(i);
    }
    addInterpretedFunction(interp, type, name);
  }
  else {
    if (predicateExists(name, arity)) {
      int i=0;
      while(predicateExists(name+Int::toString(i), arity)) {
        i++;
      }
      name=name+Int::toString(i);
    }
    addInterpretedPredicate(interp, type, name);
  }

  //we have now registered a new function, so it should be present in the map
  return _iSymbols.get(mi);
}

const vstring& Signature::functionName(int number)
{
  CALL("Signature::functionName");

  // it is safe to reuse "$true" and "$false" for constants
  // because the user cannot define constants with these names herself
  // and the formula, obtained by toString() with "$true" or "$false"
  // in term position would be syntactically valid in FOOL
  if (!env.options->showFOOL() && isFoolConstantSymbol(false,number)) {
    static vstring fols("$false");
    return fols;
  }
  if (!env.options->showFOOL() && isFoolConstantSymbol(true,number)) { 
    static vstring troo("$true");
    return troo;
  }
  return _funs[number]->name();
}

/**
 * Return true if specified function exists
 */
bool Signature::functionExists(const vstring& name,unsigned arity) const
{
  CALL("Signature::functionExists");

  return _funNames.find(key(name, arity));
}

/**
 * Return true if specified predicate exists
 */
bool Signature::predicateExists(const vstring& name,unsigned arity) const
{
  CALL("Signature::predicateExists");

  return _predNames.find(key(name, arity));
}

/**
 * Return true if specified type constructor exists
 */
bool Signature::typeConExists(const vstring& name,unsigned arity) const
{
  CALL("Signature::typeConExists");

  return _typeConNames.find(key(name, arity));
}

unsigned Signature::getFunctionNumber(const vstring& name, unsigned arity) const
{
  CALL("Signature::getFunctionNumber");

  ASS(_funNames.find(key(name, arity)));
  return _funNames.get(key(name, arity));
}

bool Signature::tryGetFunctionNumber(const vstring& name, unsigned arity, unsigned& out) const
{
  CALL("Signature::tryGetFunctionNumber");
  auto* value = _funNames.getPtr(key(name, arity));
  if (value != NULL) {
    out = *value;
    return true;
  } else {
    return false;
  }
}

bool Signature::tryGetPredicateNumber(const vstring& name, unsigned arity, unsigned& out) const
{
  CALL("Signature::tryGetPredicateNumber");
  auto* value = _predNames.getPtr(key(name, arity));
  if (value != NULL) {
    out = *value;
    return true;
  } else {
    return false;
  }
}


unsigned Signature::getPredicateNumber(const vstring& name, unsigned arity) const
{
  CALL("Signature::getPredicateNumber");

  ASS(_predNames.find(key(name, arity)));
  return _predNames.get(key(name, arity));
}

/**
 * If a function with this name and arity exists, return its number.
 * Otherwise, add a new one and return its number.
 *
 * @param name name of the symbol
 * @param arity arity of the symbol
 * @param added will be set to true if the function did not exist
 * @param overflowConstant
 * @since 07/05/2007 Manchester
 */
unsigned Signature::addFunction (const vstring& name,
				 unsigned arity,
				 bool& added,
				 bool overflowConstant)
{
  CALL("Signature::addFunction");

  vstring symbolKey = key(name,arity);
  unsigned result;
  if (_funNames.find(symbolKey,result)) {
    added = false;
    getFunction(result)->unmarkIntroduced();
    return result;
  }
  if (env.options->arityCheck()) {
    unsigned prev;
    if (_arityCheck.find(name,prev)) {
      unsigned prevArity = prev/2;
      bool isFun = prev % 2;
      USER_ERROR((vstring)"Symbol " + name +
		 " is used both as a function of arity " + Int::toString(arity) +
		 " and a " + (isFun ? "function" : "predicate") +
		 " of arity " + Int::toString(prevArity));
    }
    _arityCheck.insert(name,2*arity+1);
  }

  result = _funs.length();
  _funs.push(new Symbol(name, arity, false, false, false, overflowConstant));
  _funNames.insert(symbolKey, result);
  added = true;
  return result;
} // Signature::addFunction

/**
 * Add a string constant to the signature. This constant will automatically be
 * added to the distinct group STRING_DISTINCT_GROUP.
 * @author Andrei Voronkov
 */
unsigned Signature::addStringConstant(const vstring& name)
{
  CALL("Signature::addStringConstant");

  vstring symbolKey = name + "_c";
  unsigned result;
  if (_funNames.find(symbolKey,result)) {
    return result;
  }

  _strings++;
  vstring quotedName = "\"" + name + "\"";
  result = _funs.length();
  Symbol* sym = new Symbol(quotedName,0,false,true);
  sym->addToDistinctGroup(STRING_DISTINCT_GROUP,result);
  _funs.push(sym);
  _funNames.insert(symbolKey,result);
  return result;
} // addStringConstant


unsigned Signature::getApp()
{
  CALL("Signature::getApp");

  bool added = false;
  unsigned app = addFunction("vAPP", 4, added);
  if(added){
    _appFun = app;
    TermList tv1 = TermList(0, false);
    TermList tv2 = TermList(1, false);
    TermList arrowType = AtomicSort::arrowSort(tv1, tv2);
    OperatorType* ot = OperatorType::getFunctionType({arrowType, tv1}, tv2, 2);
    Symbol* sym = getFunction(app);
    sym->setType(ot);
  }
  return app;
}

unsigned Signature::getDiff(){
  CALL("Signature::getDiff");

  bool added = false;
  unsigned diff = addFunction("diff",2, added);      
  if(added){
    TermList alpha = TermList(0, false);
    TermList beta = TermList(1, false);
    TermList alphaBeta = AtomicSort::arrowSort(alpha, beta);
    TermList result = AtomicSort::arrowSort(alphaBeta, alphaBeta, alpha);
    Symbol * sym = getFunction(diff);
    sym->setType(OperatorType::getConstantsType(result, 2));
  }
  return diff;
}


unsigned Signature::getChoice(){
  CALL("Signature::getChoice");

  bool added = false;
  unsigned choice = addFunction("vEPSILON",1, added);      
  if(added){
    TermList alpha = TermList(0, false);
    TermList bs = AtomicSort::boolSort();
    TermList alphaBs = AtomicSort::arrowSort(alpha, bs);
    TermList result = AtomicSort::arrowSort(alphaBs, alpha);
    Symbol * sym = getFunction(choice);
    sym->setType(OperatorType::getConstantsType(result, 1));
  }
  return choice;
}

void Signature::incrementFormulaCount(Term* t){
  CALL("Signature::incrementFormulaCount");
  ASS(SortHelper::getResultSort(t) == AtomicSort::boolSort());

  if(_formulaCounts.find(t)){
    int count =  _formulaCounts.get(t);
    if(count != -1){
      _formulaCounts.set(t, count + 1);
    }
  } else {
    _formulaCounts.set(t, 1);
  }
}

void Signature::decrementFormulaCount(Term* t){
  CALL("Signature::incrementFormulaCount");
  ASS(SortHelper::getResultSort(t) == AtomicSort::boolSort());

  ASS(_formulaCounts.find(t))
  int count = _formulaCounts.get(t);
  if(count != -1){
    _formulaCounts.set(t, count - 1);
  }
}

void Signature::formulaNamed(Term* t){
  CALL("Signature::formulaNamed");
  ASS(SortHelper::getResultSort(t) == AtomicSort::boolSort());

  ASS(_formulaCounts.find(t));
  _formulaCounts.set(t, -1);
}

unsigned Signature::formulaCount(Term* t){
  CALL("Signature::formulaCount");
  
  if(_formulaCounts.find(t)){
    return _formulaCounts.get(t);
  }
  return 0;
}


/**
 * If a type constructor with this name and arity exists, return its number.
 * Otherwise, add a new one and return its number.
 */
unsigned Signature::addTypeCon (const vstring& name,
         unsigned arity,
         bool& added)
{
  vstring symbolKey = key(name,arity);
  unsigned result;
  if (_typeConNames.find(symbolKey,result)) {
    added = false;
    return result;
  }
  //TODO no arity check. Is this safe?

  result = _typeCons.length();
  _typeCons.push(new Symbol(name,arity));
  _typeConNames.insert(symbolKey,result);
  added = true;
  return result;
}

/**
 * If a predicate with this name and arity exists, return its number.
 * Otherwise, add a new one and return its number.
 *
 * @param name name of the symbol
 * @param arity arity of the symbol
 * @param added set to true if a new predicate has been added, and false
 *        otherwise
 * @since 07/05/2007 Manchester
 * @since 08/07/2007 Manchester, adds parameter added
 * @since 06/12/2009 Haifa, arity check added
 * @author Andrei Voronkov
 */
unsigned Signature::addPredicate (const vstring& name,
				  unsigned arity,
				  bool& added)
{
  CALL("Signature::addPredicate");

  vstring symbolKey = key(name,arity);
  unsigned result;
  if (_predNames.find(symbolKey,result)) {
    added = false;
    getPredicate(result)->unmarkIntroduced();
    return result;
  }
  if (env.options->arityCheck()) {
    unsigned prev;
    if (_arityCheck.find(name,prev)) {
      unsigned prevArity = prev/2;
      bool isFun = prev % 2;
      USER_ERROR((vstring)"Symbol " + name +
		 " is used both as a predicate of arity " + Int::toString(arity) +
		 " and a " + (isFun ? "function" : "predicate") +
		 " of arity " + Int::toString(prevArity));
    }
    _arityCheck.insert(name,2*arity);
  }

  result = _preds.length();
  _preds.push(new Symbol(name,arity));
  _predNames.insert(symbolKey,result);
  added = true;
  return result;
} // Signature::addPredicate

/**
 * Create a new name.
 * @since 01/07/2005 Manchester
 */
unsigned Signature::addNamePredicate(unsigned arity)
{
  CALL("Signature::addNamePredicate");
  return addFreshPredicate(arity,"sP");
} // addNamePredicate


unsigned Signature::addNameFunction(unsigned arity)
{
  CALL("Signature::addNameFunction");
  return addFreshFunction(arity,"sP");
} // addNamePredicate
/**
 * Add fresh function of a given arity and with a given prefix. If suffix is non-zero,
 * the function name will be prefixI, where I is an integer, otherwise it will be
 * prefixI_suffix. The new function will be marked as skip for the purpose of equality
 * elimination.
 */
unsigned Signature::addFreshFunction(unsigned arity, const char* prefix, const char* suffix)
{
  CALL("Signature::addFreshFunction");

  vstring pref(prefix);
  vstring suf(suffix ? vstring("_")+suffix : "");
  bool added;
  unsigned result;
  //commented out because it could lead to introduction of function with the same name
  //that differ only in arity (which is OK with tptp, but iProver was complaining when
  //using Vampire as clausifier)
//  unsigned result = addFunction(pref+suf,arity,added);
//  if (!added) {
    do {
      result = addFunction(pref+Int::toString(_nextFreshSymbolNumber++)+suf,arity,added);
    }
    while (!added);
//  }
  Symbol* sym = getFunction(result);
  sym->markIntroduced();
  sym->markSkip();
  return result;
} // addFreshFunction

/**
 * Add fresh typeCon of a given arity and with a given prefix. If suffix is non-zero,
 * the typeCon name will be prefixI, where I is an integer, otherwise it will be
 * prefixI_suffix. The new function will be marked as skip for the purpose of equality
 * elimination.
 */
unsigned Signature::addFreshTypeCon(unsigned arity, const char* prefix, const char* suffix)
{
  CALL("Signature::addFreshTypeCon");

  vstring pref(prefix);
  vstring suf(suffix ? vstring("_")+suffix : "");
  bool added;
  unsigned result;

  do {
    result = addTypeCon(pref+Int::toString(_nextFreshSymbolNumber++)+suf,arity,added);
  }
  while (!added);

  Symbol* sym = getTypeCon(result);
  //TODO are these necessary? I doubt that equality elimination works
  //on sorts anyway. Requires further investigation.
  sym->markIntroduced();
  sym->markSkip();
  return result;
} // addFreshFunction

/**
 * Add fresh predicate of a given arity and with a given prefix. If suffix is non-zero,
 * the predicate name will be prefixI, where I is an integer, otherwise it will be
 * prefixI_suffix. The new predicate will be marked as skip for the purpose of equality
 * elimination.
 */
unsigned Signature::addFreshPredicate(unsigned arity, const char* prefix, const char* suffix)
{
  CALL("Signature::addFreshPredicate");

  vstring pref(prefix);
  vstring suf(suffix ? vstring("_")+suffix : "");
  bool added = false;
  unsigned result;
  //commented out because it could lead to introduction of function with the same name
  //that differ only in arity (which is OK with tptp, but iProver was complaining when
  //using Vampire as clausifier)
//  if (suffix) {
//    result = addPredicate(pref+suf,arity,added);
//  }
//  if (!added) {
    do {
      result = addPredicate(pref+Int::toString(_nextFreshSymbolNumber++)+suf,arity,added);
    }
    while (!added);
//  }
  Symbol* sym = getPredicate(result);
  sym->markIntroduced();
  sym->markSkip();
  return result;
} // addFreshPredicate

/**
 * Return a new Skolem function. If @b suffix is nonzero, include it
 * into the name of the Skolem function.
 * @since 01/07/2005 Manchester
 */
unsigned Signature::addSkolemFunction (unsigned arity, const char* suffix)
{
  CALL("Signature::addSkolemFunction");

  unsigned f = addFreshFunction(arity, "sK", suffix);
  getFunction(f)->markSkolem();

  // Register it as a LaTeX function
 // theory->registerLaTeXFuncName(f,"\\sigma_{"+Int::toString(_skolemFunctionCount)+"}(a0)");
  _skolemFunctionCount++;

  return f;
} // addSkolemFunction

/**
 * Return a new Skolem typeCon. If @b suffix is nonzero, include it
 * into the name of the Skolem typeCon.
 * @since 01/07/2005 Manchester
 */
unsigned Signature::addSkolemTypeCon (unsigned arity, const char* suffix)
{
  CALL("Signature::addSkolemTypeCon");

  unsigned tc = addFreshTypeCon(arity, "sK", suffix);
  getTypeCon(tc)->markSkolem();

  // Register it as a LaTeX function
 // theory->registerLaTeXFuncName(f,"\\sigma_{"+Int::toString(_skolemFunctionCount)+"}(a0)");
  _skolemFunctionCount++;

  return tc;
} // addSkolemFunction


/**
 * Return a new Skolem predicate. If @b suffix is nonzero, include it
 * into the name of the Skolem function.
 * @since 15/02/2016 Gothenburg
 */
unsigned Signature::addSkolemPredicate(unsigned arity, const char* suffix)
{
  CALL("Signature::addSkolemPredicate");

  unsigned p = addFreshPredicate(arity, "sK", suffix);
  getPredicate(p)->markSkolem();

  // Register it as a LaTeX function
 // theory->registerLaTeXFuncName(f,"\\sigma_{"+Int::toString(_skolemFunctionCount)+"}(a0)");
  _skolemFunctionCount++;

  return p;
} // addSkolemPredicate

/**
 * Return the key "name_arity" used for hashing. This key is obtained by
 * concatenating the name, underscore character and the arity. The key is
 * created in such a way that it does not collide with special keys, such as
 * those for string constants.
 * @since 27/02/2006 Redmond
 * @author Andrei Voronkov
 */
vstring Signature::key(const vstring& name,int arity)
{
  return name + '_' + Int::toString(arity);
} // Signature::key


/** Add a color to the symbol for interpolation and symbol elimination purposes */
void Signature::Symbol::addColor(Color color)
{
  ASS_L(color,3);
  ASS_G(color,0);
  ASS(env.colorUsed);

  if (_color && color != static_cast<Color>(_color)) {
    USER_ERROR("A symbol cannot have two colors");
  }
  _color = color;
} // addColor

/**
 * Create a group of distinct elements. @c premise should contain
 * the unit that declared the distinct group, or zero if there isn't any.
 */
unsigned Signature::createDistinctGroup(Unit* premise)
{
  CALL("Signature::createDistinctGroup");

  unsigned res = _distinctGroupPremises.size();
  _distinctGroupPremises.push(premise);
  // DistinctGroupMember stack = ;
  _distinctGroupMembers.push(DistinctGroupMembers(new Stack<unsigned>));
  return res;
}

/**
 * Return premise of the distinct group, or 0 if the distinct group doesn't have any
 */
Unit* Signature::getDistinctGroupPremise(unsigned group)
{
  CALL("Signature::getDistinctGroupPremise");

  return _distinctGroupPremises[group];
}

/**
 * Add a constant into a group of distinct elements
 *
 * One constant can be added into one particular distinct group only once.
 */
void Signature::addToDistinctGroup(unsigned constantSymbol, unsigned groupId)
{
  CALL("Signature::addToDistinctGroup");

  Symbol* sym = getFunction(constantSymbol);
  sym->addToDistinctGroup(groupId,constantSymbol);
}

bool Signature::isProtectedName(vstring name)
{
  CALL("Signature::isProtectedName");

  if (name=="$distinct") {
    //TODO: remove this hack once we properly support the $distinct predicate
    return true;
  }

  vstring protectedPrefix = env.options->protectedPrefix();
  if (protectedPrefix.size()==0) {
    return false;
  }
  if (name.substr(0, protectedPrefix.size())==protectedPrefix) {
    return true;
  }
  return false;
}

/**
 * Return true if specified symbol should be quoted in the TPTP syntax.
 * This function does not apply to integer or string constants. It only
 * applies during parsing, it is not used when the symbol is printed:
 * when it is printed, its saved name will already be quoted.
 *
 * The function charNeedsQuoting determines characters whose presence in
 * the symbol name implies that they should be quoted. There are however
 * several exceptions to it:
 *
 * Equality is not quoted
 *
 * Numbers are not quoted. However names that just look like numbers
 * are quoted (the distinction is that these are not interpreted)
 *
 * $distinct predicate is not quoted
 *
 * $true and $false -- the names of FOOL term-level boolean constants are not quoted
 *
 * For interpreted symbols its legal to start with $
 *
 * It's legal for symbols to start with $$.
 *
 * @since 03/05/2013 train Manchester-London
 * @since 04/05/2015 Gothenburg -- do not quote FOOL true and false
 */
bool Signature::symbolNeedsQuoting(vstring name, bool interpreted, unsigned arity)
{
  CALL("Signature::symbolNeedsQuoting");
  ASS_G(name.length(),0);

  //we don't want to quote these type constructors, but we
  //also don't want them to be treated as interpreted symbols
  //hence the hack below, AYB
  if(name=="$int" || name=="$real" || name=="$rat" || 
     name=="$i" || name=="$o"){
    return false;
  }

  if (name=="=" || (interpreted && arity==0)) {
    return false;
  }

  const char* c = name.c_str();
  bool quote = false;
  bool first = true;
  if (*c=='$') {
    if (*(c+1)=='$') {
      c+=2; //skip the initial $$
      first = false;
    } else if (interpreted) {
      c++; //skip the initial $ for interpreted
      first = false;
    }
  }
  while(!quote && *c) {
    quote |= charNeedsQuoting(*c, first);
    first = false;
    c++;
  }
  if (!quote) { return false; }
  if (name=="$distinct") {
    //TODO: remove this once we properly support the $distinct predicate and quoting
    return false;
  }
  if (name.find("$array") == 0) {
    //TODO: a hacky solution not to quote array sorts
    return false;
  }
  return true;
} // Signature::symbolNeedsQuoting


TermAlgebraConstructor* Signature::getTermAlgebraConstructor(unsigned functor)
{
  CALL("Signature::getTermAlgebraConstructor");

  if (getFunction(functor)->termAlgebraCons()) {
    TermAlgebra *ta = _termAlgebras.get(getFunction(functor)->fnType()->result());
    if (ta) {
      for (unsigned i = 0; i < ta->nConstructors(); i++) {
        TermAlgebraConstructor *c = ta->constructor(i);
        if (c->functor() == functor)
          return c;
      }
    }
  }

  return nullptr;
}

FnDefHandler* Signature::getFnDefHandler() {
  if (!_fnDefHandler) {
    _fnDefHandler = new FnDefHandler();
  }
  return _fnDefHandler;
}

/**
 * Return true if the name containing che character must be quoted
 */
bool Signature::charNeedsQuoting(char c, bool first)
{
  switch (c) {
  case 'a':
  case 'b':
  case 'c':
  case 'd':
  case 'e':
  case 'f':
  case 'g':
  case 'h':
  case 'i':
  case 'j':
  case 'k':
  case 'l':
  case 'm':
  case 'n':
  case 'o':
  case 'p':
  case 'q':
  case 'r':
  case 's':
  case 't':
  case 'u':
  case 'v':
  case 'w':
  case 'x':
  case 'y':
  case 'z':
//  case '$':
    return false;
  case 'A':
  case 'B':
  case 'C':
  case 'D':
  case 'E':
  case 'F':
  case 'G':
  case 'H':
  case 'I':
  case 'J':
  case 'K':
  case 'L':
  case 'M':
  case 'N':
  case 'O':
  case 'P':
  case 'Q':
  case 'R':
  case 'S':
  case 'T':
  case 'U':
  case 'V':
  case 'W':
  case 'X':
  case 'Y':
  case 'Z':
  case '_':
  case '0':
  case '1':
  case '2':
  case '3':
  case '4':
  case '5':
  case '6':
  case '7':
  case '8':
  case '9':
    return first;
  default:
    return true;
  }
}<|MERGE_RESOLUTION|>--- conflicted
+++ resolved
@@ -247,18 +247,11 @@
     _integers(0),
     _rationals(0),
     _reals(0),
-<<<<<<< HEAD
-    _arrayCon(0),
-    _arrowCon(0),
-    _appFun(0),
-    _termAlgebras(),
-    _fnDefHandler(0)
-=======
     _arrayCon(UINT_MAX),
     _arrowCon(UINT_MAX),
     _appFun(UINT_MAX),
-    _termAlgebras()
->>>>>>> 93af3190
+    _termAlgebras(),
+    _fnDefHandler(0)
 {
   CALL("Signature::Signature");
 
