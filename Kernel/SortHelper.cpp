--- conflicted
+++ resolved
@@ -38,13 +38,9 @@
   CALL("SortHelper::getType(Term*)");
 
   if (t->isLiteral()) {
-<<<<<<< HEAD
-    return env->signature->getPredicate(t->functor())->predType();
-=======
     return env.signature->getPredicate(t->functor())->predType();
   } else if (t->isSort()) {
     return env.signature->getTypeCon(t->functor())->typeConType();
->>>>>>> b96158b4
   }
   return env->signature->getFunction(t->functor())->fnType();
 } // getType
@@ -1026,30 +1022,6 @@
   return true;
 }
 
-<<<<<<< HEAD
-bool SortHelper::isTupleSort(TermList sort)
-{
-  CALL("SortHelper::isTupleSort");  
-  if(!sort.isTerm()){ return false; }
-  return env->signature->getFunction(sort.term()->functor())->tupleSort(); 
-}
-
-/*
-bool SortHelper::isStructuredSort(unsigned s)
-{
-  CALL("SortHelper::isStructuredSort");  
-  TermList sort = sortTerm(s);
-  return isArraySort(sort) || isTupleSort(sort); 
-}
-*/
-
-bool SortHelper::isArraySort(TermList sort)
-{
-  CALL("SortHelper::isArraySort");  
-  if(!sort.isTerm()){ return false; }
-  return env->signature->getFunction(sort.term()->functor())->arraySort(); 
-}
-=======
 /**
  * Return true iff immediate subterms of sort @c sort are all
  * sorts
@@ -1059,7 +1031,6 @@
 bool SortHelper::allTopLevelArgsAreSorts(AtomicSort* sort)
 {
   CALL("SortHelper::allTopLevelArgsAreSorts");
->>>>>>> b96158b4
 
   for(unsigned i = 0; i < sort->arity(); i++){
     TermList arg = *sort->nthArgument(i);
@@ -1153,12 +1124,3 @@
   }
   return true;
 } // areSortsValid 
-<<<<<<< HEAD
-
-TermList SortHelper::sortTerm(unsigned sortNum)
-{ return env->sorts->getSortTerm(sortNum); }
-
-unsigned SortHelper::sortNum(TermList sort)
-{ return env->sorts->getSortNum(sort); }
-=======
->>>>>>> b96158b4
