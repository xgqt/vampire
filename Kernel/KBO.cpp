--- conflicted
+++ resolved
@@ -489,14 +489,9 @@
     DArray<int> predLevels, 
 
     // other
-<<<<<<< HEAD
     bool reverseLCM,
     bool qkboPrecedence
-  ) : PrecedenceOrdering(funcPrec, predPrec, predLevels, reverseLCM, qkboPrecedence)
-=======
-    bool reverseLCM
-  ) : PrecedenceOrdering(funcPrec, typeConPrec, predPrec, predLevels, reverseLCM)
->>>>>>> bc038ddd
+  ) : PrecedenceOrdering(funcPrec, typeConPrec, predPrec, predLevels, reverseLCM, qkboPrecedence)
   , _funcWeights(funcWeights)
 #if __KBO__CUSTOM_PREDICATE_WEIGHTS__
   , _predWeights(predWeights)
@@ -513,7 +508,6 @@
 
   auto rng = std::minstd_rand(Random::getInteger());
 
-<<<<<<< HEAD
   auto funcPrec = [&]() -> DArray<int>{
     unsigned num = env.signature->functions();
     DArray<int> out(num);
@@ -534,13 +528,6 @@
 
   auto predLevels = []() -> DArray<int>
     { return PrecedenceOrdering::testLevels(); };
-=======
-  auto predLevels = []() -> DArray<int>{
-    DArray<int> out(env.signature->predicates());
-    out.init(out.size(), 1);
-    return out;
-  };
->>>>>>> bc038ddd
 
   return KBO(
       randomized ? KboWeightMap<FuncSigTraits>::randomized(qkboPrecedence) : KboWeightMap<FuncSigTraits>::dflt(qkboPrecedence),
@@ -786,16 +773,11 @@
 #else 
     return 1;
 #endif
-<<<<<<< HEAD
-  else 
-    return _funcWeights.symbolWeight(t);
-=======
   if (t->isSort()){
     //For now just give all type constructors minimal weight
     return _funcWeights._specialWeights._variableWeight;
   }
   return _funcWeights.symbolWeight(t);
->>>>>>> bc038ddd
 }
 
 template<class SigTraits>
@@ -982,7 +964,6 @@
 bool KboSpecialWeights<FuncSigTraits>::tryGetWeight(unsigned functor, unsigned& weight) const
 {
   auto sym = env.signature->getFunction(functor);
-<<<<<<< HEAD
   if (_qkbo) {
     // we need to make sure that one (the only numeral that will compared using kbo in qkbo)
     // is the least constant
@@ -999,23 +980,12 @@
     if (sym->rationalConstant()) { weight = _numRat;  return true; }
     if (sym->realConstant())     { weight = _numReal; return true; }
     if (env.options->pushUnaryMinus()) {
-      if (functor == IntTraits ::minusF()) { weight = 0; return true; }
-      if (functor == RatTraits ::minusF()) { weight = 0; return true; }
-      if (functor == RealTraits::minusF()) { weight = 0; return true; }
+      if (theory->isInterpretedFunction(functor, IntTraits ::minusI)) { weight = 0; return true; }
+      if (theory->isInterpretedFunction(functor, RatTraits ::minusI)) { weight = 0; return true; }
+      if (theory->isInterpretedFunction(functor, RealTraits::minusI)) { weight = 0; return true; }
     }
     return false;
   }
-=======
-  if (sym->integerConstant())  { weight = _numInt;  return true; }
-  if (sym->rationalConstant()) { weight = _numRat;  return true; }
-  if (sym->realConstant())     { weight = _numReal; return true; }
-  if (env.options->pushUnaryMinus()) {
-    if (theory->isInterpretedFunction(functor, IntTraits ::minusI)) { weight = 0; return true; }
-    if (theory->isInterpretedFunction(functor, RatTraits ::minusI)) { weight = 0; return true; }
-    if (theory->isInterpretedFunction(functor, RealTraits::minusI)) { weight = 0; return true; }
-  }
-  return false;
->>>>>>> bc038ddd
 }
 
 template KboWeightMap<FuncSigTraits> KboWeightMap<FuncSigTraits>::dflt(bool);
