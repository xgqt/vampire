--- conflicted
+++ resolved
@@ -93,7 +93,7 @@
     TermList s2 = l2->twoVarEqSort();
     if(s1.isVar() && s2.isVar()){}
     else if(s1.isTerm() && s2.isTerm()){
-      if(s1.term()->functor() != s2.term()->functor() || 
+      if(s1.term()->functor() != s2.term()->functor() ||
         !haveVariantArgs(s1.term(), s2.term())){
         return false;
       }
@@ -132,11 +132,11 @@
   {
     if(l2->isLiteral() && static_cast<Literal*>(l2)->isTwoVarEquality()){
        s1 = SortHelper::getEqualityArgumentSort(static_cast<Literal*>(l1));
-       s2 = SortHelper::getEqualityArgumentSort(static_cast<Literal*>(l2));  
-       sortUsed = true;     
+       s2 = SortHelper::getEqualityArgumentSort(static_cast<Literal*>(l2));
+       sortUsed = true;
     } else {
       return false;
-    }      
+    }
   }
 
   auto it1 = getConcatenatedIterator(
@@ -146,7 +146,7 @@
   VirtualIterator<pair<TermList, TermList> > dsit =
   sortUsed ? pvi(getConcatenatedIterator(vi(new DisagreementSetIterator(s1,s2)), it1)) :
              pvi(it1);
-    
+
   while(dsit.hasNext()) {
     pair<TermList,TermList> dp=dsit.next(); //disagreement pair
     if(!dp.first.isVar() || !dp.second.isVar()) {
@@ -211,16 +211,7 @@
   static MapBinder binder;
   binder.reset();
 
-<<<<<<< HEAD
   return matchReversedArgs(base, instance, binder);
-=======
-  bool bTwoVarEq = base->isTwoVarEquality();
-
-  return matchTerms(*base->nthArgument(0), *instance->nthArgument(1), binder) &&
-    matchTerms(*base->nthArgument(1), *instance->nthArgument(0), binder) &&
-    (!bTwoVarEq || matchTerms(base->twoVarEqSort(), SortHelper::getEqualityArgumentSort(instance))
-   );
->>>>>>> c85d9834
 }
 
 bool MatchingUtils::matchArgs(Term* base, Term* instance)
@@ -269,7 +260,7 @@
 {
   CALL("FastMatchIterator::init");
 
-  //TODO we don't seem to use this iterator anywhere, so 
+  //TODO we don't seem to use this iterator anywhere, so
   //have not updated to polymorphism
   if(!Literal::headersMatch(base, inst, complementary)) {
     _finished=true;
