--- conflicted
+++ resolved
@@ -237,12 +237,6 @@
     break;
   case Statistics::SATISFIABLE:
     cout<<"sat"<<endl;
-<<<<<<< HEAD
-#if GNUMP
-    UIHelper::outputAssignment(*env->statistics->satisfyingAssigment, cout);
-#endif //GNUMP
-=======
->>>>>>> b96158b4
     break;
   case Statistics::REFUTATION:
     cout<<"unsat"<<endl;
@@ -256,72 +250,6 @@
   }
 }
 
-<<<<<<< HEAD
-
-
-void boundPropagationMode(){
-#if GNUMP
-  CALL("boundPropagationMode::doSolving()");
-
-  //adjust vampire options in order to serve the purpose of bound propagation
-  if ( env->options->proof() == env->options->PROOF_ON ) {
-    env->options->setProof(env->options->PROOF_OFF);
-  }
-
-  //this ensures the fact that int's read in smtlib file are treated as reals
-  env->options->setSmtlibConsiderIntsReal(true);
-
-  if (env->options->bpStartWithPrecise()) {
-	  switchToPreciseNumbers();
-  }
-  if (env->options->bpStartWithRational()){
-	  switchToRationalNumbers();
-  }
-
-  ConstraintRCList* constraints(UIHelper::getPreprocessedConstraints(*env->options));
-
-  start:
-  try
-  {
-    env->statistics->phase = Statistics::SOLVING;
-    TimeCounter tc(TC_SOLVING);
-    Solver solver(env->signature->vars(), *env->options, *env->statistics);
-    solver.load(constraints);
-    solver.solve();
-  }
-  catch (Solver::NumberImprecisionException) {
-    if (usingPreciseNumbers()) {
-      INVALID_OPERATION("Imprecision error when using precise numbers.");
-    }
-    else {
-      env->statistics->switchToPreciseTimeInMs = env->timer->elapsedMilliseconds();
-      switchToPreciseNumbers();
-      //switchToRationalNumbers();
-      ASS(usingPreciseNumbers());
-      goto start;
-    }
-  }
-  catch (TimeLimitExceededException){
-      env->statistics->phase = Statistics::FINALIZATION;
-      env->statistics->terminationReason = Statistics::TIME_LIMIT;
-    }
-  env->statistics->phase = Statistics::FINALIZATION;
-
-
-  env->beginOutput();
-  outputResult(env->out());
-  env->endOutput();
-
-  if (env->statistics->terminationReason==Statistics::REFUTATION
-      || env->statistics->terminationReason==Statistics::SATISFIABLE) {
-    g_returnValue=0;
-  }
-
-#endif
-}
-
-=======
->>>>>>> b96158b4
 // prints Unit u at an index to latexOut using the LaTeX object
 void outputUnitToLaTeX(LaTeX& latex, ofstream& latexOut, Unit* u,unsigned index)
 {
@@ -646,12 +574,8 @@
       }
 
       FormulaUnit* fu = new FormulaUnit(f,cl->inference()); // we are stealing cl's inference, which is not nice!
-<<<<<<< HEAD
-      env->out() << TPTPPrinter::toString(fu) << "\n";
-=======
       fu->overwriteNumber(cl->number()); // we are also making sure it's number is the same as that of the original (for Kostya from Russia to CASC, with love, and back again)
       env.out() << TPTPPrinter::toString(fu) << "\n";
->>>>>>> b96158b4
     } else {
       env->out() << TPTPPrinter::toString(cl) << "\n";
     }
