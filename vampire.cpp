--- conflicted
+++ resolved
@@ -143,7 +143,7 @@
 
 #ifdef __linux__
   unsigned saveInstrLimit = env.options->instructionLimit();
-  if (env.options->parsingDoesNotCount()) {  
+  if (env.options->parsingDoesNotCount()) {
     env.options->setInstructionLimit(0);
   }
 #endif
@@ -166,14 +166,7 @@
   Shell::Preprocess prepro(*env.options);
   //phases for preprocessing are being set inside the preprocess method
   prepro.preprocess(*prb);
-<<<<<<< HEAD
-
-  // TODO: could this be the right way to freeing the currently leaking classes like Units, Clauses and Inferences?
-  // globUnitList = prb->units();
-
-=======
-  
->>>>>>> af7d05f9
+
   return prb;
 } // getPreprocessedProblem
 
@@ -215,13 +208,9 @@
   env.options->randomizeStrategy(prb->getProperty());
 
   // this will provide warning if options don't make sense for problem
-<<<<<<< HEAD
-  //env.options->checkProblemOptionConstraints(prb->getProperty());
-=======
   if (env.options->mode()!=Options::Mode::SPIDER) {
-    env.options->checkProblemOptionConstraints(prb->getProperty(), /*before_preprocessing = */ false);
-  }
->>>>>>> af7d05f9
+    // env.options->checkProblemOptionConstraints(prb->getProperty(), /*before_preprocessing = */ false);
+  }
 
   ProvingHelper::runVampireSaturation(*prb, *env.options);
 }
@@ -1115,17 +1104,10 @@
       //env.options->setMulticore(0); // use all available cores
       env.options->setOutputAxiomNames(true);
 
-<<<<<<< HEAD
-      unsigned int nthreads = std::thread::hardware_concurrency();
-      float slowness = 1.00 + (0.04 * nthreads);
-
-      if (CASC::PortfolioMode::perform(slowness)) {
-=======
       //unsigned int nthreads = std::thread::hardware_concurrency();
       //float slowness = 1.00 + (0.04 * nthreads);
- 
+
       if (CASC::PortfolioMode::perform(env.options->slowness())) {
->>>>>>> af7d05f9
         vampireReturnValue = VAMP_RESULT_STATUS_SUCCESS;
       }
       break;
