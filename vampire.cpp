/**
 * @file vampire.cpp. Implements the top-level procedures of Vampire.
 */

#include <iostream>
#include <ostream>
#include <fstream>
#include <csignal>

#include "Debug/Tracer.hpp"

#include "Lib/Exception.hpp"
#include "Lib/Environment.hpp"
#include "Lib/Int.hpp"
#include "Lib/MapToLIFO.hpp"
#include "Lib/Random.hpp"
#include "Lib/Set.hpp"
#include "Lib/Stack.hpp"
#include "Lib/TimeCounter.hpp"
#include "Lib/Timer.hpp"
#include "Lib/VString.hpp"
#include "Lib/List.hpp"
#include "Lib/Vector.hpp"
#include "Lib/System.hpp"
#include "Lib/Metaiterators.hpp"

#include "Lib/RCPtr.hpp"


#include "Kernel/Clause.hpp"
#include "Kernel/Formula.hpp"
#include "Kernel/FormulaUnit.hpp"
#include "Kernel/Problem.hpp"
#include "Kernel/Signature.hpp"
#include "Kernel/Term.hpp"

#include "Kernel/MainLoopScheduler.hpp"

#include "Indexing/TermSharing.hpp"

#include "Inferences/InferenceEngine.hpp"
#include "Inferences/TautologyDeletionISE.hpp"

#include "InstGen/IGAlgorithm.hpp"

#include "SAT/DIMACS.hpp"

#include "CASC/CASCMode.hpp"
#include "CASC/CLTBMode.hpp"
#include "CASC/CMZRMode.hpp"
#include "Shell/CParser.hpp"
#include "Shell/CommandLine.hpp"
#include "Shell/EqualityProxy.hpp"
#include "Shell/Grounding.hpp"
#include "Shell/Normalisation.hpp"
#include "Shell/Options.hpp"
#include "Shell/Property.hpp"
#include "Saturation/ProvingHelper.hpp"
#include "Shell/Preprocess.hpp"
#include "Shell/Refutation.hpp"
#include "Shell/TheoryFinder.hpp"
#include "Shell/TPTPPrinter.hpp"
#include "Parse/TPTP.hpp"
#include "Shell/SpecialTermElimination.hpp"
#include "Shell/Statistics.hpp"
#include "Shell/UIHelper.hpp"

#include "Saturation/SaturationAlgorithm.hpp"

#include "SAT/LingelingInterfacing.hpp"
#include "SAT/MinisatInterfacing.hpp"
#include "SAT/TWLSolver.hpp"
#include "SAT/Preprocess.hpp"

#if IS_LINGVA
#include "Program/Lingva.hpp"
#endif

#if GNUMP
#include "Solving/Solver.hpp"

using namespace Shell;
using namespace Solving;
#endif

#if CHECK_LEAKS
#include "Lib/MemoryLeak.hpp"
#endif

#define SPIDER 0
#define SAVE_SPIDER_PROPERTIES 0

using namespace Shell;
using namespace SAT;
using namespace Saturation;
using namespace Inferences;
using namespace InstGen;

Problem* globProblem = 0;
UnitList* globUnitList=0;

/**
 * Return value is non-zero unless we were successful.
 *
 * Being successful for modes that involve proving means that we have
 * either found refutation or established satisfiability.
 *
 *
 * If Vampire was interrupted by a SIGINT, value
 * VAMP_RESULT_STATUS_SIGINT is returned,
 * and in case of other signal we return VAMP_RESULT_STATUS_OTHER_SIGNAL. For implementation
 * of these return values see Lib/System.hpp.
 *
 * In case of an unhandled exception or user error, we return value
 * VAMP_RESULT_STATUS_UNHANDLED_EXCEPTION.
 *
 * In case Vampire was terminated by the timer, return value is
 * uncertain (but definitely not zero), probably it will be 134
 * (we terminate by a call to the @b abort() function in this case).
 */
int vampireReturnValue = VAMP_RESULT_STATUS_UNKNOWN;

/**
 * Return value is non-zero unless we were successful.
 *
 * Being successful for modes that involve proving means that we have
 * either found refutation or established satisfiability.
 *
 *
 * If execution was interrupted by a SIGINT, value 3 is returned,
 * and in case of other signal we return 2. For implementation
 * of these return values see Lib/System.hpp.
 *
 * In case execution was terminated by the timer, return value is 1.
 * (see @c timeLimitReached() in Lib/Timer.cpp)
 */
int g_returnValue = 1;

/**
 * Preprocess input problem
 *
 */
Problem* getPreprocessedProblem()
{
  CALL("getPreprocessedProblem");

  Problem* prb = UIHelper::getInputProblem(*env -> options);

  TimeCounter tc2(TC_PREPROCESSING);

<<<<<<< HEAD
  Preprocess prepro(*env -> options);
  //phases for preprocessing are being set inside the proprocess method
=======
  Shell::Preprocess prepro(*env.options);
  //phases for preprocessing are being set inside the preprocess method
>>>>>>> eaef0d47
  prepro.preprocess(*prb);
  globProblem = prb;
  
  // TODO: could this be the right way to freeing the currently leaking classes like Units, Clauses and Inferences?
  // globUnitList = prb->units();

  return prb;
} // getPreprocessedProblem

void explainException(Exception& exception)
{
  env -> beginOutput();
  exception.cry(env -> out());
  env -> endOutput();
} // explainException


/**
 * Read a problem and output profiling information about it.
 * @since 03/08/2008 Torrevieja
 */
void profileMode()
{
  CALL("profileMode()");

  ScopedPtr<Problem> prb(UIHelper::getInputProblem(*env -> options));

  Property* property = prb->getProperty();
  TheoryFinder tf(prb->units(), property);
<<<<<<< HEAD
  Preprocess prepro(*env -> options);
=======
  Shell::Preprocess prepro(*env.options);
>>>>>>> eaef0d47
  tf.search();

  env -> beginOutput();
  env -> out() << property->categoryString() << ' ' << property->props() << ' '
	  << property->atoms() << "\n";
  env -> endOutput();

  //we have succeeded with the profile mode, so we'll terminate with zero return value
  vampireReturnValue = VAMP_RESULT_STATUS_SUCCESS;
} // profileMode

void programAnalysisMode()
{
  CALL("programAnalysisMode()");

  // create random seed for the random number generation

#if 0
<<<<<<< HEAD
  string inputFile = env -> options->inputFile();
=======
  vstring inputFile = env.options->inputFile();
>>>>>>> eaef0d47
  istream* input;
  if (inputFile=="") {
    input=&cin;
  } else {
    cout << "Analyzing " << inputFile << "...\n";
    input=new ifstream(inputFile.c_str());
    if (input->fail()) {
      USER_ERROR("Cannot open problem file: "+inputFile);
    }
  }
  vstring progString("");
  while (!input->eof()) {
    vstring inp;
    getline(*input,inp);
    progString += inp + '\n';
  }
  // cout << progString;

  CParser parser(progString.c_str());
  parser.tokenize();
  //  parser.output(cout);
#endif

#if IS_LINGVA
  Lib::Random::setSeed(123456);
<<<<<<< HEAD
  int time = env -> options->timeLimitInDeciseconds();
  env -> options->setMode(Options::MODE_VAMPIRE);
  Allocator::setMemoryLimit(1024u * 1048576ul);

  string inputFile = env -> options->inputFile();
=======
  int time = env.options->timeLimitInDeciseconds();
  env.options->setMode(Options::MODE_VAMPIRE);
  // Seems dangerous, overridng memory limit
  Allocator::setMemoryLimit(1024u * 1048576ul);

  vstring inputFile = env.options->inputFile();
>>>>>>> eaef0d47
  if (inputFile == "") {
    USER_ERROR("Cannot open problem file: "+inputFile);
  }
  else {
    //default time limit 10 seconds (perhaps this belongs in Options)
    if (time == 0) {
      env -> options->setTimeLimitInDeciseconds(100);
    }
    Program::RunLingva lingva;
    lingva.run();
  }

#else
  INVALID_OPERATION("program analysis currently not supported");
#endif
  vampireReturnValue = VAMP_RESULT_STATUS_SUCCESS;
} // programAnalysisMode


void outputResult(ostream& out) {
  CALL("outputResult");

  switch(env -> statistics->terminationReason) {
  case Statistics::UNKNOWN:
    cout<<"unknown"<<endl;
    break;
  case Statistics::SATISFIABLE:
    cout<<"sat"<<endl;
#if GNUMP
    UIHelper::outputAssignment(*env -> statistics->satisfyingAssigment, cout);
#endif //GNUMP
    break;
  case Statistics::REFUTATION:
    cout<<"unsat"<<endl;
    break;
#if VDEBUG
  default:
    ASSERTION_VIOLATION; //these outcomes are not reachable with the current implementation
#endif
  }
  env -> statistics->print(env -> out());
}



void boundPropagationMode(){
#if GNUMP
  CALL("boundPropagationMode::doSolving()");

<<<<<<< HEAD
  if (env -> options->bpStartWithPrecise()) {
=======
  //adjust vampire options in order to serve the purpose of bound propagation
  if ( env.options->proof() == env.options->PROOF_ON ) {
    env.options->setProof(env.options->PROOF_OFF);
  }

  //this ensures the fact that int's read in smtlib file are treated as reals
  env.options->setSmtlibConsiderIntsReal(true);

  if (env.options->bpStartWithPrecise()) {
>>>>>>> eaef0d47
	  switchToPreciseNumbers();
  }
  if (env -> options->bpStartWithRational()){
	  switchToRationalNumbers();
  }

  ConstraintRCList* constraints(UIHelper::getPreprocessedConstraints(*env -> options));

#if 0
  ConstraintRCList::Iterator ite(constraints);
  while(ite.hasNext())
      std::cout<<"preproc: "<<ite.next()->toString()<<"\n";
#endif

  start:
  try
  {
    env -> statistics->phase = Statistics::SOLVING;
    TimeCounter tc(TC_SOLVING);
    Solver solver(env -> signature->vars(), *env -> options, *env -> statistics);
    solver.load(constraints);
    solver.solve();
  }
  catch (Solver::NumberImprecisionException) {
    if (usingPreciseNumbers()) {
      INVALID_OPERATION("Imprecision error when using precise numbers.");
    }
    else {
      env -> statistics->switchToPreciseTimeInMs = env -> timer->elapsedMilliseconds();
      switchToPreciseNumbers();
      //switchToRationalNumbers();
      ASS(usingPreciseNumbers());
      goto start;
    }
  }
  catch (TimeLimitExceededException){
      env -> statistics->phase = Statistics::FINALIZATION;
      env -> statistics->terminationReason = Statistics::TIME_LIMIT;
    }
<<<<<<< HEAD
  env -> statistics->phase = Statistics::FINALIZATION;
#endif
}

void solverMode()
{
  CALL("solverMode()");
#if GNUMP
  //adjust vampire options in order to serve the purpose of bound propagation
  if ( env -> options->proof() == env -> options->PROOF_ON ) {
    env -> options->setProof(env -> options->PROOF_OFF);
  }

  //this ensures the fact that int's read in smtlib file are treated as reals
  env -> options->setSmtlibConsiderIntsReal(true);
=======
  env.statistics->phase = Statistics::FINALIZATION;
>>>>>>> eaef0d47


  env -> beginOutput();
  outputResult(env -> out());
  env -> endOutput();

  if (env -> statistics->terminationReason==Statistics::REFUTATION
      || env -> statistics->terminationReason==Statistics::SATISFIABLE) {
    g_returnValue=0;
  }

#endif
}


/**
 * This mode only preprocesses the input using the current preprocessing
 * options and outputs it to stdout. It is useful for either preprocessing
 * per se or also for converting one syntax to another. For the latter, the input
 * and the output syntaxes must be set to different values. Note that for
 * simply translating one syntax to another, output mode is the right one.
 * 
 * @author Andrei Voronkov
 * @since 02/07/2013 Manchester
 */
void preprocessMode()
{
  CALL("preprocessMode()");

  Problem* prb = UIHelper::getInputProblem(*env -> options);

  TimeCounter tc2(TC_PREPROCESSING);

  // preprocess without clausification
<<<<<<< HEAD
  Preprocess prepro(*env -> options);
=======
  Shell::Preprocess prepro(*env.options);
>>>>>>> eaef0d47
  prepro.turnClausifierOff();
  prepro.preprocess(*prb);

  env -> beginOutput();
  UIHelper::outputSymbolDeclarations(env -> out());
  UnitList::Iterator units(prb->units());
  while (units.hasNext()) {
    Unit* u = units.next();
    env -> out() << TPTPPrinter::toString(u) << "\n";
  }
  env -> endOutput();

  //we have successfully output all clauses, so we'll terminate with zero return value
  vampireReturnValue = VAMP_RESULT_STATUS_SUCCESS;
} // preprocessMode

/**
 * This mode only outputs the input problem. It is useful for converting
 * one syntax to another.
 * @author Laura Kovacs and Andrei Voronkov
 * @since 02/07/2013 Gothenburg and Manchester
 */
void outputMode()
{
  CALL("outputMode()");

  Problem* prb = UIHelper::getInputProblem(*env -> options);

  env -> beginOutput();
  UIHelper::outputSymbolDeclarations(env -> out());
  UnitList::Iterator units(prb->units());
  while (units.hasNext()) {
    Unit* u = units.next();
    env -> out() << TPTPPrinter::toString(u) << "\n";
  }
  env -> endOutput();

  //we have successfully output all clauses, so we'll terminate with zero return value
  vampireReturnValue = VAMP_RESULT_STATUS_SUCCESS;
} // outputMode

static SATClauseList* getInputClauses(const char* fname, unsigned& varCnt)
{
  CALL("getInputClauses");
  TimeCounter tc(TC_PARSING);

  return DIMACS::parse(fname, varCnt);
}

static SATClauseIterator preprocessClauses(SATClauseList* clauses) {
  CALL("preprocessClauses");
  TimeCounter tc(TC_PREPROCESSING);
  
  return SAT::Preprocess::removeDuplicateLiterals(pvi(SATClauseList::DestructiveIterator(clauses)));
}

void satSolverMode()
{
  CALL("satSolverMode()");
  TimeCounter tc(TC_SAT_SOLVER);
<<<<<<< HEAD
  SATSolverSCP solver(new LingelingInterfacing(*env -> options, false));

=======
  SATSolverSCP solver;
  
  switch(env.options->satSolver()) { 
    case Options::BUFFERED_VAMPIRE:
    case Options::VAMPIRE:  
      solver = new TWLSolver(*env.options);
      break;          
    case Options::BUFFERED_LINGELING: 
    case Options::LINGELING:
      solver = new LingelingInterfacing(*env.options);
      break;
    case Options::BUFFERED_MINISAT: 
    case Options::MINISAT:
      solver = new MinisatInterfacing(*env.options);
      break;      
    default:
      ASSERTION_VIOLATION(env.options->satSolver());
  }
    
>>>>>>> eaef0d47
  //get the clauses; 
  SATClauseList* clauses;
  unsigned varCnt=0;

  SATSolver::Status res; 
  
<<<<<<< HEAD
  clauses = getInputClauses(env -> options->inputFile().c_str(), varCnt);
  cout<<"we have : "<<varCnt << " variables\n";

  //add all the clauses to the solver 
  solver->addClauses(pvi(SATClauseList::Iterator(clauses)));
=======
  clauses = getInputClauses(env.options->inputFile().c_str(), varCnt);
  
  solver->ensureVarCnt(varCnt+1); // allocates one extra slot for the dummy variable 0    
  
  solver->addClauses(preprocessClauses(clauses));
>>>>>>> eaef0d47
  res = solver->getStatus();

  env -> statistics->phase = Statistics::FINALIZATION;

  switch(res) {
  case SATSolver::SATISFIABLE:
    cout<<"SATISFIABLE\n";
    env -> statistics->terminationReason = Statistics::SAT_SATISFIABLE;
    break;
  case SATSolver::UNSATISFIABLE:
    cout<<"UNSATISFIABLE\n";
    env -> statistics->terminationReason = Statistics::SAT_UNSATISFIABLE;
    break;
  case SATSolver::UNKNOWN:
    cout<<"Unknown\n";
    break;
  }

  env -> beginOutput();
  UIHelper::outputResult(env -> out());
  env -> endOutput();
#if SATISFIABLE_IS_SUCCESS
  if (env -> statistics->terminationReason == Statistics::SAT_UNSATISFIABLE
      || env -> statistics->terminationReason == Statistics::SAT_SATISFIABLE) {
#else
    if (env -> statistics->terminationReason==Statistics:SAT_UNSATISFIABLE) {
#endif
      vampireReturnValue = VAMP_RESULT_STATUS_SUCCESS;
  }

}
void vampireMode()
{
  CALL("vampireMode()");

  if (env -> options->mode() == Options::MODE_CONSEQUENCE_ELIMINATION) {
    if(!env -> isSingleStrategy()){
      USER_ERROR("Only single strategy mode supported for consequence elimination");
    }
    env -> options->setUnusedPredicateDefinitionRemoval(false);
  }

<<<<<<< HEAD
  string inputFile = env -> options->inputFile();
=======
  /*
  vstring inputFile = env.options->inputFile();
>>>>>>> eaef0d47
  istream* input;
  if (inputFile == "") {
    input = &cin;
  } else {
    input = new ifstream(inputFile.c_str());
    if (input->fail()) {
      USER_ERROR("Cannot open problem file: "+inputFile);
    }
  }
  */

  if(env -> isSingleStrategy()) {
          cout << "running in single strategy mode" << endl;
          cout << "Actually we don't support that at the moment... Aborting!" << endl;
          return; 
          ScopedPtr<Problem> prb(getPreprocessedProblem());
          ProvingHelper::runVampireSaturation(*prb, *env -> options);

          env -> beginOutput();
          UIHelper::outputResult(env -> out());
          env -> endOutput();

          #if SATISFIABLE_IS_SUCCESS
          if (env -> statistics->terminationReason == Statistics::REFUTATION
              || env -> statistics->terminationReason == Statistics::SATISFIABLE) {
          #else
          if (env -> statistics->terminationReason==Statistics::REFUTATION) {
          #endif
             vampireReturnValue = VAMP_RESULT_STATUS_SUCCESS;
          }

  }else{
          cout << "Running in multi strategy mode with " << env -> optionsList -> size() << " strategies." << endl;
	  // Preprocessing based on options in first strategy and applied to the problems of all
          // strategies
          ScopedPtr<Problem> prb(getPreprocessedProblem());
          unsigned concurrentProofAttempts = env -> options -> getMultiProofAttemptConcurrent();
          if(concurrentProofAttempts){
             Kernel::MainLoopScheduler scheduler(*prb, *env -> optionsList, concurrentProofAttempts);
             scheduler.run();
          }
          else{
             Kernel::MainLoopScheduler scheduler(*prb, *env -> optionsList);
             scheduler.run();
          }

          // Code duplicated as need to have scheduler alive
          env -> beginOutput();
          UIHelper::outputResult(env -> out());
          env -> endOutput();

          #if SATISFIABLE_IS_SUCCESS
          if (env -> statistics->terminationReason == Statistics::REFUTATION
              || env -> statistics->terminationReason == Statistics::SATISFIABLE) {
          #else
          if (env -> statistics->terminationReason==Statistics::REFUTATION) {
          #endif
             vampireReturnValue = VAMP_RESULT_STATUS_SUCCESS;
          }
  }

} // vampireMode

void spiderMode()
{
  CALL("spiderMode()");
  bool noException = true;
  try {
          ScopedPtr<Problem> prb(getPreprocessedProblem());
          ProvingHelper::runVampireSaturation(*prb, *env -> options);
  } catch (...) {
    noException = false;
  }

  env -> beginOutput();
  if (noException) {
    switch (env -> statistics->terminationReason) {
    case Statistics::REFUTATION:
      reportSpiderStatus('+');
      vampireReturnValue = VAMP_RESULT_STATUS_SUCCESS;
      break;
    case Statistics::TIME_LIMIT:
    case Statistics::MEMORY_LIMIT:
    case Statistics::UNKNOWN:
    case Statistics::REFUTATION_NOT_FOUND:
      reportSpiderStatus('?');
      break;
    case Statistics::SATISFIABLE:
      reportSpiderStatus('-');
#if SATISFIABLE_IS_SUCCESS
      vampireReturnValue = VAMP_RESULT_STATUS_SUCCESS;
#endif
      break;
    default:
      ASSERTION_VIOLATION;
    }
    env -> statistics->print(env -> out());
  } else {
    reportSpiderFail();
    vampireReturnValue = VAMP_RESULT_STATUS_UNHANDLED_EXCEPTION;
  }
  env -> endOutput();
} // spiderMode

void clausifyMode()
{
  CALL("clausifyMode()");

  CompositeISE simplifier;
  simplifier.addFront(new TrivialInequalitiesRemovalISE());
  simplifier.addFront(new TautologyDeletionISE());
  simplifier.addFront(new DuplicateLiteralRemovalISE());

  ScopedPtr<Problem> prb(getPreprocessedProblem());

  env -> beginOutput();
  UIHelper::outputSymbolDeclarations(env -> out());

  ClauseIterator cit = prb->clauseIterator();
  while (cit.hasNext()) {
    Clause* cl = cit.next();
    cl = simplifier.simplify(cl);
    if (!cl) {
      continue;
    }
    env -> out() << TPTPPrinter::toString(cl) << "\n";
  }
  env -> endOutput();

  //we have successfully output all clauses, so we'll terminate with zero return value
  vampireReturnValue = VAMP_RESULT_STATUS_SUCCESS;
} // clausifyMode

void axiomSelectionMode()
{
  CALL("axiomSelectionMode()");

  env -> options->setSineSelection(Options::SS_AXIOMS);

  ScopedPtr<Problem> prb(UIHelper::getInputProblem(*env -> options));

  if (prb->hasSpecialTermsOrLets()) {
    SpecialTermElimination().apply(*prb);
  }

  // reorder units
  if (env -> options->normalize()) {
    env -> statistics->phase = Statistics::NORMALIZATION;
    Normalisation norm;
    norm.normalise(*prb);
  }

  env -> statistics->phase = Statistics::SINE_SELECTION;
  SineSelector(*env -> options).perform(*prb);

  env -> statistics->phase = Statistics::FINALIZATION;

  UnitList::Iterator uit(prb->units());
  env -> beginOutput();
  while (uit.hasNext()) {
    Unit* u = uit.next();
    env -> out() << TPTPPrinter::toString(u) << "\n";
  }
  env -> endOutput();

  //we have successfully output the selected units, so we'll terminate with zero return value
  vampireReturnValue = VAMP_RESULT_STATUS_SUCCESS;
}

void groundingMode()
{
  CALL("groundingMode()");

  try {
    ScopedPtr<Problem> prb(UIHelper::getInputProblem(*env -> options));

<<<<<<< HEAD
    Preprocess prepro(*env -> options);
=======
    Shell::Preprocess prepro(*env.options);
>>>>>>> eaef0d47
    prepro.preprocess(*prb);

    ClauseIterator clauses = prb->clauseIterator();

    if (prb->hasEquality()) {
      ClauseList* eqAxioms = Grounding::getEqualityAxioms(
	      prb->getProperty()->positiveEqualityAtoms() != 0);
      clauses = pvi(
	      getConcatenatedIterator(ClauseList::DestructiveIterator(eqAxioms),
		      clauses));
    }

    MapToLIFO<Clause*, SATClause*> insts;
    Grounding gnd;
    SATClause::NamingContext nameCtx;

    while (clauses.hasNext()) {
      Clause* cl = clauses.next();
      ClauseList* grounded = gnd.ground(cl);
      SATClauseList* sGrounded = 0;
      while (grounded) {
	Clause* gcl = ClauseList::pop(grounded);
	SATClauseList::push(SATClause::fromFOClause(nameCtx, gcl), sGrounded);
      }
      insts.pushManyToKey(cl, sGrounded);
    }
    env -> beginOutput();
    DIMACS::outputGroundedProblem(insts, nameCtx, env -> out());
    env -> endOutput();

  } catch (MemoryLimitExceededException) {
    env -> beginOutput();
    env -> out() << "Memory limit exceeded\n";
    env -> endOutput();
  } catch (TimeLimitExceededException) {
    env -> beginOutput();
    env -> out() << "Time limit exceeded\n";
    env -> endOutput();
  }
} // groundingMode

/**
 * The main function.
 * @since 03/12/2003 many changes related to logging
 *        and exception handling.
 * @since 10/09/2004, Manchester changed to use knowledge bases
 */
int main(int argc, char* argv[])
{
  CALL ("main");

//#if IS_LINGVA
//    env -> options->setMode(Options::MODE_PROGRAM_ANALYSIS);
//#endif

  System::registerArgv0(argv[0]);
  System::setSignalHandlers();
  // create random seed for the random number generation
  Lib::Random::setSeed(123456);

  try {
    env = new Environment();
	// read the command line and interpret it
    Shell::CommandLine cl(argc, argv);
    cl.interpret();

<<<<<<< HEAD
    PROCESS_TRACE_SPEC_STRING(env -> options->traceSpecString());
    env -> options->enableTracesAccordingToOptions();

    if (env -> options->showOptions()) {
      env -> beginOutput();
      env -> options->output(env -> out());
      env -> endOutput();
    }


    Allocator::setMemoryLimit(env -> options->memoryLimit() * 1048576ul);
    Lib::Random::setSeed(env -> options->randomSeed());
=======
    if (env.options->showOptions()) {
      env.beginOutput();
      env.options->output(env.out());
      env.endOutput();
    }

    Allocator::setMemoryLimit(env.options->memoryLimit() * 1048576ul);
    Lib::Random::setSeed(env.options->randomSeed());
>>>>>>> eaef0d47

    switch (env -> options->mode())
    {
    case Options::MODE_AXIOM_SELECTION:
      axiomSelectionMode();
      break;
    case Options::MODE_GROUNDING:
      groundingMode();
      break;
    case Options::MODE_BOUND_PROP:
#if GNUMP
     boundPropagationMode();
#else
     NOT_IMPLEMENTED;
#endif
      break;
    case Options::MODE_SPIDER:
      spiderMode();
      break;
    case Options::MODE_CONSEQUENCE_ELIMINATION:
    case Options::MODE_VAMPIRE:
      vampireMode();
      break;
    case Options::MODE_CASC:
      if (CASC::CASCMode::perform(argc, argv)) {
	//casc mode succeeded in solving the problem, so we return zero
	vampireReturnValue = VAMP_RESULT_STATUS_SUCCESS;
      }
      break;
    case Options::MODE_CASC_MULTI:
      CASC::CASCMode::makeMulti();
      if (CASC::CASCMode::perform(argc, argv)) {
        //casc mode succeeded in solving the problem, so we return zero
        vampireReturnValue = VAMP_RESULT_STATUS_SUCCESS;
      }
      break;
    case Options::MODE_CASC_SAT:
      CASC::CASCMode::makeSat();
      if (CASC::CASCMode::perform(argc, argv)) {
	//casc mode succeeded in solving the problem, so we return zero
	vampireReturnValue = VAMP_RESULT_STATUS_SUCCESS;
      }
      break;
    case Options::MODE_CASC_EPR:
      CASC::CASCMode::makeEPR();
      if (CASC::CASCMode::perform(argc, argv)) {
	//casc mode succeeded in solving the problem, so we return zero
	vampireReturnValue = VAMP_RESULT_STATUS_SUCCESS;
      }
      break;
    case Options::MODE_CASC_LTB: {
      CASC::CLTBMode::perform();
      //we have processed the ltb batch file, so we can return zero
      vampireReturnValue = VAMP_RESULT_STATUS_SUCCESS;
      break;
    }
    case Options::MODE_CASC_MZR: {
      CASC::CMZRMode::perform();
      //we have processed the ltb batch file, so we can return zero
      vampireReturnValue = VAMP_RESULT_STATUS_SUCCESS;
      break;
    }

    case Options::MODE_CLAUSIFY:
      clausifyMode();
      break;

    case Options::MODE_OUTPUT:
      outputMode();
      break;

    case Options::MODE_PROFILE:
      profileMode();
      break;

    case Options::MODE_PROGRAM_ANALYSIS:
      std::cout<<"Program analysis mode "<<std::endl;
      programAnalysisMode();
      break;
   
    case Options::MODE_PREPROCESS:
      preprocessMode();
      break;

    case Options::MODE_SAT:
      satSolverMode();
      break;

    default:
      USER_ERROR("Unsupported mode");
    }
#if CHECK_LEAKS
    if (globUnitList) {
      MemoryLeak leak;
      leak.release(globUnitList);
    }
    delete env -> signature;
    env -> signature = 0;
#endif
  }
#if VDEBUG
  catch (Debug::AssertionViolationException& exception) {
    vampireReturnValue = VAMP_RESULT_STATUS_UNHANDLED_EXCEPTION;
    reportSpiderFail();
#if CHECK_LEAKS
    MemoryLeak::cancelReport();
#endif
  }
#endif
  catch (UserErrorException& exception) {
    vampireReturnValue = VAMP_RESULT_STATUS_UNHANDLED_EXCEPTION;
    reportSpiderFail();
#if CHECK_LEAKS
    MemoryLeak::cancelReport();
#endif
    explainException(exception);
  } catch (Exception& exception) {
    vampireReturnValue = VAMP_RESULT_STATUS_UNHANDLED_EXCEPTION;
    reportSpiderFail();
#if CHECK_LEAKS
    MemoryLeak::cancelReport();
#endif
    env -> beginOutput();
    explainException(exception);
    env -> statistics->print(env -> out());
    env -> endOutput();
  } catch (std::bad_alloc& _) {
    vampireReturnValue = VAMP_RESULT_STATUS_UNHANDLED_EXCEPTION;
    reportSpiderFail();
#if CHECK_LEAKS
    MemoryLeak::cancelReport();
#endif
    env -> beginOutput();
    env -> out() << "Insufficient system memory" << '\n';
    env -> endOutput();
  }
//   delete env -> allocator;
  if(env){
    delete env;
  }

  return vampireReturnValue;
} // main
<|MERGE_RESOLUTION|>--- conflicted
+++ resolved
@@ -148,13 +148,8 @@
 
   TimeCounter tc2(TC_PREPROCESSING);
 
-<<<<<<< HEAD
-  Preprocess prepro(*env -> options);
+  Shell::Preprocess prepro(*env -> options);
   //phases for preprocessing are being set inside the proprocess method
-=======
-  Shell::Preprocess prepro(*env.options);
-  //phases for preprocessing are being set inside the preprocess method
->>>>>>> eaef0d47
   prepro.preprocess(*prb);
   globProblem = prb;
   
@@ -184,11 +179,7 @@
 
   Property* property = prb->getProperty();
   TheoryFinder tf(prb->units(), property);
-<<<<<<< HEAD
-  Preprocess prepro(*env -> options);
-=======
-  Shell::Preprocess prepro(*env.options);
->>>>>>> eaef0d47
+  Shell::Preprocess prepro(*env -> options);
   tf.search();
 
   env -> beginOutput();
@@ -207,11 +198,7 @@
   // create random seed for the random number generation
 
 #if 0
-<<<<<<< HEAD
-  string inputFile = env -> options->inputFile();
-=======
-  vstring inputFile = env.options->inputFile();
->>>>>>> eaef0d47
+  vstring inputFile = env -> options->inputFile();
   istream* input;
   if (inputFile=="") {
     input=&cin;
@@ -237,20 +224,11 @@
 
 #if IS_LINGVA
   Lib::Random::setSeed(123456);
-<<<<<<< HEAD
   int time = env -> options->timeLimitInDeciseconds();
   env -> options->setMode(Options::MODE_VAMPIRE);
   Allocator::setMemoryLimit(1024u * 1048576ul);
 
-  string inputFile = env -> options->inputFile();
-=======
-  int time = env.options->timeLimitInDeciseconds();
-  env.options->setMode(Options::MODE_VAMPIRE);
-  // Seems dangerous, overridng memory limit
-  Allocator::setMemoryLimit(1024u * 1048576ul);
-
-  vstring inputFile = env.options->inputFile();
->>>>>>> eaef0d47
+  vstring inputFile = env -> options->inputFile();
   if (inputFile == "") {
     USER_ERROR("Cannot open problem file: "+inputFile);
   }
@@ -300,19 +278,15 @@
 #if GNUMP
   CALL("boundPropagationMode::doSolving()");
 
-<<<<<<< HEAD
-  if (env -> options->bpStartWithPrecise()) {
-=======
   //adjust vampire options in order to serve the purpose of bound propagation
-  if ( env.options->proof() == env.options->PROOF_ON ) {
-    env.options->setProof(env.options->PROOF_OFF);
+  if ( env->options->proof() == env->options->PROOF_ON ) {
+    env->options->setProof(env->options->PROOF_OFF);
   }
 
   //this ensures the fact that int's read in smtlib file are treated as reals
   env.options->setSmtlibConsiderIntsReal(true);
 
-  if (env.options->bpStartWithPrecise()) {
->>>>>>> eaef0d47
+  if (env->options->bpStartWithPrecise()) {
 	  switchToPreciseNumbers();
   }
   if (env -> options->bpStartWithRational()){
@@ -352,25 +326,8 @@
       env -> statistics->phase = Statistics::FINALIZATION;
       env -> statistics->terminationReason = Statistics::TIME_LIMIT;
     }
-<<<<<<< HEAD
-  env -> statistics->phase = Statistics::FINALIZATION;
-#endif
-}
-
-void solverMode()
-{
-  CALL("solverMode()");
-#if GNUMP
-  //adjust vampire options in order to serve the purpose of bound propagation
-  if ( env -> options->proof() == env -> options->PROOF_ON ) {
-    env -> options->setProof(env -> options->PROOF_OFF);
-  }
-
-  //this ensures the fact that int's read in smtlib file are treated as reals
-  env -> options->setSmtlibConsiderIntsReal(true);
-=======
-  env.statistics->phase = Statistics::FINALIZATION;
->>>>>>> eaef0d47
+
+  env->statistics->phase = Statistics::FINALIZATION;
 
 
   env -> beginOutput();
@@ -405,11 +362,7 @@
   TimeCounter tc2(TC_PREPROCESSING);
 
   // preprocess without clausification
-<<<<<<< HEAD
-  Preprocess prepro(*env -> options);
-=======
-  Shell::Preprocess prepro(*env.options);
->>>>>>> eaef0d47
+  Shell::Preprocess prepro(*env -> options);
   prepro.turnClausifierOff();
   prepro.preprocess(*prb);
 
@@ -470,49 +423,36 @@
 {
   CALL("satSolverMode()");
   TimeCounter tc(TC_SAT_SOLVER);
-<<<<<<< HEAD
-  SATSolverSCP solver(new LingelingInterfacing(*env -> options, false));
-
-=======
   SATSolverSCP solver;
   
-  switch(env.options->satSolver()) { 
+  switch(env->options->satSolver()) { 
     case Options::BUFFERED_VAMPIRE:
     case Options::VAMPIRE:  
-      solver = new TWLSolver(*env.options);
+      solver = new TWLSolver(*env->options);
       break;          
     case Options::BUFFERED_LINGELING: 
     case Options::LINGELING:
-      solver = new LingelingInterfacing(*env.options);
+      solver = new LingelingInterfacing(*env->options);
       break;
     case Options::BUFFERED_MINISAT: 
     case Options::MINISAT:
-      solver = new MinisatInterfacing(*env.options);
+      solver = new MinisatInterfacing(*env->options);
       break;      
     default:
-      ASSERTION_VIOLATION(env.options->satSolver());
+      ASSERTION_VIOLATION_REP(env->options->satSolver());
   }
     
->>>>>>> eaef0d47
   //get the clauses; 
   SATClauseList* clauses;
   unsigned varCnt=0;
 
   SATSolver::Status res; 
   
-<<<<<<< HEAD
-  clauses = getInputClauses(env -> options->inputFile().c_str(), varCnt);
-  cout<<"we have : "<<varCnt << " variables\n";
-
-  //add all the clauses to the solver 
-  solver->addClauses(pvi(SATClauseList::Iterator(clauses)));
-=======
-  clauses = getInputClauses(env.options->inputFile().c_str(), varCnt);
+  clauses = getInputClauses(env->options->inputFile().c_str(), varCnt);
   
   solver->ensureVarCnt(varCnt+1); // allocates one extra slot for the dummy variable 0    
   
   solver->addClauses(preprocessClauses(clauses));
->>>>>>> eaef0d47
   res = solver->getStatus();
 
   env -> statistics->phase = Statistics::FINALIZATION;
@@ -555,12 +495,8 @@
     env -> options->setUnusedPredicateDefinitionRemoval(false);
   }
 
-<<<<<<< HEAD
-  string inputFile = env -> options->inputFile();
-=======
   /*
   vstring inputFile = env.options->inputFile();
->>>>>>> eaef0d47
   istream* input;
   if (inputFile == "") {
     input = &cin;
@@ -737,11 +673,7 @@
   try {
     ScopedPtr<Problem> prb(UIHelper::getInputProblem(*env -> options));
 
-<<<<<<< HEAD
-    Preprocess prepro(*env -> options);
-=======
-    Shell::Preprocess prepro(*env.options);
->>>>>>> eaef0d47
+    Shell::Preprocess prepro(*env -> options);
     prepro.preprocess(*prb);
 
     ClauseIterator clauses = prb->clauseIterator();
@@ -808,10 +740,6 @@
     Shell::CommandLine cl(argc, argv);
     cl.interpret();
 
-<<<<<<< HEAD
-    PROCESS_TRACE_SPEC_STRING(env -> options->traceSpecString());
-    env -> options->enableTracesAccordingToOptions();
-
     if (env -> options->showOptions()) {
       env -> beginOutput();
       env -> options->output(env -> out());
@@ -821,16 +749,6 @@
 
     Allocator::setMemoryLimit(env -> options->memoryLimit() * 1048576ul);
     Lib::Random::setSeed(env -> options->randomSeed());
-=======
-    if (env.options->showOptions()) {
-      env.beginOutput();
-      env.options->output(env.out());
-      env.endOutput();
-    }
-
-    Allocator::setMemoryLimit(env.options->memoryLimit() * 1048576ul);
-    Lib::Random::setSeed(env.options->randomSeed());
->>>>>>> eaef0d47
 
     switch (env -> options->mode())
     {
