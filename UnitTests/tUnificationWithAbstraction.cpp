--- conflicted
+++ resolved
@@ -198,23 +198,7 @@
 
 TEST_FUN(higher_order)
 {
-<<<<<<< HEAD
-  SLQueryResultIterator it= index->getUnifications(qlit,false,true);
-  cout << endl;
-  cout << "Unify with " << qlit->toString() << endl;
-  while(it.hasNext()){
-    SLQueryResult qr = it.next();
-    cout << qr.clause->toString() << " matches with substitution: "<< endl;
-    // cout << qr.substitution->tryGetRobSubstitution()->toString() << endl;
-    cout << "and constraints: "<< endl;
-    auto constraints = qr.constraints;
-    for(unsigned i=0;i<constraints->size();i++){
-      auto con = (*constraints)[i];
-      TermList qT = qr.substitution->applyTo(con.first.first,con.first.second);
-      TermList rT = qr.substitution->applyTo(con.second.first,con.second.second);
-=======
   env.options->setFE(Options::FunctionExtensionality::ABSTRACTION); 
->>>>>>> abfcfaf3
 
   TermIndexingStructure* index = getTermIndex(false);
 
@@ -248,18 +232,9 @@
   reportTermMatches(index,h(srt),srt);
 }
 
-<<<<<<< HEAD
-// AYB look into rewriting these test now that UWA has been heavily modified
-
-// This test demonstrates the current issue. The constraints produced depend on
-TEST_FUN(current_issue)
-{
-  env.options->setUWA(Options::UnificationWithAbstraction::ONE_INTERP); 
-=======
 TEST_FUN(higher_order2)
 {
   env.options->setFE(Options::FunctionExtensionality::ABSTRACTION); 
->>>>>>> abfcfaf3
 
   TermIndexingStructure* index = getTermIndex(false);
 
@@ -281,27 +256,7 @@
 static const int NORM_QUERY_BANK=2;
 static const int NORM_RESULT_BANK=3;
 
-<<<<<<< HEAD
-/*struct testMismatchHandler : MismatchHandler
-{
-testMismatchHandler(Stack<UnificationConstraint>* c) : _constraints(c) {}
-bool handle(RobSubstitution* subst, TermList query, unsigned index1, TermList node, unsigned index2){
-    ASS(index1 == NORM_QUERY_BANK && index2 == NORM_RESULT_BANK);
-    static unsigned _var = 0;
-    unsigned x = _var++;
-    TermList nodeVar = TermList(x,true);
-    subst->bindSpecialVar(x,node,index2);
-    auto constraint = make_pair(make_pair(query,index1),make_pair(nodeVar,index2));
-    _constraints->push(constraint);
-    return true;
-}
-Stack<UnificationConstraint>* _constraints;
-};*/
-
-void reportRobUnify(TermList a, TermList b)
-=======
 void reportRobUnify(TermList a, TermList b, RobSubstitution& sub)
->>>>>>> abfcfaf3
 {
   cout << endl;
   cout << "Unifying " << a.toString() << " with " << b.toString() << endl;
@@ -325,15 +280,6 @@
 {
   env.options->setUWA(Options::UnificationWithAbstraction::ONE_INTERP);
 
-<<<<<<< HEAD
-  TermList b_plus_two = int_plus(int_constant("b"),number("2"));
-  TermList one_plus_a = int_plus(number("1"),int_constant("a"));
-  TermList x_plus_two = int_plus(var(0),number("2"));
-
-  reportRobUnify(b_plus_two,x_plus_two);
-  reportRobUnify(b_plus_two,one_plus_a);
-
-=======
   DECL_DEFAULT_VARS
   NUMBER_SUGAR(Int)
   DECL_FUNC(f, {Int}, Int)
@@ -355,7 +301,6 @@
   reportRobUnify(t2, t3,sub);
   sub.reset();
   reportRobUnify(t3, t4,sub);
->>>>>>> abfcfaf3
 }
 
 
