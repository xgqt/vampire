/**
 * @file tTwoVampires.cpp
 * Unit test checking it is possible to work two child Vampires at once
 */

#include "Lib/Portability.hpp"

#include "Test/UnitTesting.hpp"

#define UNIT_ID two_vampires
UT_CREATE;


//forking isn't supported in the visual studio
#if !COMPILER_MSVC

#include <sstream>
#include <sys/wait.h>

#include "Lib/Environment.hpp"
#include "Lib/TimeCounter.hpp"
#include "Lib/Timer.hpp"
#include "Lib/Sys/Multiprocessing.hpp"
#include "Lib/Sys/SyncPipe.hpp"
#include "Lib/VString.hpp"

#include "Kernel/Problem.hpp"

#include "Shell/Options.hpp"
#include "Shell/Statistics.hpp"
#include "Shell/UIHelper.hpp"

#include "Saturation/ProvingHelper.hpp"

#include "Parse/TPTP.hpp"

using namespace Lib;
using namespace Lib::Sys;
using namespace Kernel;
using namespace Saturation;
using namespace Shell;

//void runChild(UnitList* units, vstring slice) __attribute__((noreturn));

void runChild(UnitList* units, vstring slice)
{
  CALL("runChild")
  
  int resultValue=1;
<<<<<<< HEAD
  env -> timer->reset();
  env -> timer->start();
  TimeCounter::reinitialize();

  env -> options->readFromTestId(slice);

  //To make sure the outputs of the two child Vampires don't interfere,
  //the pipe allows only one process at a time to possess the output for
  //writing (any other process that needs to output will wait).

  //However, not to block other processes from running, we claim the output
  //only when we actually need it -- this we announce it by calling the
  //functions env -> beginOutput() and env -> endOutput().

  //As outputs can happen all over the Vampire, every (non-debugging) output
  //is now encapsulated by a call to these two functions.

  //Also, to allow easy switching between cout and the pipe, the env -> out
  //member has now become a function env -> out().
  env -> beginOutput();
  env -> out()<<env -> options->testId()<<" on "<<env -> options->problemName()<<endl;
  env -> endOutput();

  Problem prob(units);
  ProvingHelper::runVampire(prob, *env -> options);

  //set return value to zero if we were successful
  if(env -> statistics->terminationReason==Statistics::REFUTATION) {
    resultValue=0;
  }

  env -> beginOutput();
  UIHelper::outputResult(env -> out());
  env -> endOutput();

  exit(resultValue);
=======
  try {    
    env.timer->reset();
    env.timer->start();
    TimeCounter::reinitialize();

    env.options->readFromTestId(slice);

    //To make sure the outputs of the two child Vampires don't interfere,
    //the pipe allows only one process at a time to possess the output for
    //writing (any other process that needs to output will wait).

    //However, not to block other processes from running, we claim the output
    //only when we actually need it -- this we announce it by calling the
    //functions env.beginOutput() and env.endOutput().

    //As outputs can happen all over the Vampire, every (non-debugging) output
    //is now encapsulated by a call to these two functions.

    //Also, to allow easy switching between cout and the pipe, the env.out
    //member has now become a function env.out().
    env.beginOutput();
    env.out()<<env.options->testId()<<" on "<<env.options->problemName()<<endl;
    env.endOutput();

    Problem prob(units);
    ProvingHelper::runVampire(prob, *env.options);

    //set return value to zero if we were successful
    if(env.statistics->terminationReason==Statistics::REFUTATION) {
      resultValue=0;
    }

    env.beginOutput();
    UIHelper::outputResult(env.out());
    env.endOutput();
  } 
  catch (Exception& exception) {        
    env.beginOutput();
    exception.cry(env.out());
    env.endOutput();
  } catch (std::bad_alloc& _) {    
    env.beginOutput();
    env.out() << "Insufficient system memory" << '\n';
    env.endOutput();
  }
  
  
  _Exit(resultValue);
>>>>>>> eaef0d47
}

TEST_FUN(two_vampires1)
{
  //a non-trivial satisfiable problem (LCL354+1)
  vstring prob="fof(m1,axiom,( ! [P,Q,R,S] :( ( meets(P,Q) & meets(P,S) & meets(R,Q) ) => meets(R,S) ) ))."
      "fof(m2,axiom, ( ! [P,Q,R,S] : ( ( meets(P,Q) & meets(R,S) ) => ( ( meets(P,S) <~> ? [T] : "
      "  ( meets(P,T) & meets(T,S) ) ) <~> ? [T] : ( meets(R,T) & meets(T,Q) ) ) ) ))."
      "fof(m3,axiom, ( ! [P] : ? [Q,R] : ( meets(Q,P) & meets(P,R) ) ))."
      "fof(not_m5,axiom, ( ~ ( ! [P,Q] : ( meets(P,Q) => ? [R,S,T] : ( meets(R,P) & meets(Q,S) & meets(R,T) & meets(T,S) ) ) ) )).";

  //get the problem we'll be solving
  vistringstream inp(prob);
  UnitList* units=Parse::TPTP::parse(inp);

  //pipe for collecting the output from children
  SyncPipe childOutputPipe;

  //create the first child
  pid_t child1=Multiprocessing::instance()->fork();
  ASS_NEQ(child1,-1);
  if(!child1) {
    //we're in child1
    childOutputPipe.neverRead(); //we won't be reading from the pipe in children
<<<<<<< HEAD
    env -> setPipeOutput(&childOutputPipe); //direct output into the pipe
    runChild(units, "dis+10_32_nwc=2.0:sac=on:spl=backtracking_20"); //start proving
=======
    env.setPipeOutput(&childOutputPipe); //direct output into the pipe
      runChild(units, "dis+10_32_nwc=2.0:sac=on:spl=backtracking_20"); //start proving
>>>>>>> eaef0d47
  }

  pid_t child2=Multiprocessing::instance()->fork();
  ASS_NEQ(child2,-1);
  if(!child2) {
    //we're in child2
    childOutputPipe.neverRead();
    env -> setPipeOutput(&childOutputPipe);
    runChild(units, "dis+4_8_30");
  }

  //We won't be writing anything into the pipe in the parent.
  //(We cannot call this function before the forks, as then
  //the children wouldn't be able to write either.)
  childOutputPipe.neverWrite();

  cout<<endl;

  childOutputPipe.acquireRead();  //start reading from the pipe
  vstring str;
  //We are processing the pipe until the EOF appears. This happens
  //when all the writing ends of the pipe are closed.
  //The closing is done either by calling the neverWrite() function,
  //destroying the SyncPipe object or terminating the process.
  while(!childOutputPipe.in().eof()) {
    getline(childOutputPipe.in(), str); //read line
    cout<<str<<endl; //and write it to the output
  }
  childOutputPipe.releaseRead(); //declare we have stopped reading from the pipe

  
  //retrieve the exit status of the first child
  int status;
  errno=0;
  pid_t res=waitpid(child1, &status, 0);
  if(res==-1) {
    SYSTEM_FAIL("Error in waiting for first forked process.",errno);
  }
  ASS_EQ(res,child1); //pid of the forked process and the one we waited for must be the same
  ASS(!WIFSTOPPED(status));
  ASS(!WIFEXITED(status) || WEXITSTATUS(status)!=0); //problem was satisfiable, so we shouldn't get zero

  //retrieve the exit status of the second child
  errno=0;
  pid_t res2=waitpid(child2, &status, 0);
  if(res2==-1) {
    SYSTEM_FAIL("Error in waiting for second forked process.",errno);
  }
  ASS_EQ(res2,child2); //pid of the forked process and the one we waited for must be the same
  ASS(!WIFSTOPPED(status));
  ASS(!WIFEXITED(status) || WEXITSTATUS(status)!=0); //problem was satisfiable, so we shouldn't get zero

}

#endif<|MERGE_RESOLUTION|>--- conflicted
+++ resolved
@@ -47,50 +47,12 @@
   CALL("runChild")
   
   int resultValue=1;
-<<<<<<< HEAD
-  env -> timer->reset();
-  env -> timer->start();
-  TimeCounter::reinitialize();
-
-  env -> options->readFromTestId(slice);
-
-  //To make sure the outputs of the two child Vampires don't interfere,
-  //the pipe allows only one process at a time to possess the output for
-  //writing (any other process that needs to output will wait).
-
-  //However, not to block other processes from running, we claim the output
-  //only when we actually need it -- this we announce it by calling the
-  //functions env -> beginOutput() and env -> endOutput().
-
-  //As outputs can happen all over the Vampire, every (non-debugging) output
-  //is now encapsulated by a call to these two functions.
-
-  //Also, to allow easy switching between cout and the pipe, the env -> out
-  //member has now become a function env -> out().
-  env -> beginOutput();
-  env -> out()<<env -> options->testId()<<" on "<<env -> options->problemName()<<endl;
-  env -> endOutput();
-
-  Problem prob(units);
-  ProvingHelper::runVampire(prob, *env -> options);
-
-  //set return value to zero if we were successful
-  if(env -> statistics->terminationReason==Statistics::REFUTATION) {
-    resultValue=0;
-  }
-
-  env -> beginOutput();
-  UIHelper::outputResult(env -> out());
-  env -> endOutput();
-
-  exit(resultValue);
-=======
   try {    
-    env.timer->reset();
-    env.timer->start();
+    env->timer->reset();
+    env->timer->start();
     TimeCounter::reinitialize();
 
-    env.options->readFromTestId(slice);
+    env->options->readFromTestId(slice);
 
     //To make sure the outputs of the two child Vampires don't interfere,
     //the pipe allows only one process at a time to possess the output for
@@ -98,42 +60,41 @@
 
     //However, not to block other processes from running, we claim the output
     //only when we actually need it -- this we announce it by calling the
-    //functions env.beginOutput() and env.endOutput().
+    //functions env->beginOutput() and env->endOutput().
 
     //As outputs can happen all over the Vampire, every (non-debugging) output
     //is now encapsulated by a call to these two functions.
 
-    //Also, to allow easy switching between cout and the pipe, the env.out
-    //member has now become a function env.out().
-    env.beginOutput();
-    env.out()<<env.options->testId()<<" on "<<env.options->problemName()<<endl;
-    env.endOutput();
+    //Also, to allow easy switching between cout and the pipe, the env->out
+    //member has now become a function env->out().
+    env->beginOutput();
+    env->out()<<env->options->testId()<<" on "<<env->options->problemName()<<endl;
+    env->endOutput();
 
     Problem prob(units);
-    ProvingHelper::runVampire(prob, *env.options);
+    ProvingHelper::runVampire(prob, *env->options);
 
     //set return value to zero if we were successful
-    if(env.statistics->terminationReason==Statistics::REFUTATION) {
+    if(env->statistics->terminationReason==Statistics::REFUTATION) {
       resultValue=0;
     }
 
-    env.beginOutput();
-    UIHelper::outputResult(env.out());
-    env.endOutput();
+    env->beginOutput();
+    UIHelper::outputResult(env->out());
+    env->endOutput();
   } 
   catch (Exception& exception) {        
-    env.beginOutput();
-    exception.cry(env.out());
-    env.endOutput();
+    env->beginOutput();
+    exception.cry(env->out());
+    env->endOutput();
   } catch (std::bad_alloc& _) {    
-    env.beginOutput();
-    env.out() << "Insufficient system memory" << '\n';
-    env.endOutput();
+    env->beginOutput();
+    env->out() << "Insufficient system memory" << '\n';
+    env->endOutput();
   }
   
   
   _Exit(resultValue);
->>>>>>> eaef0d47
 }
 
 TEST_FUN(two_vampires1)
@@ -158,13 +119,8 @@
   if(!child1) {
     //we're in child1
     childOutputPipe.neverRead(); //we won't be reading from the pipe in children
-<<<<<<< HEAD
-    env -> setPipeOutput(&childOutputPipe); //direct output into the pipe
-    runChild(units, "dis+10_32_nwc=2.0:sac=on:spl=backtracking_20"); //start proving
-=======
-    env.setPipeOutput(&childOutputPipe); //direct output into the pipe
+    env->setPipeOutput(&childOutputPipe); //direct output into the pipe
       runChild(units, "dis+10_32_nwc=2.0:sac=on:spl=backtracking_20"); //start proving
->>>>>>> eaef0d47
   }
 
   pid_t child2=Multiprocessing::instance()->fork();
