--- conflicted
+++ resolved
@@ -1,15 +1,16 @@
+
+
+
 #include "Test/UnitTesting.hpp"
 #include "Test/SyntaxSugar.hpp"
 #include "Kernel/Rebalancing.hpp"
 #include "Kernel/Rebalancing/Inverters.hpp"
 #include "Indexing/TermSharing.hpp"
 #include "Kernel/InterpretedLiteralEvaluator.hpp"
-#include "Shell/TermAlgebra.hpp"
 
 #define UNIT_ID Rebalancing
 UT_CREATE;
 using namespace std;
-using namespace Shell;
 using namespace Kernel;
 using namespace Rebalancing;
 using namespace Inverters;
@@ -41,54 +42,13 @@
 
 using expected_t = tuple<TermList, TermList>;
 
-<<<<<<< HEAD
-// template<class ConstantType>
-void test_rebalance(Literal& lit, initializer_list<expected_t> expected);
-=======
 template<class ConstantType>
 void test_rebalance(Literal* lit, initializer_list<expected_t> expected);
->>>>>>> 51bef336
 
 #define __TO_CONSTANT_TYPE_INT  IntegerConstantType
 #define __TO_CONSTANT_TYPE_RAT  RationalConstantType
 #define __TO_CONSTANT_TYPE_REAL RealConstantType
 #define ToConstantType(type)  __TO_CONSTANT_TYPE_ ## type
-
-#define TEST_LIST(test_name, equality, __list) \
-    TEST_FUN(test_name) {            \
-      THEORY_SYNTAX_SUGAR(RAT) \
-      _Pragma("GCC diagnostic push") \
-      _Pragma("GCC diagnostic ignored \"-Wunused\"") \
-        SYNTAX_SUGAR_SORT(list) \
-        SYNTAX_SUGAR_CONST(nil, list) \
-        SYNTAX_SUGAR_CONST(t, list) \
-        SYNTAX_SUGAR_FUN(cons,    2, {__default_sort, list}, list) \
-        SYNTAX_SUGAR_FUN(uncons1, 1, {list      }, __default_sort) \
-        SYNTAX_SUGAR_FUN(uncons2, 1, {list      }, list) \
-        env.signature->getFunction(nil .functor())->markTermAlgebraCons(); \
-        env.signature->getFunction(cons.functor())->markTermAlgebraCons(); \
-        env.signature->addTermAlgebra(new TermAlgebra(list, { \
-            new TermAlgebraConstructor(nil.functor(),  {}), \
-            new TermAlgebraConstructor(cons.functor(),  {uncons1.functor(), uncons2.functor()}), \
-          })); \
-      _Pragma("GCC diagnostic pop") \
-      test_rebalance((equality), __expand ## __list); \
-    } \
-
-#define TEST_ARRAY(test_name, equality, __list) \
-    TEST_FUN(test_name) {            \
-      THEORY_SYNTAX_SUGAR(RAT) \
-      _Pragma("GCC diagnostic push") \
-      _Pragma("GCC diagnostic ignored \"-Wunused\"") \
-        SYNTAX_SUGAR_SORT(idxSrt) \
-        ARRAY_SYNTAX_SUGAR(array, idxSrt, RAT) \
-        SYNTAX_SUGAR_CONST(t, array) \
-        SYNTAX_SUGAR_CONST(u, array) \
-        SYNTAX_SUGAR_CONST(i, idxSrt) \
-      _Pragma("GCC diagnostic pop") \
-      test_rebalance((equality), __expand ## __list); \
-    } \
-
 
 #define TEST_REBALANCE(name, type, equality, __list) \
     TEST_FUN(name ## _ ## type) { \
@@ -97,7 +57,7 @@
       _Pragma("GCC diagnostic ignored \"-Wunused\"") \
         THEORY_SYNTAX_SUGAR_FUN(f, 1) \
       _Pragma("GCC diagnostic pop") \
-      test_rebalance((equality), __expand ## __list); \
+      test_rebalance<ToConstantType(type)>((equality), __expand ## __list); \
     } \
 
 
@@ -257,53 +217,16 @@
       , bal(x, mul(-1, add(y, minus(x))))
     ))
 
-/** 
- * cons(x, y) = t
- * ==> x = uncons1(t)
- * ==> y = uncons2(t)
- */
-TEST_LIST(rebalance_list_01
-    , neq(cons(x, y), t)
-    , __list(
-        bal(y, uncons2(t))
-      , bal(x, uncons1(t))
-    ))
-
-/** 
- * cons(x + 1, y) = t
- * ==> x = uncons1(t) - 1
- * ==> y = uncons2(t)
- */
-TEST_LIST(rebalance_list_02
-    , neq(cons(add(x, 1), y), t)
-    , __list(
-        bal(y, uncons2(t))
-      , bal(x, add(uncons1(t), -1))
-    ))
-
-/** 
- * store(t, i, x+1) = u
- * ==> x = select(u, i) - 1
- */
-TEST_ARRAY(rebalance_array_01
-    , neq(store(t, i, add(x, 1)), u)
-    , __list(
-        bal(x, add(select(u,i), -1))
-    ))
-
-
 std::ostream& operator<<(std::ostream& out, initializer_list<expected_t> expected) {
   for (auto x : expected ) {
     out << "\t" << get<0>(x) << "\t->\t" << get<1>(x) << "\n";
   }
   return out;
 }
-
 template<class A>
 std::ostream& operator<<(std::ostream& out, const BalanceIter<A>& x) {
   return out << "\t" << x.lhs() << "\t->\t" << x.buildRhs() << endl;
 }
-
 template<class A>
 std::ostream& operator<<(std::ostream& out, const Balancer<A>& b) {
   for (auto x : b) {
@@ -312,120 +235,10 @@
   return out;
 }
 
-template<class List, class Eq>
-bool __permEq(const List& lhs, const List& rhs, Eq elemEq, DArray<unsigned>& perm, unsigned idx) {
-  auto checkPerm = [&] (const List& lhs, const List& rhs, DArray<unsigned>& perm) {
-    ASS_EQ(lhs.size(), perm.size());
-    ASS_EQ(rhs.size(), perm.size());
-
-<<<<<<< HEAD
-    for (int i = 0; i < perm.size(); i++) {
-      if (!elemEq(lhs[i], rhs[perm[i]])) return false;
-    }
-    return true;
-  };
-  if (checkPerm(lhs, rhs, perm)) {
-    return true;
-  }
-  for (int i = idx; i < perm.size(); i++) {
-    swap(perm[i], perm[idx]);
-
-    
-    if (__permEq(lhs,rhs, elemEq, perm, idx+1)) return true;
-
-    swap(perm[i], perm[idx]);
-  }
-
-  return false;
-}
-
-
-template<class List, class Eq>
-bool permEq(const List& lhs, const List& rhs, Eq elemEq) {
-  ASS_EQ(lhs.size(), rhs.size());
-  DArray<unsigned> perm(lhs.size());
-  for (int i = 0; i < lhs.size(); i++) {
-    perm[i] = i;
-  }
-  return __permEq(lhs, rhs, elemEq, perm, 0);
-}
-
-void __collect(unsigned functor, Term* t, Stack<TermList>& out) {
-  ASS_EQ(t->functor(), functor);
-  for (int i = 0; i < t->arity(); i++) {
-    auto trm = t->nthArgument(i);
-    if (trm->isVar()) {
-      out.push(*trm);
-    } else {
-      ASS(trm->isTerm());
-      if (trm->term()->functor() == functor) {
-        __collect(functor, trm->term(), out);
-      } else {
-        out.push(*trm);
-      }
-    }
-  }
-}
-
-Stack<TermList> collect(unsigned functor, Term* t) {
-  Stack<TermList> out;
-  __collect(functor, t, out);
-  return out;
-}
-
-
-
-bool isAC(Theory::Interpretation i) {
-  switch (i) {
-#define NUM_CASE(oper) \
-    case Kernel::Theory::INT_  ## oper: \
-    case Kernel::Theory::REAL_ ## oper: \
-    case Kernel::Theory::RAT_  ## oper
-
-    NUM_CASE(PLUS):
-    NUM_CASE(MULTIPLY):
-      return true;
-    default: 
-      return false;
-  }
-}
-
-
-bool eqModAC(TermList lhs, TermList rhs) {
-  if (lhs.isVar() && rhs.isVar()) {
-    return lhs.var() == rhs.var();
-  } else if (lhs.isTerm() && rhs.isTerm()) {
-    auto& l = *lhs.term();
-    auto& r = *rhs.term();
-    if ( l.functor() != r.functor() ) return false;
-    auto fun = l.functor();
-    if (theory->isInterpretedFunction(fun) && isAC(theory->interpretFunction(fun))) {
-      Stack<TermList> lstack = collect(fun, &l);
-      Stack<TermList> rstack = collect(fun, &r);
-      return permEq(lstack, rstack, [](TermList l, TermList r) -> bool {
-            return eqModAC(l, r);
-      });
-    } else {
-      for (int i = 0; i < l.arity(); i++) {
-        if (!eqModAC(*l.nthArgument(i), *r.nthArgument(i))) {
-          return false;
-        }
-      }
-      return true;
-    }
-  } else {
-    return false;
-  }
-}
-
-
-// template<class A>
-void test_rebalance(Literal& lit, initializer_list<expected_t> expected) {
-=======
+
 template<class A>
 void test_rebalance(Literal* lit_, initializer_list<expected_t> expected) {
   Literal& lit = *lit_;
->>>>>>> 51bef336
   ASS(lit.isEquality());
   using balancer_t = Balancer<NumberTheoryInverter>;
   auto simplified = [](TermList t) -> TermList { 
@@ -449,7 +262,7 @@
     results.push(expected_t(lhs, rhs));
     
     if (!any(expected, [&](const expected_t& ex) -> bool 
-          { return get<0>(ex) == lhs && eqModAC(get<1>(ex), rhs); }
+          { return get<0>(ex) == lhs && get<1>(ex) == rhs; }
       )) {
 
       cout << "case: " << lit << endl;
