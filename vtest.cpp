--- conflicted
+++ resolved
@@ -119,28 +119,6 @@
   readAndFilterGlobalOpts(args);
 
   try {
-<<<<<<< HEAD
-    auto& tests = *UnitTesting::instance();
-    if (args.size() == 1) {
-      bool ok = UnitTesting::instance()->runAllTests(cout);
-      if (!ok) {
-        exit(-1);
-      }
-    } else if (args.size() == 2 || args.size() == 3) {
-      if (!strcmp(args[1], "-l")) {
-        tests.printTestNames(cout);
-      } else {
-        auto unit = tests.get(args[args.size() - 1]);
-        if (!unit) {
-          cout << "Unknown test name: " << args[1] << endl;
-          cout << "Run \"" << args[0]
-               << " -l\" for the list of available tests." << endl;
-        } else {
-          bool ok = tests.runUnit(unit, cout);
-          if (!ok) {
-            exit(-1);
-          }
-=======
 
     if (args.size() == 1) {
       UnitTesting::instance()->runAllTests(cout);
@@ -152,7 +130,6 @@
           cout << "Unknown test name: " << args[1] << endl;
           cout << "Run \"" << args[0]
                << " -l\" for the list of available tests." << endl;
->>>>>>> d2ba39e7
         }
       }
     } else {
