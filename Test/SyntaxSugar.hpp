/*
 * This file is part of the source code of the software program
 * Vampire. It is protected by applicable
 * copyright laws.
 *
 * This source code is distributed under the licence found here
 * https://vprover.github.io/license.html
 * and in the source directory
 */
/**! This file contains macros to provide syntax sugar for building formulas,
 * terms, etc. for test cases.
 *
 * Macros that are not meant to be used from outside of this file are prefixed 
 * with two underscores.
 *
 * @autor Johannes Schoisswohl
 * @date 2020-04-29
 */

#ifndef __TEST__SYNTAX_SUGAR__H__
#define __TEST__SYNTAX_SUGAR__H__

#include<functional>

#include "Forwards.hpp"
#include "Lib/Environment.hpp"
#include "Kernel/Inference.hpp"
#include "Kernel/Clause.hpp"
#include "Kernel/SortHelper.hpp"
#include "Kernel/NumTraits.hpp"

#include "Indexing/TermSharing.hpp"
#include "Kernel/Signature.hpp"
<<<<<<< HEAD
#include "Kernel/Sorts.hpp"
=======
#include "Kernel/OperatorType.hpp"
>>>>>>> b713bc15
#include "Shell/TermAlgebra.hpp"

#define __TO_SORT_RAT RationalConstantType::getSort()
#define __TO_SORT_INT IntegerConstantType::getSort()
#define __TO_SORT_REAL RealConstantType::getSort()

#define __CONSTANT_TYPE_INT  IntegerConstantType
#define __CONSTANT_TYPE_REAL RealConstantType
#define __CONSTANT_TYPE_RAT  RationalConstantType
#if defined(__clang__)
#  define __ALLOW_UNUSED(...)                                                                                 \
    _Pragma("GCC diagnostic push")                                                                            \
    _Pragma("GCC diagnostic ignored \"-Wunused\"")                                                            \
    __VA_ARGS__                                                                                               \
    _Pragma("GCC diagnostic pop")                                                                             \

#elif defined(__GNUC__) || defined(__GNUG__)

#  define __ALLOW_UNUSED(...)                                                                                 \
    _Pragma("GCC diagnostic push")                                                                            \
    _Pragma("GCC diagnostic ignored \"-Wunused-but-set-variable\"")                                           \
    __VA_ARGS__                                                                                               \
    _Pragma("GCC diagnostic pop")                                                                             \

#else
#  define __ALLOW_UNUSED(...) __VA_ARGS__             
#endif
 
#define __ARGS_DECL(Type, arity) __ARGS_DECL_ ## arity(Type)
#define __ARGS_DECL_1(Type) Type arg0_ 
#define __ARGS_DECL_2(Type) Type arg0_ , Type arg1_ 

#define __ARGS_EXPR(Type, arity) __ARGS_EXPR_ ## arity(Type)
#define __ARGS_EXPR_1(Type) arg0_
#define __ARGS_EXPR_2(Type) arg0_, arg1_

#if defined(__clang__)
#  define __ALLOW_UNUSED(...)                                                                                 \
    _Pragma("GCC diagnostic push")                                                                            \
    _Pragma("GCC diagnostic ignored \"-Wunused\"")                                                            \
    __VA_ARGS__                                                                                               \
    _Pragma("GCC diagnostic pop")                                                                             \

#elif defined(__GNUC__) || defined(__GNUG__)

#  define __ALLOW_UNUSED(...)                                                                                 \
    _Pragma("GCC diagnostic push")                                                                            \
    _Pragma("GCC diagnostic ignored \"-Wunused-but-set-variable\"")                                           \
    __VA_ARGS__                                                                                               \
    _Pragma("GCC diagnostic pop")                                                                             \

#else
#  define __ALLOW_UNUSED(...) __VA_ARGS__             
#endif
 

#define __CLSR_FUN_INTERPRETED(arity, mul, INT, _MULTIPLY)                                                    \
    auto mul = [](__ARGS_DECL(TermSugar, arity)) -> TermSugar {                                               \
      return TermList(Term::create ## arity(                                                                  \
            env.signature->getInterpretingSymbol(Theory::Interpretation:: INT ## _MULTIPLY),                  \
            __ARGS_EXPR(Type, arity))                                                                         \
          );                                                                                                  \
    };                                                                                                        \

#define __REPEAT_1(sort) sort
#define __REPEAT_2(sort) sort, __REPEAT_1(sort)
#define __REPEAT_3(sort) sort, __REPEAT_2(sort)
#define __REPEAT_4(sort) sort, __REPEAT_3(sort)
#define __REPEAT_5(sort) sort, __REPEAT_4(sort)
#define __REPEAT_6(sort) sort, __REPEAT_5(sort)
#define __REPEAT_7(sort) sort, __REPEAT_6(sort)
#define __REPEAT_8(sort) sort, __REPEAT_7(sort)
#define __REPEAT_9(sort) sort, __REPEAT_8(sort)
#define __REPEAT_10(sort) sort, __REPEAT_9(sort)
#define __REPEAT(arity, sort) __REPEAT_ ## arity(sort)

#define DECL_CONST(f, sort) auto f = ConstSugar(#f, sort);
#define DECL_FUNC(f, ...)   auto f = FuncSugar(#f, __VA_ARGS__);
#define DECL_PRED(f, ...)   auto f = PredSugar(#f, __VA_ARGS__);
#define DECL_SORT(s)        auto s = SortSugar(#s);
#define DECL_VAR(x, i) auto x = TermSugar(TermList::var(i));

#define DECL_DEFAULT_VARS                                                                                     \
  __ALLOW_UNUSED(                                                                                             \
    DECL_VAR(x, 0)                                                                                            \
    DECL_VAR(y, 1)                                                                                            \
    DECL_VAR(z, 2)                                                                                            \
  )                                                                                                           \


/** tldr: For examples on usage see UnitTesting/tSyntaxSugar.cpp
 *
 * This macro provides syntax sugar for building terms and clauses in a one-sorted theory of numbers. 
 *
 * i.e. the theories supported are:
 * NUMBER_SUGAR(Int) ==> integer arithmetic 
 * NUMBER_SUGAR(Rat) ==> rational arithmetic 
 * NUMBER_SUGAR(Real) ==> rational arithmetic 
 *
 * The macro is meant to be called within a TEST_FUN(...){...} block to import the syntax sugar for 
 * the corresponding test case. It provides a class TermSugar that implicitly converts number literals 
 * to terms in the corresponding sort, and operators to build complex terms and literals. Further it sets 
 * some (C++) variables to variable terms and some to constant terms.
 *
 * Additionally the macros `DECL_FUNC`, `DECL_CONST`, and `DECL_PRED` can be 
 * used to declare uninterpreted functions/predicates/constants over the sort.
 *
 * These are the automatically defined operators and variables
 *
 * local variables:
 * x ... variable X0
 * y ... variable X1
 * z ... variable X2
 *
 * Operators for creating complex terms:
 * operator* ... interpreted multiplication
 * operator+ ... interpreted addition
 * operator- ... interpreted unary minus
 *
 * Operators for creating literals:
 * operator>   ... interpreted greater relation
 * operator>=  ... interpreted greater or equal relation
 * operator<   ... interpreted less relation
 * operator<=  ... interpreted less or equal relation
 * operator==  ... interpreted equality relation
 * operator!=  ... interpreted equality relation
 * operator~   ... flipping a literal's polarity
 *
 * Other closures:
 * frac(int,int) ... creates a fractional interpreted constant (only for REAL, and RAT)
 * num(int)      ... explicity converts a number to an interpreted constant 
 *                   this can be needed in order to prevent the compiler from pre-evaluating integer expressions.
 *                   e.g. {
 *                      Literal* l1 = (a == (3 * 2));
 *                                          ^^^^^^^ this will be evaluated to 6 before transforming it into a term
 *                                                  in order to prevent this we can write:
 *                      Literal* l2 = (a == (num(3) * 2));
 *                   }
 *
 * For examples see UnitTesting/tSyntaxSugar.cpp.
 */
#define NUMBER_SUGAR(Sort)                                                                                    \
  __ALLOW_UNUSED(                                                                                             \
    using NumTraits = Sort##Traits;                                                                           \
    syntaxSugarGlobals().setNumTraits(NumTraits{});                                                           \
<<<<<<< HEAD
    auto add = FuncSugar(NumTraits::addF());                                                                  \
    auto mul = FuncSugar(NumTraits::mulF());                                                                  \
    auto minus = FuncSugar(NumTraits::minusF());                                                              \
    auto Sort = SortSugar(NumTraits::sort());                                                                 \
  )                                                                                                           \
=======
    auto Sort = SortSugar(NumTraits::sort());                                                                 \
  )
>>>>>>> b713bc15

#define DECL_TERM_ALGEBRA(...) createTermAlgebra(__VA_ARGS__);

//////////////////////////////////////////////////////////////////////////////////////////////////////////////
// implementation
//////////////////////////////////////////////////////////////////////////////////////////////////////////////
<<<<<<< HEAD
=======
using SortId = TermList;
>>>>>>> b713bc15

struct SortSugar 
{
  SortId _srt;

  SortSugar(SortId srt) : _srt(srt) {}
public:
  SortSugar(const char* name) 
<<<<<<< HEAD
    : SortSugar(env.sorts->addSort(name)) 
=======
    : SortSugar(TermList(AtomicSort::createConstant(name))) 
>>>>>>> b713bc15
  {  }

  SortId sortId() const { return _srt; }
};

class TermSugar;

class SyntaxSugarGlobals 
{
  static SyntaxSugarGlobals _instance;

  template<class NumTraits>
  void setAllNumTraits() 
  {
    createNumeral = [](int i) {return NumTraits::constantTl(i);};

    add = NumTraits::add;
    mul = NumTraits::mul;

    minus = NumTraits::minus;

    less = NumTraits::less;
    leq  = NumTraits::leq;
    greater = NumTraits::greater;
    geq  = NumTraits::geq;

    isInt = NumTraits::isInt;
    isRat = NumTraits::isRat;
    isReal = NumTraits::isReal;

  }


  template<class NumTraits>
  void setFracTraits() 
  { 
    setAllNumTraits<NumTraits>();
    div = NumTraits::div; 
    createFraction = [](int a, int b) {return NumTraits::constantTl(a,b);};
  }

public:
  static SyntaxSugarGlobals& instance() {
    return _instance;
  }

  void setNumTraits(IntTraits)
  {
    setAllNumTraits<IntTraits>();

    quotientT = IntTraits::quotientT;
    remainderT = IntTraits::remainderT;
    quotientF = IntTraits::quotientF;
    remainderF = IntTraits::remainderF;
    quotientE = IntTraits::quotientE;
    remainderE = IntTraits::remainderE;
  }

  void setNumTraits(RatTraits)
  { setFracTraits<RatTraits>(); }


  void setNumTraits(RealTraits)
  { setFracTraits<RealTraits>(); }

  std::function<TermList(int, int)> createFraction;
  std::function<TermList(int)> createNumeral;

  std::function<TermList(TermList, TermList)> add;
  std::function<TermList(TermList, TermList)> mul;
  std::function<TermList(TermList, TermList)> div;

  std::function<TermList(TermList, TermList)> quotientT;
  std::function<TermList(TermList, TermList)> remainderT;
  std::function<TermList(TermList, TermList)> quotientF;
  std::function<TermList(TermList, TermList)> remainderF;
  std::function<TermList(TermList, TermList)> quotientE;
  std::function<TermList(TermList, TermList)> remainderE;

  std::function<TermList(TermList)> minus;


  std::function<Literal*(bool, TermList, TermList)> less;
  std::function<Literal*(bool, TermList, TermList)> leq ;
  std::function<Literal*(bool, TermList, TermList)> greater;
  std::function<Literal*(bool, TermList, TermList)> geq ;

  std::function<Literal*(bool, TermList)> isInt;
  std::function<Literal*(bool, TermList)> isRat;
  std::function<Literal*(bool, TermList)> isReal;

};

inline SyntaxSugarGlobals& syntaxSugarGlobals() 
{ return SyntaxSugarGlobals::instance(); }


class TermSugar 
{
  TermList _trm;

public:
  TermSugar(bool foolConst) 
    : _trm(TermList(foolConst ? Term::foolTrue() : Term::foolFalse()))
  { }

  TermSugar(int trm) 
    : _trm(TermList(syntaxSugarGlobals().createNumeral(trm)))
  { }

  TermSugar(TermList trm) 
    : _trm(trm)
  { ASS_REP(!_trm.isEmpty(), _trm);  }

  /** implicit conversion */ 
  operator TermList() const {return _trm;}

  /** explicit conversion */ 
  TermList toTerm() const { return _trm;} 

  static TermSugar createConstant(const char* name, SortSugar s) {
    unsigned f = env.signature->addFunction(name,0);                                                                
    env.signature->getFunction(f)->setType(OperatorType::getFunctionType({}, s.sortId())); 
    return TermSugar(TermList(Term::createConstant(f)));                                                          
  }                                                                                                                 
};

class Lit
{
  Literal* _lit;
  bool _selected;
public:
  Lit(Literal* lit) : _lit(lit), _selected(false) {}

  operator Literal*() const 
  { return _lit; }

  bool selected() const 
  { return _selected; }

  friend Lit selected(Lit l) 
  {
    l._selected = true;
    return l;
  }
};

inline TermSugar frac(int a, int b) 
{ return syntaxSugarGlobals().createFraction(a,b); }

inline TermSugar num(int a)
{ return syntaxSugarGlobals().createNumeral(a); }

inline TermSugar fool(bool b)
{ return TermSugar(b); }

////////////////////////// operators to create terms ////////////////////////// 

<<<<<<< HEAD
inline TermSugar operator-(TermSugar x) { return syntaxSugarGlobals().minus(x); }

inline TermSugar operator+(TermSugar lhs, TermSugar rhs)  { return syntaxSugarGlobals().add(lhs, rhs); }  
inline TermSugar operator-(TermSugar lhs, TermSugar rhs)  { return lhs + -rhs; }  
=======
inline TermSugar operator+(TermSugar lhs, TermSugar rhs)  { return syntaxSugarGlobals().add(lhs, rhs); }  
>>>>>>> b713bc15
inline TermSugar operator*(TermSugar lhs, TermSugar rhs)  { return syntaxSugarGlobals().mul(lhs, rhs); }  
inline TermSugar operator/(TermSugar lhs, TermSugar rhs)  { return syntaxSugarGlobals().div(lhs, rhs); }  

#define __IMPL_NUMBER_BIN_FUN(op, result_t)                                                                   \
  inline result_t op(int lhs, TermSugar rhs) { return op(TermSugar(lhs), rhs); }                              \
  inline result_t op(TermSugar lhs, int rhs) { return op(lhs, TermSugar(rhs)); }                              \

__IMPL_NUMBER_BIN_FUN(operator+, TermSugar)
__IMPL_NUMBER_BIN_FUN(operator*, TermSugar)
__IMPL_NUMBER_BIN_FUN(operator/, TermSugar)

#define __BIN_FUNC_QUOTIENT_REMAINDER(X)                                                                      \
  inline TermSugar  quotient##X(TermSugar lhs, TermSugar rhs){ return syntaxSugarGlobals(). quotient##X(lhs, rhs); }   \
  inline TermSugar remainder##X(TermSugar lhs, TermSugar rhs){ return syntaxSugarGlobals().remainder##X(lhs, rhs); }   \
                                                                                                              \
  __IMPL_NUMBER_BIN_FUN( quotient##X, TermSugar)                                                              \
  __IMPL_NUMBER_BIN_FUN(remainder##X, TermSugar)                                                              \

__BIN_FUNC_QUOTIENT_REMAINDER(E)
__BIN_FUNC_QUOTIENT_REMAINDER(T)
__BIN_FUNC_QUOTIENT_REMAINDER(F)

#undef __BIN_FUNC_QUOTIENT_REMAINDER


<<<<<<< HEAD
=======
inline TermSugar operator-(TermSugar x) { return syntaxSugarGlobals().minus(x); }
>>>>>>> b713bc15

////////////////////////// operators to create literals ////////////////////////// 


inline Lit operator==(TermSugar lhs, TermSugar rhs) 
{
  SortId sort;
  ALWAYS(SortHelper::tryGetResultSort(lhs, sort) || SortHelper::tryGetResultSort(rhs, sort));
  return Literal::createEquality(true, lhs, rhs, sort);
}


inline Lit operator< (TermSugar lhs, TermSugar rhs) { return syntaxSugarGlobals().less   (true, lhs, rhs); }
inline Lit operator<=(TermSugar lhs, TermSugar rhs) { return syntaxSugarGlobals().leq    (true, lhs, rhs); }
inline Lit operator> (TermSugar lhs, TermSugar rhs) { return syntaxSugarGlobals().greater(true, lhs, rhs); }
inline Lit operator>=(TermSugar lhs, TermSugar rhs) { return syntaxSugarGlobals().geq    (true, lhs, rhs); }

inline Lit isInt (TermSugar trm) { return syntaxSugarGlobals().isInt (true, trm); }
inline Lit isRat (TermSugar trm) { return syntaxSugarGlobals().isRat (true, trm); }
inline Lit isReal(TermSugar trm) { return syntaxSugarGlobals().isReal(true, trm); }

inline Lit operator~(Lit lit) 
{
  Literal* l = lit;
  return Literal::create(l, !l->polarity());
}

inline Lit operator!=(TermSugar lhs, TermSugar rhs) 
{ return ~(lhs == rhs); }

__IMPL_NUMBER_BIN_FUN(operator==, Lit)
__IMPL_NUMBER_BIN_FUN(operator!=, Lit)
__IMPL_NUMBER_BIN_FUN(operator< , Lit)
__IMPL_NUMBER_BIN_FUN(operator<=, Lit)
__IMPL_NUMBER_BIN_FUN(operator> , Lit)
__IMPL_NUMBER_BIN_FUN(operator>=, Lit)


class FuncSugar {
  unsigned _functor;
  unsigned _arity;

public:
  explicit FuncSugar(unsigned functor) 
    : _functor(functor)
    , _arity(env.signature->getFunction(functor)->arity()) {}

  FuncSugar(vstring const& name, Stack<SortSugar> as_, SortSugar result) 
  {
    Stack<SortId> as;
    for (auto a : as_) 
      as.push(a.sortId());

    bool added = false;
    _functor = env.signature->addFunction(name, as.size(), added);
    _arity = as.size();
    if (added)
      env.signature
        ->getFunction(_functor)
        ->setType(OperatorType::getFunctionType(as.size(), as.begin(), result.sortId()));    
  }

  FuncSugar dtor(unsigned i) const {
    CALL("FuncSugar::dtor(unsigned)")
    ASS_L(i, arity())
    ASS (symbol()->termAlgebraCons()) 
    return FuncSugar(
        env.signature->getTermAlgebraConstructor(functor())
          ->destructorFunctor(i));
  }

  auto result()        const { return symbol()->fnType()->result(); }
<<<<<<< HEAD
  auto arg(unsigned i) const { return symbol()->fnType()->arg(i); }
=======
  auto arg(unsigned i) const { return symbol()->fnType()->arg(i);   }
>>>>>>> b713bc15

  template<class... As>
  TermSugar operator()(As... args) const {
    BYPASSING_ALLOCATOR
    Stack<TermList> as { TermSugar(args).toTerm()... };
    return TermList(Term::create(_functor, 
        as.size(), 
        as.begin()));
  }
  unsigned functor() const { return _functor; }
  unsigned arity() const { return _arity; }
  Signature::Symbol* symbol() const { return env.signature->getFunction(functor()); }

  friend std::ostream& operator<<(std::ostream& out, FuncSugar const& self) 
  { return out << self.symbol()->name(); }
};

class ConstSugar : public TermSugar, public FuncSugar
{
public:
  ConstSugar(const char* name, SortSugar s) 
    : TermSugar(TermSugar::createConstant(name, s).toTerm()) 
    , FuncSugar(functor())
  { }
  unsigned functor() const { return this->toTerm().term()->functor(); }
};

class PredSugar {
  unsigned _functor;

public:
  PredSugar(const char* name, Stack<SortSugar> args) 
  {
    BYPASSING_ALLOCATOR
    Stack<SortId> as;
    for (auto a : args) {
      as.push(a.sortId());
    }
    _functor = env.signature->addPredicate(name, as.size());
    env.signature
      ->getPredicate(_functor)
      ->setType(OperatorType::getPredicateType(as.size(), &as[0]));    
  }

  template<class... As>
  Lit operator()(As... args) const {
    Stack<TermList> as { TermSugar(args).toTerm()... };
    return Literal::create(_functor, 
        as.size(), 
        /* polarity */ true, 
        /* commutative */ false, 
        as.begin() );
  }
  unsigned functor() const { return _functor; }
};

<<<<<<< HEAD
inline Clause* clause(Stack<Lit> ls) { 
  static Inference testInf = Kernel::NonspecificInference0(UnitInputType::ASSUMPTION, InferenceRule::INPUT); 

=======
inline Clause* clause(std::initializer_list<Lit> ls_) { 
  static Inference testInf = Kernel::NonspecificInference0(UnitInputType::ASSUMPTION, InferenceRule::INPUT); 

  Stack<Lit> ls(ls_);
>>>>>>> b713bc15
  std::stable_sort(ls.begin(), ls.end(), [](Lit const& l1, Lit const& l2){ return l1.selected() > l2.selected(); });
  auto nSelected = iterTraits(ls.iterFifo())
    .findPosition([](Lit const& l) 
        { return !l.selected(); })
    .unwrapOrElse( [&]() {return ls.size(); });

  Clause& out = *new(ls.size()) Clause(ls.size(), testInf); 

  auto l = ls.begin(); 
  for (unsigned i = 0; i < ls.size(); i++) { 
    Literal* lit = *l;
    out[i] = lit; 
    l++; 
  }
  out.setSelected(nSelected);
  return &out; 
}

<<<<<<< HEAD
inline Clause* clause(std::initializer_list<Lit> ls) 
{ return clause(Stack<Lit>(ls)); }

=======
>>>>>>> b713bc15
inline Stack<Clause*> clauses(std::initializer_list<std::initializer_list<Lit>> cls) { 
  auto out = Stack<Clause*>();
  for (auto cl : cls) {
    out.push(clause(cl));
  }
  return out;
}

inline void createTermAlgebra(SortSugar sort, initializer_list<FuncSugar> fs) {

  using namespace Shell;

  Stack<FuncSugar> funcs = fs;
  Stack<TermAlgebraConstructor*> cons;

  for (auto f : funcs) {
    env.signature->getFunction(f.functor())
      ->markTermAlgebraCons();
<<<<<<< HEAD

=======
>>>>>>> b713bc15
    auto dtor = [&](unsigned i) {
      vstringstream name;
      name << f << "@" << i;
      auto d = FuncSugar(name.str(), { f.result() }, f.arg(i));
<<<<<<< HEAD
=======
      env.signature->getFunction(d.functor())
        ->markTermAlgebraDest();
>>>>>>> b713bc15
      return d;
    };

    Array<unsigned> dtors(f.arity()); 
    for (unsigned i = 0; i < f.arity(); i++) {
      dtors[i] = dtor(i).functor();
    }

    cons.push(new TermAlgebraConstructor(f.functor(), dtors));
  }
<<<<<<< HEAD
  env.signature->addTermAlgebra(new TermAlgebra(sort.sortId(), cons.size(), cons.begin()));
=======
  auto ta = new TermAlgebra(sort.sortId(), cons.size(), cons.begin());
  env.signature->addTermAlgebra(ta);
>>>>>>> b713bc15
}

#endif // __TEST__SYNTAX_SUGAR__H__<|MERGE_RESOLUTION|>--- conflicted
+++ resolved
@@ -31,11 +31,6 @@
 
 #include "Indexing/TermSharing.hpp"
 #include "Kernel/Signature.hpp"
-<<<<<<< HEAD
-#include "Kernel/Sorts.hpp"
-=======
-#include "Kernel/OperatorType.hpp"
->>>>>>> b713bc15
 #include "Shell/TermAlgebra.hpp"
 
 #define __TO_SORT_RAT RationalConstantType::getSort()
@@ -71,26 +66,6 @@
 #define __ARGS_EXPR(Type, arity) __ARGS_EXPR_ ## arity(Type)
 #define __ARGS_EXPR_1(Type) arg0_
 #define __ARGS_EXPR_2(Type) arg0_, arg1_
-
-#if defined(__clang__)
-#  define __ALLOW_UNUSED(...)                                                                                 \
-    _Pragma("GCC diagnostic push")                                                                            \
-    _Pragma("GCC diagnostic ignored \"-Wunused\"")                                                            \
-    __VA_ARGS__                                                                                               \
-    _Pragma("GCC diagnostic pop")                                                                             \
-
-#elif defined(__GNUC__) || defined(__GNUG__)
-
-#  define __ALLOW_UNUSED(...)                                                                                 \
-    _Pragma("GCC diagnostic push")                                                                            \
-    _Pragma("GCC diagnostic ignored \"-Wunused-but-set-variable\"")                                           \
-    __VA_ARGS__                                                                                               \
-    _Pragma("GCC diagnostic pop")                                                                             \
-
-#else
-#  define __ALLOW_UNUSED(...) __VA_ARGS__             
-#endif
- 
 
 #define __CLSR_FUN_INTERPRETED(arity, mul, INT, _MULTIPLY)                                                    \
     auto mul = [](__ARGS_DECL(TermSugar, arity)) -> TermSugar {                                               \
@@ -181,26 +156,17 @@
   __ALLOW_UNUSED(                                                                                             \
     using NumTraits = Sort##Traits;                                                                           \
     syntaxSugarGlobals().setNumTraits(NumTraits{});                                                           \
-<<<<<<< HEAD
     auto add = FuncSugar(NumTraits::addF());                                                                  \
     auto mul = FuncSugar(NumTraits::mulF());                                                                  \
     auto minus = FuncSugar(NumTraits::minusF());                                                              \
     auto Sort = SortSugar(NumTraits::sort());                                                                 \
   )                                                                                                           \
-=======
-    auto Sort = SortSugar(NumTraits::sort());                                                                 \
-  )
->>>>>>> b713bc15
 
 #define DECL_TERM_ALGEBRA(...) createTermAlgebra(__VA_ARGS__);
 
 //////////////////////////////////////////////////////////////////////////////////////////////////////////////
 // implementation
 //////////////////////////////////////////////////////////////////////////////////////////////////////////////
-<<<<<<< HEAD
-=======
-using SortId = TermList;
->>>>>>> b713bc15
 
 struct SortSugar 
 {
@@ -209,11 +175,14 @@
   SortSugar(SortId srt) : _srt(srt) {}
 public:
   SortSugar(const char* name) 
-<<<<<<< HEAD
-    : SortSugar(env.sorts->addSort(name)) 
-=======
-    : SortSugar(TermList(AtomicSort::createConstant(name))) 
->>>>>>> b713bc15
+    : SortSugar([&]() {
+        bool added = false;
+        unsigned functor = env.signature->addTypeCon(name, 0, added);
+        if(added){
+          env.signature->getTypeCon(functor)->setType(OperatorType::getConstantsType(AtomicSort::superSort()));
+        }
+        return TermList(Term::createConstant(functor));
+      }()) 
   {  }
 
   SortId sortId() const { return _srt; }
@@ -372,14 +341,10 @@
 
 ////////////////////////// operators to create terms ////////////////////////// 
 
-<<<<<<< HEAD
 inline TermSugar operator-(TermSugar x) { return syntaxSugarGlobals().minus(x); }
 
 inline TermSugar operator+(TermSugar lhs, TermSugar rhs)  { return syntaxSugarGlobals().add(lhs, rhs); }  
 inline TermSugar operator-(TermSugar lhs, TermSugar rhs)  { return lhs + -rhs; }  
-=======
-inline TermSugar operator+(TermSugar lhs, TermSugar rhs)  { return syntaxSugarGlobals().add(lhs, rhs); }  
->>>>>>> b713bc15
 inline TermSugar operator*(TermSugar lhs, TermSugar rhs)  { return syntaxSugarGlobals().mul(lhs, rhs); }  
 inline TermSugar operator/(TermSugar lhs, TermSugar rhs)  { return syntaxSugarGlobals().div(lhs, rhs); }  
 
@@ -405,10 +370,6 @@
 #undef __BIN_FUNC_QUOTIENT_REMAINDER
 
 
-<<<<<<< HEAD
-=======
-inline TermSugar operator-(TermSugar x) { return syntaxSugarGlobals().minus(x); }
->>>>>>> b713bc15
 
 ////////////////////////// operators to create literals ////////////////////////// 
 
@@ -481,11 +442,7 @@
   }
 
   auto result()        const { return symbol()->fnType()->result(); }
-<<<<<<< HEAD
   auto arg(unsigned i) const { return symbol()->fnType()->arg(i); }
-=======
-  auto arg(unsigned i) const { return symbol()->fnType()->arg(i);   }
->>>>>>> b713bc15
 
   template<class... As>
   TermSugar operator()(As... args) const {
@@ -542,16 +499,9 @@
   unsigned functor() const { return _functor; }
 };
 
-<<<<<<< HEAD
 inline Clause* clause(Stack<Lit> ls) { 
   static Inference testInf = Kernel::NonspecificInference0(UnitInputType::ASSUMPTION, InferenceRule::INPUT); 
 
-=======
-inline Clause* clause(std::initializer_list<Lit> ls_) { 
-  static Inference testInf = Kernel::NonspecificInference0(UnitInputType::ASSUMPTION, InferenceRule::INPUT); 
-
-  Stack<Lit> ls(ls_);
->>>>>>> b713bc15
   std::stable_sort(ls.begin(), ls.end(), [](Lit const& l1, Lit const& l2){ return l1.selected() > l2.selected(); });
   auto nSelected = iterTraits(ls.iterFifo())
     .findPosition([](Lit const& l) 
@@ -570,12 +520,9 @@
   return &out; 
 }
 
-<<<<<<< HEAD
 inline Clause* clause(std::initializer_list<Lit> ls) 
 { return clause(Stack<Lit>(ls)); }
 
-=======
->>>>>>> b713bc15
 inline Stack<Clause*> clauses(std::initializer_list<std::initializer_list<Lit>> cls) { 
   auto out = Stack<Clause*>();
   for (auto cl : cls) {
@@ -594,19 +541,11 @@
   for (auto f : funcs) {
     env.signature->getFunction(f.functor())
       ->markTermAlgebraCons();
-<<<<<<< HEAD
-
-=======
->>>>>>> b713bc15
+
     auto dtor = [&](unsigned i) {
       vstringstream name;
       name << f << "@" << i;
       auto d = FuncSugar(name.str(), { f.result() }, f.arg(i));
-<<<<<<< HEAD
-=======
-      env.signature->getFunction(d.functor())
-        ->markTermAlgebraDest();
->>>>>>> b713bc15
       return d;
     };
 
@@ -617,12 +556,7 @@
 
     cons.push(new TermAlgebraConstructor(f.functor(), dtors));
   }
-<<<<<<< HEAD
   env.signature->addTermAlgebra(new TermAlgebra(sort.sortId(), cons.size(), cons.begin()));
-=======
-  auto ta = new TermAlgebra(sort.sortId(), cons.size(), cons.begin());
-  env.signature->addTermAlgebra(ta);
->>>>>>> b713bc15
 }
 
 #endif // __TEST__SYNTAX_SUGAR__H__