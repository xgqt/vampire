/*
 * This file is part of the source code of the software program
 * Vampire. It is protected by applicable
 * copyright laws.
 *
 * This source code is distributed under the licence found here
 * https://vprover.github.io/license.html
 * and in the source directory
 */

#ifndef __TEST__GENERATION_TESTER_HPP__
#define __TEST__GENERATION_TESTER_HPP__

/**
 * This file provides macros and classes used to write nice tests for generating inference rules.
 *
 * \see UnitTests/tEqualityResolution.cpp, for usage a example
 *
 * Don't rely on any part of the interface, but the things containted in the examples,
 * because it's rather unstable.
 */

#include "Test/TestUtils.hpp"
#include "Kernel/Clause.hpp"
#include "Lib/Coproduct.hpp"
#include "Test/ClausePattern.hpp"
#include "Saturation/Otter.hpp"
#include "Kernel/Problem.hpp"
#include "Shell/Options.hpp"
#include "Test/MockedSaturationAlgorithm.hpp"
#include "Test/SyntaxSugar.hpp"

namespace Test {

#define TEST_FN_ASS_EQ(VAL1, VAL2)                         \
  [] (vstring& s1, vstring& s2) {                          \
    bool res = (VAL1 == VAL2);                             \
    if (!res) {                                            \
      s1 = Int::toString(VAL1);                            \
      s1.append(" != ");                                   \
      s1.append(Int::toString(VAL2));                      \
      s2 = vstring(#VAL1);                                 \
      s2.append(" == ");                                   \
      s2.append(#VAL2);                                    \
    }                                                      \
    return res;                                            \
  }

template<class... As>
Stack<ClausePattern> exactly(As... as) 
{
  Stack<ClausePattern> out { as... };
  return out;
}

inline Stack<ClausePattern> none() {
  return Stack<ClausePattern>();
}

namespace Generation {
class AsymmetricTest;
class SymmetricTest;

template<class Rule>
class GenerationTester
{
  Rule _rule;

public:

  GenerationTester(Rule rule) 
    : _rule(std::move(rule)) 
  {  }

<<<<<<< HEAD
  virtual bool eq(Kernel::Clause const* lhs, Kernel::Clause const* rhs)
  { return TestUtils::eqModACRect(lhs, rhs); }
=======
  virtual bool eq(Kernel::Clause const* lhs, Kernel::Clause const* rhs, BacktrackData& btd)
  { return TestUtils::eqModAC(lhs, rhs); }
>>>>>>> 5a61c4ce

  friend class AsymmetricTest;
  friend class SymmetricTest;
};

class AsymmetricTest
{
  using Clause = Kernel::Clause;
  using OptionMap = Stack<pair<vstring,vstring>>;
  using Condition = std::function<bool(vstring&, vstring&)>;
  Option<SimplifyingGeneratingInference*> _rule;
  Clause* _input;
  Stack<ClausePattern> _expected;
  Stack<Clause*> _context;
  bool _premiseRedundant;
  Stack<std::function<Indexing::Index*()>> _indices;
  OptionMap _options;
  Stack<Condition> _preConditions;
  Stack<Condition> _postConditions;

  template<class Is, class Expected>
  void testFail(Is const& is, Expected const& expected) {
      cout  << endl;
      cout << "[  context ]: " << pretty(_context) << endl;
      cout << "[  options ]: " << pretty(_options) << endl;
      cout << "[     case ]: " << pretty(*_input) << endl;
      cout << "[       is ]: " << pretty(is) << endl;
      cout << "[ expected ]: " << pretty(expected) << endl;
      exit(-1);
  }

public:

  AsymmetricTest() : _rule(), _input(NULL), _expected(), _premiseRedundant(false), _options() {}

#define BUILDER_METHOD(type, field)                                                                           \
  AsymmetricTest field(type field)                                                                            \
  {                                                                                                           \
    this->_##field = decltype(_##field)(std::move(field));                                                    \
    return *this;                                                                                             \
  }                                                                                                           \

  BUILDER_METHOD(Clause*, input)
  BUILDER_METHOD(Stack<Clause*>, context)
  BUILDER_METHOD(Stack<ClausePattern>, expected)
  BUILDER_METHOD(bool, premiseRedundant)
  BUILDER_METHOD(SimplifyingGeneratingInference*, rule)
  BUILDER_METHOD(Stack<std::function<Indexing::Index*()>>, indices)
  BUILDER_METHOD(OptionMap, options)
  BUILDER_METHOD(Stack<Condition>, preConditions)
  BUILDER_METHOD(Stack<Condition>, postConditions)

  template<class Rule>
  void run(GenerationTester<Rule>& simpl) {

    for (const auto& kv : _options) {
      env.options->set(kv.first, kv.second);
    }
    // set up clause container and indexing strucure
    auto container =  PlainClauseContainer();
    SimplifyingGeneratingInference& rule = *_rule.unwrapOrElse([&](){ return &simpl._rule; });
    Stack<Indexing::Index*> indices;
    for (auto i : _indices) {
      indices.push(i());
    }

    rule.setTestIndices(indices);
    for (auto i : indices) {
      i->attachContainer(&container);
    }

    // add the clauses to the index
    for (auto c : _context) {
      c->setStore(Clause::ACTIVE);
      container.add(c);
    }

    // check that the preconditions hold
    vstring s1, s2;
    for (auto c : _preConditions) {
      if (!c(s1, s2)) {
        s2.append(" (precondition)");
        testFail(s1, s2);
      }
    }

    // run rule
    _input->setStore(Clause::ACTIVE);
    auto res = rule.generateSimplify(_input);

    // run checks
    auto& sExp = this->_expected;
    auto  sRes = Stack<Kernel::Clause*>::fromIterator(res.clauses);

    if (!TestUtils::permEq(sExp, sRes, [&](auto exp, auto res, BacktrackData& btd) { return exp.matches(simpl, res, btd); })) {
      testFail(sRes, sExp);
    }

    if (_premiseRedundant != res.premiseRedundant) {
      auto wrapStr = [](bool b) -> vstring { return b ? "premise is redundant" : "premise is not redundant"; };
      testFail( wrapStr(res.premiseRedundant), wrapStr(_premiseRedundant));
    }
  }
};

class SymmetricTest
{
  using Clause = Kernel::Clause;
  Option<SimplifyingGeneratingInference*> _rule;
  Stack<Clause*> _inputs;
  Stack<ClausePattern> _expected;
  bool _premiseRedundant;
  Stack<std::function<Indexing::Index*()>> _indices;

<<<<<<< HEAD
  template<class Is, class Expected>
  void testFail(Is const& is, Expected const& expected) {
      cout  << endl;
      cout << "[     case ]: " << pretty(_inputs) << endl;
      cout << "[       is ]: " << pretty(is) << endl;
      cout << "[ expected ]: " << pretty(expected) << endl;
      exit(-1);
  }

public:

  SymmetricTest() : _rule(), _expected(), _premiseRedundant(false) {}

#define _BUILDER_METHOD(type, field)                                                                          \
  SymmetricTest field(type field)                                                                             \
  {                                                                                                           \
    this->_##field = decltype(_##field)(std::move(field));                                                    \
    return *this;                                                                                             \
  }                                                                                                           \

  _BUILDER_METHOD(Stack<Clause*>, inputs)
  _BUILDER_METHOD(Stack<ClausePattern>, expected)
  _BUILDER_METHOD(bool, premiseRedundant)
  _BUILDER_METHOD(SimplifyingGeneratingInference*, rule)
  _BUILDER_METHOD(Stack<std::function<Indexing::Index*()>>, indices)


  template<class Rule>
  void run(GenerationTester<Rule>& simpl) {
    for (unsigned i = 0; i < _inputs.size(); i++) {
      cout << "\tusing clause " << i << " as input... " << endl;
      Stack<Clause*> context;
      auto input = _inputs[i];
      for (unsigned j = 0; j < _inputs.size(); j++) 
        if (i != j) 
          context.push(_inputs[j]);
      run(simpl, input, context);
      cout << "\t-> ok (clause " << i << " as input)" << endl;
    }
  }

  template<class Rule>
  void run(GenerationTester<Rule>& simpl, Clause* input, Stack<Clause*> context) {
    SimplifyingGeneratingInference* rule = _rule.unwrapOrElse([&](){ return &simpl._rule; });
    AsymmetricTest()
      .input(input)
      .context(context)
      .expected(_expected)
      .premiseRedundant(_premiseRedundant)
      .rule(rule)
      .indices(_indices)
      .run(simpl);
=======
    // check that the postconditions hold
    for (auto c : _postConditions) {
      if (!c(s1, s2)) {
        s2.append(" (postcondition)");
        testFail(s1, s2);
      }
    }


    // tear down saturation algorithm
    rule.InferenceEngine::detach();
>>>>>>> 5a61c4ce
  }
};

#define __CREATE_GEN_TESTER CAT(__createGenTester_, UNIT_ID)

#define REGISTER_GEN_TESTER(t) const auto __CREATE_GEN_TESTER = []()  { return t; };

#define TEST_GENERATION(name, ...)                                                                            \
        TEST_GENERATION_WITH_SUGAR(name, MY_SYNTAX_SUGAR, __VA_ARGS__) 

#define TEST_GENERATION_WITH_SUGAR(name, syntax_sugar, ...)                                                   \
  TEST_FUN(name) {                                                                                            \
    auto tester = __CREATE_GEN_TESTER();                                                                      \
    __ALLOW_UNUSED(syntax_sugar)                                                                              \
    auto test = __VA_ARGS__;                                                                                  \
    test.run(tester);                                                                                         \
  }                                                                                                           \

} // namespace Simplification

} // namespace Test

#endif // __TEST__GENERATION_TESTER_HPP__<|MERGE_RESOLUTION|>--- conflicted
+++ resolved
@@ -72,13 +72,8 @@
     : _rule(std::move(rule)) 
   {  }
 
-<<<<<<< HEAD
-  virtual bool eq(Kernel::Clause const* lhs, Kernel::Clause const* rhs)
+  virtual bool eq(Kernel::Clause const* lhs, Kernel::Clause const* rhs, BacktrackData& btd)
   { return TestUtils::eqModACRect(lhs, rhs); }
-=======
-  virtual bool eq(Kernel::Clause const* lhs, Kernel::Clause const* rhs, BacktrackData& btd)
-  { return TestUtils::eqModAC(lhs, rhs); }
->>>>>>> 5a61c4ce
 
   friend class AsymmetricTest;
   friend class SymmetricTest;
@@ -181,6 +176,20 @@
       auto wrapStr = [](bool b) -> vstring { return b ? "premise is redundant" : "premise is not redundant"; };
       testFail( wrapStr(res.premiseRedundant), wrapStr(_premiseRedundant));
     }
+
+
+    // check that the postconditions hold
+    for (auto c : _postConditions) {
+      if (!c(s1, s2)) {
+        s2.append(" (postcondition)");
+        testFail(s1, s2);
+      }
+    }
+
+
+    // tear down saturation algorithm
+    rule.InferenceEngine::detach();
+
   }
 };
 
@@ -193,7 +202,6 @@
   bool _premiseRedundant;
   Stack<std::function<Indexing::Index*()>> _indices;
 
-<<<<<<< HEAD
   template<class Is, class Expected>
   void testFail(Is const& is, Expected const& expected) {
       cout  << endl;
@@ -246,19 +254,6 @@
       .rule(rule)
       .indices(_indices)
       .run(simpl);
-=======
-    // check that the postconditions hold
-    for (auto c : _postConditions) {
-      if (!c(s1, s2)) {
-        s2.append(" (postcondition)");
-        testFail(s1, s2);
-      }
-    }
-
-
-    // tear down saturation algorithm
-    rule.InferenceEngine::detach();
->>>>>>> 5a61c4ce
   }
 };
 
