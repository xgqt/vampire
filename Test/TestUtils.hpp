/*
 * This file is part of the source code of the software program
 * Vampire. It is protected by applicable
 * copyright laws.
 *
 * This source code is distributed under the licence found here
 * https://vprover.github.io/license.html
 * and in the source directory
 */
/**
 * @file TestUtils.hpp
 * Defines class TestUtils.
 */

#ifndef __TestUtils__
#define __TestUtils__

#include "Forwards.hpp"
#include "Kernel/Theory.hpp"
#include "Kernel/Signature.hpp"
#include "Lib/Environment.hpp"

#include "Api/FormulaBuilder.hpp"
#include "Api/Problem.hpp"
#include "Lib/Coproduct.hpp"
#include "Lib/Map.hpp"
#include "Kernel/Clause.hpp"

namespace Test {
class TestUtils {

public:
  /** 
   * Tests whether two terms are equal modulo associativity and commutativity.
   * Whether a method is assoc and commut is checked with `TestUtils::isAC(..)`
   *
   * !!! exponential runtime !!!
   */
  static bool eqModAC(Kernel::TermList lhs, Kernel::TermList rhs);

  /** 
   * Tests whether two clauses are equal. All permutations of the clauses are tested. Variable renamings are 
   * not taken into account (i.e.: { p(x) } is NOT equal to { p(y) } for this function).
   *
   * !!! exponential runtime !!!
   */
  static bool eqModAC(const Kernel::Clause* lhs, const Kernel::Clause* rhs);
  static bool eqModAC(Kernel::Literal* lhs, Kernel::Literal* rhs);


  /** 
   * Tests whether two clauses are equal. All permutations of the clauses are tested. Variable renamings are 
   * taken into account (i.e.: { p(x) } is EQUAL to { p(y) } for this function).
   *
   * !!! exponential runtime !!!
   */
  static bool eqModACRect(const Kernel::Clause* lhs, const Kernel::Clause* rhs);
  static bool eqModACRect(Stack<Kernel::Literal*> const& lhs, Stack<Kernel::Literal*> const& rhs);
  static bool eqModACRect(Kernel::Literal* lhs, Kernel::Literal* rhs);
  static bool eqModACRect(Kernel::TermList lhs, Kernel::TermList rhs);

  // /** 
  //  * Tests whether two clauses are equal. All permutations of the clauses are tested. Variable renamings are 
  //  * taken into account (i.e.: { p(x) } IS equal to { p(y) } for this function).
  //  *
  //  * !!! exponential runtime !!!
  //  */
  // static bool eqModACVar(const Kernel::Clause* lhs, const Kernel::Clause* rhs);

  /**
   * The ... are len of integers, positive -- positive polarity, negative -- negative polarity.
   */
  static SAT::SATClause* buildSATClause(unsigned len,...);



  /**
   * Tests whether there is a permutation pi s.t. pi(lhs) == rhs, where elements are compared by
   * elemEq(l,r)
   * `List` must provide methods 
   *    - `elem_type operator[](unsigned)` 
   *    - `unsigned size()`
   * `Eq`   must provide methods
   *    - `bool operator(const elem_type&, const elem_type&)`
   */
  template<class L1, class L2, class Eq> 
  static bool permEq(L1& lhs, L2& rhs, Eq elemEq);

private:

  template<class Lits>
  static bool _eqModACRect(Lits const& lhs, Lits const& rhs);

  struct RectMap
  {
    class Inner {
      unsigned cnt = 0;
      Map<unsigned, unsigned> _self;
    public:
      unsigned get(unsigned var) 
      { return _self.getOrInit(std::move(var), [&](){ return cnt++; }); }
    };
    Inner l;
    Inner r;
  };


  // static bool eqModACVar(const Kernel::Clause* lhs, const Kernel::Clause* rhs, RectMap& r);
  // static bool eqModACVar(Kernel::Literal* lhs, Kernel::Literal* rhs, RectMap& r);
  // static bool eqModACVar(Kernel::TermList lhs, Kernel::TermList rhs, RectMap& r);
  template<class Comparisons>
  static bool eqModAC_(Kernel::TermList lhs, Kernel::TermList rhs, Comparisons c);
  friend struct AcRectComp;

  /** returns whether the function f is associative and commutative */
  static bool isAC(Kernel::Theory::Interpretation f);
  static bool isAC(Kernel::Term* f);

};

/** 
 * Newtype for pretty-printing objects. 
 *
 * Usage: 
 * std::cout << pretty(obj) << std::endl;
 */
template<class T>
class Pretty {
  const T& _self;
public:
  Pretty(const T& t) : _self(t) { }

  std::ostream& prettyPrint(std::ostream& out) const
  { return out << _self; }

  template<class U>
  friend Pretty<U> pretty(const U& t);
};

template<class U>
Pretty<U> pretty(const U& t) 
{ return Pretty<U>(t); }


template<class U>
std::ostream& operator<<(std::ostream& out, const Pretty<U>& self)
{  return self.prettyPrint(out); }


template<class... As>
class Pretty<Lib::Coproduct<As...>> 
{
  Lib::Coproduct<As...> const& _self;

public:
  Pretty(Lib::Coproduct<As...> const& self) : _self(self) { }

  std::ostream& prettyPrint(std::ostream& out) const
  { return _self.apply([&](auto const& a) -> std::ostream& { return out << pretty(a); }); }
};


template<class A>
class Pretty<A*> {
  A* const& _self;

public:
  Pretty(A* const& self) : _self(self) {}

  std::ostream& prettyPrint(std::ostream& out) const
  { return _self == nullptr ? out << "null" : out << pretty(*_self); }
};


template<class A>
class Pretty<std::shared_ptr<A>> {
  std::shared_ptr<A> const& _self;

public:
  Pretty(std::shared_ptr<A> const& self) : _self(self) {}

  std::ostream& prettyPrint(std::ostream& out) const
  { return out << pretty(*_self); }
};


template<class A>
class Pretty<Stack<A>> {
  Stack<A> const& _self;

public:
  Pretty(Stack<A> const& self) : _self(self) {}

  std::ostream& prettyPrint(std::ostream& out) const
  {
    auto iter = _self.iterFifo();
    out << "[ ";
    if (iter.hasNext()) {
      out << pretty(iter.next());
      while (iter.hasNext()) {
        out << ", " << pretty(iter.next());
      }
    }
    out << " ]";
    return out;
  }
};


template<class A>
class Pretty<Option<A>> {
  Option<A> const& _self;

public:
  Pretty(Option<A> const& self) : _self(self) {}

  std::ostream& prettyPrint(std::ostream& out) const
  { return _self.isSome() ? out << pretty(_self.unwrap()) : out << "none"; }
};

template<class A>
class Pretty<unique_ptr<A>> {
  unique_ptr<A> const& _self;

public:
  Pretty(unique_ptr<A> const& self) : _self(self) {}

  std::ostream& prettyPrint(std::ostream& out) const
  { return out << pretty(*_self); }
};


<<<<<<< HEAD
template<class P>
bool __anyPerm(DArray<unsigned> perm, P pred, unsigned idx) {
  if (pred(perm)) {
=======
  std::ostream& prettyPrint(std::ostream& out) const
  { return out << pretty(_self.first) << " : " << pretty(_self.second); }
};

// Helper function for permEq -- checks whether lhs is a permutation of
// rhs via initial permutation perm with elements [0,idx) fixed.
template<class L1, class L2, class Eq>
bool __permEq(L1& lhs, L2& rhs, Eq elemEq, DArray<unsigned>& perm, unsigned idx) {
  auto checkPerm = [] (L1& lhs, L2& rhs, Eq elemEq, DArray<unsigned>& perm, unsigned idx, BacktrackData& btd) {
    ASS_EQ(lhs.size(), perm.size());
    ASS_EQ(rhs.size(), perm.size());

    for (unsigned i = idx; i < perm.size(); i++) {
      if (!elemEq(lhs[i], rhs[perm[i]], btd)) {
        btd.backtrack();
        return false;
      }
    }
    return true;
  };
  BacktrackData btd;
  // These are elements fixed in the permutation, so check
  // them only once and do not recurse if one of them is false.
  for (unsigned i = 0; i < idx; i++) {
    if (!elemEq(lhs[i], rhs[perm[i]], btd)) {
      btd.backtrack();
      return false;
    }
  }
  if (checkPerm(lhs, rhs, elemEq, perm, idx, btd)) {
    btd.drop();
>>>>>>> 5a61c4ce
    return true;
  }
  for (unsigned i = idx; i < perm.size(); i++) {
    swap(perm[i], perm[idx]);

    if (__anyPerm(perm, pred, idx+1)) 
      return true;

    swap(perm[i], perm[idx]);
  }

  return false;
}

template<class P>
bool anyPerm(unsigned size, P pred) {
  DArray<unsigned> perm(size);
  for (unsigned i = 0; i < size; i++) {
    perm[i] = i;
  }
  return __anyPerm(perm, pred, 0);
}


// template<class L1, class L2, class Eq>
// bool __permEq(L1& lhs, L2& rhs, Eq elemEq, DArray<unsigned>& perm, unsigned idx) {
//   auto checkPerm = [&] (L1& lhs, L2& rhs, DArray<unsigned>& perm) {
//     ASS_EQ(lhs.size(), perm.size());
//     ASS_EQ(rhs.size(), perm.size());
//
//     for (unsigned i = 0; i < perm.size(); i++) {
//       if (!elemEq(lhs[i], rhs[perm[i]])) return false;
//     }
//     return true;
//   };
//   if (checkPerm(lhs, rhs, perm)) {
//     return true;
//   }
//   for (unsigned i = idx; i < perm.size(); i++) {
//     swap(perm[i], perm[idx]);
//
//
//     if (__permEq(lhs,rhs, elemEq, perm, idx+1)) return true;
//
//     swap(perm[i], perm[idx]);
//   }
//
//   return false;
// }


// template<class L1, class L2, class Eq>
// bool TestUtils::permEq(L1& lhs, L2& rhs, Eq elemEq) 
// {
//   if (lhs.size() != rhs.size()) return false;
//   DArray<unsigned> perm(lhs.size());
//   for (unsigned i = 0; i < lhs.size(); i++) {
//     perm[i] = i;
//   }
//   return __permEq(lhs, rhs, elemEq, perm, 0);
// }


template<class L1, class L2, class Eq>
bool TestUtils::permEq(L1& lhs, L2& rhs, Eq elemEq) 
{
  if (lhs.size() != rhs.size()) 
    return false;

  return anyPerm(lhs.size(), [&](auto& perm){

    for (unsigned i = 0; i < perm.size(); i++) 
      if (!elemEq(lhs[i], rhs[perm[i]])) 
        return false;

    return true;
  });
}


} // namespace Test

#endif // __TestUtils__<|MERGE_RESOLUTION|>--- conflicted
+++ resolved
@@ -47,18 +47,6 @@
   static bool eqModAC(const Kernel::Clause* lhs, const Kernel::Clause* rhs);
   static bool eqModAC(Kernel::Literal* lhs, Kernel::Literal* rhs);
 
-
-  /** 
-   * Tests whether two clauses are equal. All permutations of the clauses are tested. Variable renamings are 
-   * taken into account (i.e.: { p(x) } is EQUAL to { p(y) } for this function).
-   *
-   * !!! exponential runtime !!!
-   */
-  static bool eqModACRect(const Kernel::Clause* lhs, const Kernel::Clause* rhs);
-  static bool eqModACRect(Stack<Kernel::Literal*> const& lhs, Stack<Kernel::Literal*> const& rhs);
-  static bool eqModACRect(Kernel::Literal* lhs, Kernel::Literal* rhs);
-  static bool eqModACRect(Kernel::TermList lhs, Kernel::TermList rhs);
-
   // /** 
   //  * Tests whether two clauses are equal. All permutations of the clauses are tested. Variable renamings are 
   //  * taken into account (i.e.: { p(x) } IS equal to { p(y) } for this function).
@@ -77,19 +65,16 @@
   /**
    * Tests whether there is a permutation pi s.t. pi(lhs) == rhs, where elements are compared by
    * elemEq(l,r)
-   * `List` must provide methods 
-   *    - `elem_type operator[](unsigned)` 
+   * `List` must provide methods
+   *    - `elem_type operator[](unsigned)`
    *    - `unsigned size()`
    * `Eq`   must provide methods
    *    - `bool operator(const elem_type&, const elem_type&)`
    */
-  template<class L1, class L2, class Eq> 
+  template<class L1, class L2, class Eq>
   static bool permEq(L1& lhs, L2& rhs, Eq elemEq);
 
 private:
-
-  template<class Lits>
-  static bool _eqModACRect(Lits const& lhs, Lits const& rhs);
 
   struct RectMap
   {
@@ -110,12 +95,10 @@
   // static bool eqModACVar(Kernel::TermList lhs, Kernel::TermList rhs, RectMap& r);
   template<class Comparisons>
   static bool eqModAC_(Kernel::TermList lhs, Kernel::TermList rhs, Comparisons c);
-  friend struct AcRectComp;
 
   /** returns whether the function f is associative and commutative */
   static bool isAC(Kernel::Theory::Interpretation f);
   static bool isAC(Kernel::Term* f);
-
 };
 
 /** 
@@ -169,18 +152,6 @@
 
   std::ostream& prettyPrint(std::ostream& out) const
   { return _self == nullptr ? out << "null" : out << pretty(*_self); }
-};
-
-
-template<class A>
-class Pretty<std::shared_ptr<A>> {
-  std::shared_ptr<A> const& _self;
-
-public:
-  Pretty(std::shared_ptr<A> const& self) : _self(self) {}
-
-  std::ostream& prettyPrint(std::ostream& out) const
-  { return out << pretty(*_self); }
 };
 
 
@@ -229,12 +200,13 @@
   { return out << pretty(*_self); }
 };
 
-
-<<<<<<< HEAD
-template<class P>
-bool __anyPerm(DArray<unsigned> perm, P pred, unsigned idx) {
-  if (pred(perm)) {
-=======
+template<class A, class B>
+class Pretty<pair<A,B>> {
+  pair<A,B> const& _self;
+
+public:
+  Pretty(pair<A,B> const& self) : _self(self) {}
+
   std::ostream& prettyPrint(std::ostream& out) const
   { return out << pretty(_self.first) << " : " << pretty(_self.second); }
 };
@@ -266,14 +238,12 @@
   }
   if (checkPerm(lhs, rhs, elemEq, perm, idx, btd)) {
     btd.drop();
->>>>>>> 5a61c4ce
     return true;
   }
   for (unsigned i = idx; i < perm.size(); i++) {
     swap(perm[i], perm[idx]);
 
-    if (__anyPerm(perm, pred, idx+1)) 
-      return true;
+    if (__permEq(lhs,rhs, elemEq, perm, idx+1)) return true;
 
     swap(perm[i], perm[idx]);
   }
@@ -281,72 +251,17 @@
   return false;
 }
 
-template<class P>
-bool anyPerm(unsigned size, P pred) {
-  DArray<unsigned> perm(size);
-  for (unsigned i = 0; i < size; i++) {
+template<class L1, class L2, class Eq>
+bool TestUtils::permEq(L1& lhs, L2& rhs, Eq elemEq)
+{
+  if (lhs.size() != rhs.size()) return false;
+  DArray<unsigned> perm(lhs.size());
+  for (unsigned i = 0; i < lhs.size(); i++) {
     perm[i] = i;
   }
-  return __anyPerm(perm, pred, 0);
+  return __permEq(lhs, rhs, elemEq, perm, 0);
 }
 
-
-// template<class L1, class L2, class Eq>
-// bool __permEq(L1& lhs, L2& rhs, Eq elemEq, DArray<unsigned>& perm, unsigned idx) {
-//   auto checkPerm = [&] (L1& lhs, L2& rhs, DArray<unsigned>& perm) {
-//     ASS_EQ(lhs.size(), perm.size());
-//     ASS_EQ(rhs.size(), perm.size());
-//
-//     for (unsigned i = 0; i < perm.size(); i++) {
-//       if (!elemEq(lhs[i], rhs[perm[i]])) return false;
-//     }
-//     return true;
-//   };
-//   if (checkPerm(lhs, rhs, perm)) {
-//     return true;
-//   }
-//   for (unsigned i = idx; i < perm.size(); i++) {
-//     swap(perm[i], perm[idx]);
-//
-//
-//     if (__permEq(lhs,rhs, elemEq, perm, idx+1)) return true;
-//
-//     swap(perm[i], perm[idx]);
-//   }
-//
-//   return false;
-// }
-
-
-// template<class L1, class L2, class Eq>
-// bool TestUtils::permEq(L1& lhs, L2& rhs, Eq elemEq) 
-// {
-//   if (lhs.size() != rhs.size()) return false;
-//   DArray<unsigned> perm(lhs.size());
-//   for (unsigned i = 0; i < lhs.size(); i++) {
-//     perm[i] = i;
-//   }
-//   return __permEq(lhs, rhs, elemEq, perm, 0);
-// }
-
-
-template<class L1, class L2, class Eq>
-bool TestUtils::permEq(L1& lhs, L2& rhs, Eq elemEq) 
-{
-  if (lhs.size() != rhs.size()) 
-    return false;
-
-  return anyPerm(lhs.size(), [&](auto& perm){
-
-    for (unsigned i = 0; i < perm.size(); i++) 
-      if (!elemEq(lhs[i], rhs[perm[i]])) 
-        return false;
-
-    return true;
-  });
-}
-
-
 } // namespace Test
 
 #endif // __TestUtils__