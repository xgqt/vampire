--- conflicted
+++ resolved
@@ -2160,14 +2160,6 @@
   TermList rhs = _termLists.pop();
   TermList lhs = _termLists.pop();
 
-<<<<<<< HEAD
-  unsigned lhsSort = sortOf(lhs);
-  unsigned rhsSort = sortOf(rhs);
-
-  if (lhsSort != rhsSort) {
-    USER_ERROR("Cannot create equality between " + lhs.toString() + " of sort " + env.sorts->sortName(lhsSort) + " and " +
-                                                   rhs.toString() + " of sort " + env.sorts->sortName(rhsSort) + ".");
-=======
   if (sortOf(rhs) != sortOf(lhs)) {
     unsigned rsort = sortOf(rhs); 
     unsigned lsort = sortOf(lhs);
@@ -2175,7 +2167,6 @@
       rhs.toString()+" is "+Int::toString(rsort)+"\n"+
       lhs.toString()+" is "+Int::toString(lsort)
     );
->>>>>>> 77b93e22
   }
 
   Literal* l = createEquality(_bools.pop(),lhs,rhs);
