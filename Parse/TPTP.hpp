--- conflicted
+++ resolved
@@ -248,14 +248,13 @@
     /** end of $letff formula */
     END_LETFF,
     /** select on array term*/
-    SELECT, 
+    SELECT,
     /** end of select array terms */
     END_SELECT,
     /** store on array term*/
-    STORE, 
+    STORE,
     /** end of store array terms */
     END_STORE
-
   };
 
   /** token */
@@ -633,20 +632,9 @@
   void endTff();
   void include();
   void type();
-<<<<<<< HEAD
-  void select1();
-  void select2();
-  void store1();
-  void store2();
-  void endIte();
-=======
-  void itef();
-  void itet();
   void select();
   void store();
-  void endItef();
-  void endItet();
->>>>>>> a98646c5
+  void endIte();
   void letff();
   void lettf();
   void endLetff();
