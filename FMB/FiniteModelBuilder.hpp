/**
 * @file FiniteModelBuilder.hpp
 * Defines class FiniteModelBuilder.
 */

#ifndef __FiniteModelBuilder__
#define __FiniteModelBuilder__

#include "Forwards.hpp"

#if VZ3
#include "z3++.h"
#include "z3_api.h"
#endif

#include "Kernel/MainLoop.hpp"
#include "SAT/SATSolver.hpp"
#include "Lib/ScopedPtr.hpp"
#include "SortInference.hpp"
#include "Lib/BinaryHeap.hpp"

namespace FMB {
using namespace Lib;
using namespace Kernel;
using namespace Inferences;
using namespace Shell;
using namespace SAT;

  /**
   * A GroundedTerm represents function f grounded with an array of ground constants 
   * Previously a single ground constant was used; but this did not work in the multi-sorted case
   * These are used to order grounded terms for symmetry breaking
   */
  struct GroundedTerm{
    unsigned f;
    DArray<unsigned> grounding;

    vstring toString(){
      vstring ret = Lib::Int::toString(f)+"[";
      for(unsigned i=0;i<grounding.size();i++){
        if(i>0) ret +=",";
        ret+=Lib::Int::toString(grounding[i]);
      }
      return ret+"]";
    }

  };

class FiniteModelBuilder : public MainLoop {
public:
  CLASS_NAME(FiniteModedlBuilder);
  USE_ALLOCATOR(FiniteModelBuilder);    
  
  FiniteModelBuilder(Problem& prb, const Options& opt);
  ~FiniteModelBuilder();

protected:
  // Sets up everything
  virtual void init();

  // Runs the saturation loop
  virtual MainLoopResult runImpl();

private:

  // Creates the model output
  void onModelFound();

  // Adds constraints from ground clauses (same constraints for each model size)
  void addGroundClauses();
  // Adds constraints from grounding the non-ground clauses
  void addNewInstances();

  // uses _distinctSortSizes to estimate how many instances would we generate
  unsigned estimateInstanceCount();

  // Add constraints from functionality of function symbols in signature (except those removed in preprocessing)
  void addNewFunctionalDefs();

  unsigned estimateFunctionalDefCount();

  // Add constraints from totality of function symbols in signature (except those removed in preprocessing)
  void addNewTotalityDefs();

  // Add constraints for symmetry ordering i.e. the first modelSize groundedTerms are ordered
  void addNewSymmetryOrderingAxioms(unsigned modelSize,Stack<GroundedTerm>& groundedTerms); 
  // Add constraints for canonicity of symmetry order i.e. if a groundedTerm uses a constant smaller terms use smaller constants
  void addNewSymmetryCanonicityAxioms(unsigned modelSize,Stack<GroundedTerm>& groundedTerms,unsigned maxModelSize);

  // Add all symmetry constraints
  // For each model size up to the maximum add both ordering and canonicity constraints for each (inferred) sort
  void addNewSymmetryAxioms(){
      ASS(_sortedSignature);
    
    for(unsigned s=0;s<_sortedSignature->sorts;s++){
      //cout << "SORT " << s << endl;
      unsigned modelSize = _sortModelSizes[s];
      for(unsigned m=1;m<=modelSize;m++){
        //cout << "MSIZE " << m << endl;
        addNewSymmetryOrderingAxioms(m,_sortedGroundedTerms[s]);
        addNewSymmetryCanonicityAxioms(m,_sortedGroundedTerms[s],modelSize);
      }
    }
  }
  // Add the constraint that some term is allocated to the model size
  // Based on the assumption that all previous model sizes have been shown to be insufficient
  void addUseModelSize(unsigned size);

  // Converts a grounded term (literal) into a SATLiteral
  // The elements are the domain constants to use as parameters
  // polarity is used if isFunction is false
  SATLiteral getSATLiteral(unsigned func, const DArray<unsigned>& elements,bool polarity,
                           bool isFunction);

  // resets all structures and SAT solver using _sortModelSizes 
  bool reset();

  // make the symmetry orderings
  void createSymmetryOrdering();
  // The per-sort ordering of grounded terms used for symmetry breaking
  DArray<Stack<GroundedTerm>> _sortedGroundedTerms;

  // SAT solver used to solve constraints (a new one is used for each model size)
  ScopedPtr<SATSolverWithAssumptions> _solver;

  // Structures to record symbols removed during preprocessing i.e. via definition elimination
  // These are ignored throughout finite model building and then the definitions (recorded here)
  // are used to give the interpretation of the function/predicate if a model is found
  DHMap<unsigned,Literal*> _deletedFunctions;
  DHMap<unsigned,Unit*> _deletedPredicates;
  DHMap<unsigned,Unit*> _partiallyDeletedPredicates; 
  DHMap<unsigned,bool> _trivialPredicates;
  // if del_f[i] (resp del_p[i]) is true then that function (resp predicate) should be ignored
  DArray<unsigned> del_f;
  DArray<unsigned> del_p;

  // Add a SATClause to the SAT solver
  void addSATClause(SATClause* cl);
  // Add a singleton SATClause in the form of a SATLiteral to the SAT solver
  void addSATClause(SATLiteral lit){
    static SATLiteralStack satClauseLits;
    satClauseLits.reset();
    satClauseLits.push(lit);
    addSATClause(SATClause::fromStack(satClauseLits));
  }
  // SAT clauses to be added. We record them so we can delete them after calling the SAT solver
  SATClauseStack _clausesToBeAdded;

  // The inferred signature of sorts (see SortInference.hpp)
  SortedSignature* _sortedSignature;
  // clauses of the problem after preprocessing
  ClauseList* _groundClauses;
  ClauseList* _clauses;

  // Record for function symbol the minimum bound of the return sort or any parameter sorts 
  DArray<unsigned> _fminbound;
  // Record for each clause the sorts of the variables 
  // As clauses are normalized variables will be numbered 0,1,...
  DHMap<Clause*,DArray<unsigned>*> _clauseVariableSorts;

  // There is a implicit mapping from ground terms to SAT variables
  // These offsets give the SAT variable for the *first* grounding of each function or predicate symbol
  // Then the SAT variables for other groundings can be computed from this
  DArray<unsigned> f_offsets;
  DArray<unsigned> p_offsets;

  // do contour encoding instead of point-wise
  bool _xmass;

  // if (_xmass) {

  /* Each distinctSort has as many markers as is its current size.
   * Their offsets are stored on per sort basis.
   */
  DArray<unsigned> marker_offsets;

  // } else {

  /* for each distinctSort i there is a variable (totalityMarker_offset+i)
   * which we use in the encoding to learn which domain should grow in order to possibly resolve a conflict.
   */
  unsigned totalityMarker_offset;
  /* for each distinctSort i there is a variable (instancesMarker_offset+i)
   * which we use in the encoding to learn whether it makes sense to change the domain sizes at all.
   */
  unsigned instancesMarker_offset;

  // }

  /**
   * use marker_offsets to figure out to which sort does a variable belong
   */
  unsigned which_sort(unsigned var) {
    ASS_GE(var,marker_offsets[0]);
    unsigned j;
    for (j = 0; j < _distinctSortSizes.size()-1; j++) {
      if (var < marker_offsets[j+1]) {
        return j;
      }
    }
    ASS_EQ(j,_distinctSortSizes.size()-1);
    ASS_GE(var,_distinctSortSizes[j]);
    return j;
  }

  /** Parameters to the FBM saturation **/

  // Currently an experimental option allows you to start at larger model sizes
  // TODO in the future we could use this for a cheap way to 'pause' and 'restart' fmb
  unsigned _startModelSize; 
  // If we detect incompleteness at init then we terminate immediately at runImpl
  bool _isComplete;
  // Option used in symmetry breaking
  float _symmetryRatio;

  // how often do we pick the next domain to grow by size and how often by weight (= encoding size estimate)
  unsigned _sizeWeightRatio;

  // sizes to use for each sort
  DArray<unsigned> _sortModelSizes;
  DArray<unsigned> _distinctSortSizes;

  enum ConstraintSign {
    EQ,     // the value has to matched
    LEQ,    // the value needs to be less or equal
    GEQ,    // the value needs to be greater or equal
    STAR    // we don't care about this value
  };

  typedef DArray<pair<ConstraintSign,unsigned>> Constraint_Generator_Vals;

  class DSAEnumerator { // Domain Size Assignment Enumerator - for the point-wise encoding case
  public:
    virtual bool init(unsigned, DArray<unsigned>&, Stack<std::pair<unsigned,unsigned>>&, Stack<std::pair<unsigned,unsigned>>&) { return true; }
    virtual void learnNogood(Constraint_Generator_Vals& nogood, unsigned weight) = 0;
    virtual bool increaseModelSizes(DArray<unsigned>& newSortSizes, DArray<unsigned>& sortMaxes) = 0;
    virtual bool isFmbComplete() { return false; }
    virtual ~DSAEnumerator() {}
  };

  DSAEnumerator* _dsaEnumerator;

  class HackyDSAE : public DSAEnumerator {
    struct Constraint_Generator {
      CLASS_NAME(FiniteModedlBuilder::HackyDSAE::Constraint_Generator);
      USE_ALLOCATOR(FiniteModelBuilder::HackyDSAE::Constraint_Generator);
<<<<<<< HEAD
    
=======

>>>>>>> 5abc0ebd
      Constraint_Generator_Vals _vals;
      unsigned _weight;

      Constraint_Generator(unsigned size, unsigned weight)
        : _vals(size), _weight(weight) {}
      Constraint_Generator(Constraint_Generator_Vals& vals, unsigned weight)
        : _vals(vals), _weight(weight) {}
    };

    struct Constraint_Generator_Compare {
      static Comparison compare (Constraint_Generator* c1, Constraint_Generator* c2)
      { return c1->_weight < c2->_weight ? LESS : c1->_weight == c2->_weight ? EQUAL : GREATER; }
    };

    typedef Lib::BinaryHeap<Constraint_Generator*,Constraint_Generator_Compare> Constraint_Generator_Heap;

    Stack<std::pair<unsigned,unsigned>>* _distinct_sort_constraints;
    Stack<std::pair<unsigned,unsigned>>* _strict_distinct_sort_constraints;

    /**
     * Constraints are at the same time used as generators.
     */
    Constraint_Generator_Heap _constraints_generators;

    unsigned _maxWeightSoFar;

    // Stack<Constraint_Generator*> _old_generators; // keeping old generators degraded performance on average ...

  protected:
    bool checkConstriant(DArray<unsigned>& newSortSizes, Constraint_Generator_Vals& constraint);

  public:
    CLASS_NAME(FiniteModedlBuilder::HackyDSAE);
    USE_ALLOCATOR(FiniteModelBuilder::HackyDSAE);

    HackyDSAE() : _maxWeightSoFar(0) {}

    bool init(unsigned, DArray<unsigned>&, Stack<std::pair<unsigned,unsigned>>& dsc, Stack<std::pair<unsigned,unsigned>>& sdsc) {
      _distinct_sort_constraints = &dsc;
      _strict_distinct_sort_constraints = &sdsc;
      return true;
    }

    void learnNogood(Constraint_Generator_Vals& nogood, unsigned weight);
    bool increaseModelSizes(DArray<unsigned>& newSortSizes, DArray<unsigned>& sortMaxes);
  };

#if VZ3
  class SmtBasedDSAE : public DSAEnumerator {
    z3::context _context;
    z3::solver  _smtSolver;
    unsigned _lastWeight;
    DArray<z3::expr*> _sizeConstants;
  protected:
    unsigned loadSizesFromSmt(DArray<unsigned>& szs);
    void reportZ3OutOfMemory();
  public:
    CLASS_NAME(FiniteModedlBuilder::SmtBasedDSAE);
    USE_ALLOCATOR(FiniteModelBuilder::SmtBasedDSAE);

    SmtBasedDSAE() : _smtSolver(_context) {}

    bool init(unsigned, DArray<unsigned>&, Stack<std::pair<unsigned,unsigned>>&, Stack<std::pair<unsigned,unsigned>>&);
    void learnNogood(Constraint_Generator_Vals& nogood, unsigned weight);
    bool increaseModelSizes(DArray<unsigned>& newSortSizes, DArray<unsigned>& sortMaxes);
    bool isFmbComplete() { return true; }
  };
#endif

  // the sort constraints from injectivity/surjectivity
  // pairs of distinct sorts where pair.first >= pair.second
  Stack<std::pair<unsigned,unsigned>> _distinct_sort_constraints;
  // pairs of distinct sorts where pair.first > pair.second
  Stack<std::pair<unsigned,unsigned>> _strict_distinct_sort_constraints;

  // Record the number of constants in the problem per distinct sort
  DArray<unsigned> _distinctSortConstantCount;
  // min and max sizes for distinct sorts
  DArray<unsigned> _distinctSortMins;
  DArray<unsigned> _distinctSortMaxs;
  //unsigned _maxModelSizeAllSorts;

public: // debugging
    static void output_cg(Constraint_Generator_Vals& cgv) {
      cout << "[";
      for (unsigned i = 0; i < cgv.size(); i++) {
        cout << cgv[i].second;
        switch(cgv[i].first) {
        case EQ:
          cout << "=";
          break;
        case LEQ:
          cout << ">";
          break;
        case GEQ:
          cout << "<";
          break;
        case STAR:
          cout << "*";
          break;
        default:
          ASSERTION_VIOLATION;
        }
        if (i < cgv.size()-1) {
          cout << ", ";
        }
      }
      cout << "]";
    }

};
}

#endif // __FiniteModelBuilder__<|MERGE_RESOLUTION|>--- conflicted
+++ resolved
@@ -244,11 +244,7 @@
     struct Constraint_Generator {
       CLASS_NAME(FiniteModedlBuilder::HackyDSAE::Constraint_Generator);
       USE_ALLOCATOR(FiniteModelBuilder::HackyDSAE::Constraint_Generator);
-<<<<<<< HEAD
-    
-=======
-
->>>>>>> 5abc0ebd
+
       Constraint_Generator_Vals _vals;
       unsigned _weight;
 
