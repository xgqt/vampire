/**
 * @file SortInference.cpp
 * Implements class SortInference.
 */

#include "Shell/Options.hpp"

#include "Kernel/Term.hpp"
#include "Kernel/Inference.hpp"
#include "Kernel/Clause.hpp"
#include "Kernel/Problem.hpp"
#include "Kernel/Signature.hpp"
#include "Kernel/SortHelper.hpp"

#include "Lib/Array.hpp"
#include "Lib/DArray.hpp"
#include "Lib/Environment.hpp"
#include "Lib/DHMap.hpp"
#include "Lib/IntUnionFind.hpp"

#include "SortInference.hpp"

#define DEBUG_SORT_INFERENCE 0


namespace FMB 
{


/**
 * We assume this occurs *after* flattening so all literals are shallow
 *
 */
SortedSignature* SortInference::apply(ClauseIterator cit,DArray<unsigned> del_f,DArray<unsigned> del_p)
{
  CALL("SortInference::run");

  Array<unsigned> offset_f(env.signature->functions());
  Array<unsigned> offset_p(env.signature->predicates());

  unsigned count = 0;
  for(unsigned f=0; f < env.signature->functions();f++){
    if(del_f[f]) continue;
    offset_f[f] = count;
    count += (1+env.signature->getFunction(f)->arity());
  }

#if DEBUG_SORT_INFERENCE
  //cout << "just functions count is " << count << endl;
#endif

  // skip 0 because it is always equality
  for(unsigned p=1; p < env.signature->predicates();p++){
    if(del_p[p]) continue;
    offset_p[p] = count;
    count += (env.signature->getPredicate(p)->arity());
  }

#if DEBUG_SORT_INFERENCE
  cout << "count is " << count << endl;
#endif

  DArray<unsigned> posEqualitiesOnFunc(env.signature->functions());

  IntUnionFind unionFind(count);

  while(cit.hasNext()){
   Clause* c = cit.next();
  
   //cout << "CLAUSE " << c->toString() << endl;

   Array<Stack<unsigned>> varPositions(c->varCnt());
   IntUnionFind localUF(c->varCnt()+1); // +1 to avoid it being 0.. last pos will not be used
   for(unsigned i=0;i<c->length();i++){
     Literal* l = (*c)[i];
     if(l->isEquality()){
       if(l->isTwoVarEquality()){
#if DEBUG_SORT_INFERENCE
         //cout << "join X" << l->nthArgument(0)->var()<< " and X" << l->nthArgument(1)->var() << endl;
#endif
         localUF.doUnion(l->nthArgument(0)->var(),l->nthArgument(1)->var());
       }else{
         ASS(!l->nthArgument(0)->isVar());
         ASS(l->nthArgument(1)->isVar());
         Term* t = l->nthArgument(0)->term();

         unsigned f = t->functor();
         unsigned n = offset_f[f];
         varPositions[l->nthArgument(1)->var()].push(n);
#if DEBUG_SORT_INFERENCE
         //cout << "push " << n << " for X" << l->nthArgument(1)->var() << endl;
#endif
         for(unsigned i=0;i<t->arity();i++){
           ASS(t->nthArgument(i)->isVar());
           varPositions[t->nthArgument(i)->var()].push(n+1+i);
#if DEBUG_SORT_INFERENCE
           //cout << "push " << (n+1+i) << " for X" << t->nthArgument(i)->var() << endl;
#endif
         }
         if(l->polarity()){
           posEqualitiesOnFunc[f]=true;
         }
       }
     }
     else{
       unsigned n = offset_p[l->functor()];
       for(unsigned i=0;i<l->arity();i++){
           ASS(l->nthArgument(i)->isVar());
           varPositions[l->nthArgument(i)->var()].push(n+i);
#if DEBUG_SORT_INFERENCE
           //cout << "push " << (n+i) << " for X" << l->nthArgument(i)->var() << endl;
#endif
       }
     }
   } 
   for(unsigned v=0;v<varPositions.size();v++){
     unsigned x = localUF.root(v);
     if(x!=v){
       varPositions[x].loadFromIterator(Stack<unsigned>::Iterator(varPositions[v])); 
       varPositions[v].reset();
     }
   }
   for(unsigned v=0;v<varPositions.size();v++){
     Stack<unsigned> stack = varPositions[v];
     if(stack.size()<=1) continue;
     // for each pair of stuff in the stack say that they are the same
     for(unsigned i=0;i<stack.size();i++){
       for(unsigned j=i+1;j<stack.size();j++){
#if DEBUG_SORT_INFERENCE
         //cout << "doing union " << stack[i] << " and " << stack[j] << endl;
#endif
         unionFind.doUnion(stack[i],stack[j]);
       }
     }
   }

  }
  unionFind.evalComponents();
  unsigned comps = unionFind.getComponentCount();

#if DEBUG_SORT_INFERENCE
  cout << comps << " components" << endl;
#endif


  SortedSignature* sig = new SortedSignature();
  sig->sorts=comps;
  cout << "ensure " << env.signature->functions() << endl;
  sig->sortedConstants.ensure(comps);
  sig->sortedFunctions.ensure(comps);
  sig->functionBounds.ensure(env.signature->functions());
  sig->predicateBounds.ensure(env.signature->predicates());

  DHMap<int,unsigned> translate;
  unsigned seen = 0;

  DArray<bool> posEqualitiesOnSort(comps); 

  for(unsigned f=0;f<env.signature->functions();f++){
<<<<<<< HEAD
=======
    if(del_f[f]) continue;
>>>>>>> 337dc84b

    unsigned arity = env.signature->functionArity(f); 
    int root = unionFind.root(offset_f[f]);
    unsigned rangeSort;
    if(!translate.find(root,rangeSort)){
      rangeSort=seen++;
      translate.insert(root,rangeSort);
    }

    if(posEqualitiesOnFunc[f]){
      posEqualitiesOnSort[rangeSort]=true;
    }

    if(arity==0){
#if DEBUG_SORT_INFERENCE
    cout << "adding " << f << " as constant for " << rangeSort << endl;
    //cout << "it is " << Term::createConstant(f)->toString() << endl;
#endif
       sig->sortedConstants[rangeSort].push(Term::createConstant(f));
    }
    else{
#if DEBUG_SORT_INFERENCE
      cout << "recording " << f << " as function for " << rangeSort << endl;
#endif
       static DArray<TermList> args(8);
       args.ensure(arity);
       for(unsigned i=0;i<arity;i++){
         args[i].makeVar(0);
       }
       sig->sortedFunctions[rangeSort].push(Term::create(f,arity,args.begin()));
    }

  }

  if(env.options->mode()!=Options::Mode::SPIDER){
    cout << "Sort Inference information:" << endl;
  }

  for(unsigned s=0;s<comps;s++){

    if(sig->sortedConstants[s].size()==0 && sig->sortedFunctions[s].size()>0){
      unsigned fresh = env.signature->addFreshFunction(0,"fmbFreshConstant");
      sig->sortedConstants[s].push(Term::createConstant(fresh));
#if DEBUG_SORT_INFERENCE
      cout << "Adding fresh constant for sort "<<s<<endl;
#endif
    }
    if((env.options->mode()!=Options::Mode::SPIDER) && sig->sortedConstants[s].size()>0){
      cout << "Sort " << s << " has " << sig->sortedConstants[s].size() << " constants and ";
      cout << sig->sortedFunctions[s].size() << " functions" <<endl;
    }
  }

  sig->functionBounds.ensure(env.signature->functions());
  sig->predicateBounds.ensure(env.signature->predicates());

  DArray<unsigned> bounds(comps);

  // Compute bounds on sorts
  for(unsigned s=0;s<comps;s++){
    if(sig->sortedFunctions[s].size()==0 && !posEqualitiesOnSort[s]){
      bounds[s]=sig->sortedConstants[s].size();
<<<<<<< HEAD
=======
      //cout << "Bounding sort " << s << " to " << bounds[s] << endl;
>>>>>>> 337dc84b
      // If no constants pretend there is one
      if(bounds[s]==0){ bounds[s]=1;}
    }
    else{
      bounds[s]=UINT_MAX;
    }
  }


  // Now set bounds for functions
  for(unsigned f=0;f<env.signature->functions();f++){
<<<<<<< HEAD
=======
    if(del_f[f]) continue;
>>>>>>> 337dc84b
    //cout << env.signature->functionName(f) << " : ";
    unsigned arity = env.signature->functionArity(f);
    sig->functionBounds[f].ensure(arity+1);
    int root = unionFind.root(offset_f[f]);
    unsigned rangeSort = translate.get(root);
<<<<<<< HEAD
    //cout << root << " ";
=======
    //cout << rangeSort << " ";
>>>>>>> 337dc84b
    sig->functionBounds[f][0] = bounds[rangeSort];
    for(unsigned i=0;i<arity;i++){
      int argRoot = unionFind.root(offset_f[f]+i+1);
      unsigned argSort;
      if(!translate.find(argRoot,argSort)){
        argSort=seen++;
        translate.insert(argRoot,argSort);
      }
<<<<<<< HEAD
      //cout << argRoot << " ";
=======
      //cout << argSort << " ";
>>>>>>> 337dc84b
      sig->functionBounds[f][i+1] = bounds[argSort];
    }
    //cout << "("<< offset_f[f] << ")"<< endl;
  }
  // For predicates we just record bounds
  // Remember to skip 0 as it is =
  for(unsigned p=1;p<env.signature->predicates();p++){
<<<<<<< HEAD
=======
    if(del_p[p]) continue;
>>>>>>> 337dc84b
    //cout << env.signature->predicateName(p) <<" : "; 
    unsigned arity = env.signature->predicateArity(p);
    // Now set bounds
    sig->predicateBounds[p].ensure(arity);
    for(unsigned i=0;i<arity;i++){
      int argRoot = unionFind.root(offset_p[p]+i);
      unsigned argSort;
      if(!translate.find(argRoot,argSort)){
        argSort=seen++;
        translate.insert(argRoot,argSort);
      }
      //cout << argRoot << " ";
      sig->predicateBounds[p][i] = bounds[argSort];
    }    
    //cout << "("<< offset_p[p] << ")"<< endl;
  }

  return sig;

}

}<|MERGE_RESOLUTION|>--- conflicted
+++ resolved
@@ -157,10 +157,7 @@
   DArray<bool> posEqualitiesOnSort(comps); 
 
   for(unsigned f=0;f<env.signature->functions();f++){
-<<<<<<< HEAD
-=======
     if(del_f[f]) continue;
->>>>>>> 337dc84b
 
     unsigned arity = env.signature->functionArity(f); 
     int root = unionFind.root(offset_f[f]);
@@ -223,10 +220,7 @@
   for(unsigned s=0;s<comps;s++){
     if(sig->sortedFunctions[s].size()==0 && !posEqualitiesOnSort[s]){
       bounds[s]=sig->sortedConstants[s].size();
-<<<<<<< HEAD
-=======
       //cout << "Bounding sort " << s << " to " << bounds[s] << endl;
->>>>>>> 337dc84b
       // If no constants pretend there is one
       if(bounds[s]==0){ bounds[s]=1;}
     }
@@ -238,20 +232,14 @@
 
   // Now set bounds for functions
   for(unsigned f=0;f<env.signature->functions();f++){
-<<<<<<< HEAD
-=======
     if(del_f[f]) continue;
->>>>>>> 337dc84b
     //cout << env.signature->functionName(f) << " : ";
     unsigned arity = env.signature->functionArity(f);
     sig->functionBounds[f].ensure(arity+1);
     int root = unionFind.root(offset_f[f]);
     unsigned rangeSort = translate.get(root);
-<<<<<<< HEAD
     //cout << root << " ";
-=======
     //cout << rangeSort << " ";
->>>>>>> 337dc84b
     sig->functionBounds[f][0] = bounds[rangeSort];
     for(unsigned i=0;i<arity;i++){
       int argRoot = unionFind.root(offset_f[f]+i+1);
@@ -260,11 +248,8 @@
         argSort=seen++;
         translate.insert(argRoot,argSort);
       }
-<<<<<<< HEAD
       //cout << argRoot << " ";
-=======
       //cout << argSort << " ";
->>>>>>> 337dc84b
       sig->functionBounds[f][i+1] = bounds[argSort];
     }
     //cout << "("<< offset_f[f] << ")"<< endl;
@@ -272,10 +257,7 @@
   // For predicates we just record bounds
   // Remember to skip 0 as it is =
   for(unsigned p=1;p<env.signature->predicates();p++){
-<<<<<<< HEAD
-=======
     if(del_p[p]) continue;
->>>>>>> 337dc84b
     //cout << env.signature->predicateName(p) <<" : "; 
     unsigned arity = env.signature->predicateArity(p);
     // Now set bounds
