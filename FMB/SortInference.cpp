/*
 * This file is part of the source code of the software program
 * Vampire. It is protected by applicable
 * copyright laws.
 *
 * This source code is distributed under the licence found here
 * https://vprover.github.io/license.html
 * and in the source directory
 */
/**
 * @file SortInference.cpp
 * Implements class SortInference.
 *
 * NOTE: An important convention to remember is that when we have a DArray representing
 *       the _signature or grounding of a function the last argument is the return
 *       so array[arity] is return and array[i] is the ith argument of the function
 */

#include "Shell/Options.hpp"

#include "Kernel/Term.hpp"
#include "Kernel/Inference.hpp"
#include "Kernel/Clause.hpp"
#include "Kernel/Problem.hpp"
#include "Kernel/Signature.hpp"
#include "Kernel/SortHelper.hpp"

#include "Lib/Array.hpp"
#include "Lib/DArray.hpp"
#include "Lib/Environment.hpp"
#include "Lib/DHMap.hpp"
#include "Lib/IntUnionFind.hpp"
#include "Lib/List.hpp"
#include "Lib/DHSet.hpp"

#include "Monotonicity.hpp"
#include "SortInference.hpp"

#define DEBUG_SORT_INFERENCE 0


namespace FMB 
{


/**
 * We assume this occurs *after* flattening so all literals are shallow
 *
 */
void SortInference::doInference()
{
  CALL("SortInference::doInference");
  bool _print = env->options->showFMBsortInfo();

  if(_ignoreInference){
#if DEBUG_SORT_INFERENCE
   cout << "Ignoring sort inference..." << endl;
#endif
    // setup the minimal signature

    // currently just collapse all sorts if _assumeMonotonic is on
    // so we're not compatable with GROUP

    unsigned dsorts =0;
    if(_assumeMonotonic){
      Stack<unsigned>* stack = new Stack<unsigned>();
      _sig->distinctToVampire.insert(dsorts,stack);
    }

<<<<<<< HEAD
    for(unsigned s=0;s<env->sorts->count();s++){
      if(env->property->usesSort(s) || SortHelper::isNotDefaultSort(s)){
=======
    for(unsigned s=0;s<env.signature->typeCons();s++){
      if(env.property->usesSort(s) || env.signature->isNonDefaultCon(s)){
>>>>>>> b96158b4
        if(_assumeMonotonic){
          _sig->distinctToVampire.get(dsorts)->push(s);
          Stack<unsigned>* stack = new Stack<unsigned>();
          stack->push(dsorts);
          _sig->vampireToDistinct.insert(s,stack);
          _sig->vampireToDistinctParent.insert(s,dsorts);
        }
        else{
          unsigned dsort = dsorts++; 
          Stack<unsigned>* stack = new Stack<unsigned>();
          stack->push(s);
          _sig->distinctToVampire.insert(dsort,stack);
          stack = new Stack<unsigned>();
          stack->push(dsort);
          _sig->vampireToDistinct.insert(s,stack);
          _sig->vampireToDistinctParent.insert(s,dsort);
        }
      }
    }
    if(_assumeMonotonic){ dsorts++; }

    _sig->sorts = dsorts;
    _sig->distinctSorts = dsorts;
    //cout << "dsorts = "<<dsorts << endl;

    _sig->sortedConstants.ensure(dsorts);
    _sig->sortedFunctions.ensure(dsorts);
    _sig->sortBounds.ensure(dsorts);
    _sig->varEqSorts.ensure(dsorts);
    _sig->parents.ensure(dsorts);
    for(unsigned i=0;i<dsorts;i++){
      _sig->sortBounds[i]=UINT_MAX; // it might actually be better than this!
      _sig->parents[i]=i;
      _sig->varEqSorts[i]=i;
    }

<<<<<<< HEAD
    for(unsigned f=0;f<env->signature->functions();f++){
      if(env->signature->isTypeConOrSup(f)){ continue; }
=======
    for(unsigned f=0;f<env.signature->functions();f++){
>>>>>>> b96158b4
      if(_del_f[f]) continue;
      unsigned arity = env->signature->functionArity(f);
      OperatorType* ftype = env->signature->getFunction(f)->fnType();
      //cout << env->signature->functionName(f) << " : " << env->sorts->sortName(ftype->result()) << endl;;
      TermList resTypeT = ftype->result();
      unsigned resType = resTypeT.term()->functor();
      unsigned dsort = (*_sig->vampireToDistinct.get(resType))[0];
      //cout << env->signature->functionName(f) << " : " << dsort << endl;
      if(arity==0){
        _sig->sortedConstants[dsort].push(f);
      }else{
        _sig->sortedFunctions[dsort].push(f);
      }
    }

    // we need at least one constant for symmetry breaking
<<<<<<< HEAD
    for(unsigned s=0;s<env->sorts->count();s++){
      if(env->property->usesSort(s) || SortHelper::isNotDefaultSort(s)){
        unsigned dsort = (*_sig->vampireToDistinct.get(s))[0];
        if(_sig->sortedConstants[dsort].isEmpty()){
          unsigned fresh = env->signature->addFreshFunction(0,"fmbFreshConstant");
          TermList sT = SortHelper::sortTerm(s);
          env->signature->getFunction(fresh)->setType(OperatorType::getConstantsType(sT));
=======
    for(unsigned s=0;s<env.signature->typeCons();s++){
      if(env.property->usesSort(s) || env.signature->isNonDefaultCon(s)){
        unsigned dsort = (*_sig->vampireToDistinct.get(s))[0];
        if(_sig->sortedConstants[dsort].isEmpty()){
          unsigned fresh = env.signature->addFreshFunction(0,"fmbFreshConstant");
          TermList sT = TermList(AtomicSort::createConstant(s));
          env.signature->getFunction(fresh)->setType(OperatorType::getConstantsType(sT));
>>>>>>> b96158b4
          _sig->sortedConstants[dsort].push(fresh);
        }
      }
    }
    _sig->functionSignatures.ensure(env->signature->functions());
    _sig->predicateSignatures.ensure(env->signature->predicates());

<<<<<<< HEAD
    for(unsigned f=0;f<env->signature->functions();f++){
      if(env->signature->isTypeConOrSup(f)){ continue; }
=======
    for(unsigned f=0;f<env.signature->functions();f++){
>>>>>>> b96158b4
      if(f < _del_f.size() && _del_f[f]) continue;
      unsigned arity = env->signature->functionArity(f);
      OperatorType* ftype = env->signature->getFunction(f)->fnType();
      _sig->functionSignatures[f].ensure(arity+1);
      for(unsigned i=0;i<arity;i++){ 
        TermList argTypeT = ftype->arg(i);
        unsigned argType = argTypeT.term()->functor();
        _sig->functionSignatures[f][i]=(*_sig->vampireToDistinct.get(argType))[0]; 
      }
      TermList resTypeT = ftype->result();
      unsigned resType = resTypeT.term()->functor();
      _sig->functionSignatures[f][arity]=(*_sig->vampireToDistinct.get(resType))[0];
    }

    for(unsigned p=1;p<env->signature->predicates();p++){
      if(_del_p[p]) continue;
      unsigned arity = env->signature->predicateArity(p);
      OperatorType* ptype = env->signature->getPredicate(p)->predType();
      _sig->predicateSignatures[p].ensure(arity);
      for(unsigned i=0;i<arity;i++){ 
        TermList argTypeT = ptype->arg(i);
        unsigned argType = argTypeT.term()->functor();
        _sig->predicateSignatures[p][i]=(*_sig->vampireToDistinct.get(argType))[0]; 
      }
    }
    return;
  }


  // Add _equiv_v_sorts to a useful structure
  {
    Stack<DHSet<unsigned>*>::Iterator it(_equiv_v_sorts);
    while(it.hasNext()){
      DHSet<unsigned>* cls = it.next();
      unsigned el = cls->getOneKey();
      DHSet<unsigned>::Iterator els(*cls);
      while(els.hasNext()){
        _equiv_vs.doUnion(el,els.next());
      } 
    }
  }

  // Monotoniticy Detection
  if(_usingMonotonicity){
    if(_print){
      cout << "Monotonicity information:" << endl;
      if(_assumeMonotonic){ cout << "Assuming all sorts monotonic due to translation" << endl; }
    }
<<<<<<< HEAD
    for(unsigned s=0;s<env->sorts->count();s++){
      if(env->property->usesSort(s) || SortHelper::isNotDefaultSort(s)){
=======
    for(unsigned s=0;s<env.signature->typeCons();s++){
      if(env.property->usesSort(s) || env.signature->isNonDefaultCon(s)){
>>>>>>> b96158b4
        bool monotonic = _assumeMonotonic;
        if(!monotonic){
          Monotonicity m(_clauses,s);
          monotonic = m.check();
        }
        if(monotonic){
          monotonicVampireSorts.insert(s);
        }
        if(_print){
          if(monotonic && !_assumeMonotonic){
<<<<<<< HEAD
            cout << "Input sort " << env->sorts->sortName(s) << " is monotonic" << endl;
=======
            cout << "Input sort " << env.signature->typeConName(s) << " is monotonic" << endl;
>>>>>>> b96158b4
          }
        }
      }
    }
  }

  Array<unsigned> offset_f(env->signature->functions());
  Array<unsigned> offset_p(env->signature->predicates());

  unsigned count = 0;
<<<<<<< HEAD
  for(unsigned f=0; f < env->signature->functions();f++){
    if(env->signature->isTypeConOrSup(f)){ continue; }
=======
  for(unsigned f=0; f < env.signature->functions();f++){
>>>>>>> b96158b4
    if(_del_f[f]) continue;
    offset_f[f] = count;
    count += (1+env->signature->getFunction(f)->arity());
  }

#if DEBUG_SORT_INFERENCE
  //cout << "just functions count is " << count << endl;
#endif

  // skip 0 because it is always equality
  for(unsigned p=1; p < env->signature->predicates();p++){
    if(_del_p[p]) continue;
    offset_p[p] = count;
    count += (env->signature->getPredicate(p)->arity());
  }

#if DEBUG_SORT_INFERENCE
  cout << "count is " << count << ": this is the number of positions in the considered signature" << endl;
#endif

  if(count==0) count=1;

  IntUnionFind unionFind(count);
  ZIArray<unsigned> posEqualitiesOnPos;
  Stack<unsigned> varEqualityVampireSorts;

  ClauseIterator cit = pvi(ClauseList::Iterator(_clauses));

  while(cit.hasNext()){
   Clause* c = cit.next();
  
#if DEBUG_SORT_INFERENCE
   cout << "CLAUSE " << c->toString() << endl;
#endif

   Array<Stack<unsigned>> varPositions(c->varCnt());
   ZIArray<unsigned> varsWithPosEq(c->varCnt());
   IntUnionFind localUF(c->varCnt()+1); // +1 to avoid it being 0.. last pos will not be used
   for(unsigned i=0;i<c->length();i++){
     Literal* l = (*c)[i];
     if(l->isEquality()){
       if(l->isTwoVarEquality()){
         varEqualityVampireSorts.push(l->twoVarEqSort().term()->functor());
#if DEBUG_SORT_INFERENCE
         cout << "join X" << l->nthArgument(0)->var()<< " and X" << l->nthArgument(1)->var() << endl;
#endif
         localUF.doUnion(l->nthArgument(0)->var(),l->nthArgument(1)->var());
         if(l->polarity()){
           varsWithPosEq[l->nthArgument(0)->var()]=1;
           varsWithPosEq[l->nthArgument(1)->var()]=1;
#if DEBUG_SORT_INFERENCE
           cout << "varsWithPosEq X" << l->nthArgument(0)->var() << endl;
           cout << "varsWithPosEq X" << l->nthArgument(1)->var() << endl;
#endif
         }
         
       }else{
         ASS(!l->nthArgument(0)->isVar());
         ASS(l->nthArgument(1)->isVar());
         Term* t = l->nthArgument(0)->term();

         unsigned f = t->functor();
         unsigned n = offset_f[f];
         varPositions[l->nthArgument(1)->var()].push(n);
#if DEBUG_SORT_INFERENCE
         cout << "push " << n << " for X" << l->nthArgument(1)->var() << endl;
#endif
         for(unsigned i=0;i<t->arity();i++){
           ASS(t->nthArgument(i)->isVar());
           varPositions[t->nthArgument(i)->var()].push(n+1+i);
#if DEBUG_SORT_INFERENCE
           cout << "push " << (n+1+i) << " for X" << t->nthArgument(i)->var() << endl;
#endif
         }
         if(l->polarity()){
           posEqualitiesOnPos[n]=true;
         }
       }
     }
     else{
       unsigned n = offset_p[l->functor()];
       for(unsigned i=0;i<l->arity();i++){
           ASS(l->nthArgument(i)->isVar());
           varPositions[l->nthArgument(i)->var()].push(n+i);
#if DEBUG_SORT_INFERENCE
           cout << "push " << (n+i) << " for X" << l->nthArgument(i)->var() << endl;
#endif
       }
     }
   } 
   for(unsigned v=0;v<varPositions.size();v++){
     unsigned x = localUF.root(v);
     if(x!=v){
       varPositions[x].loadFromIterator(Stack<unsigned>::Iterator(varPositions[v])); 
       varPositions[v].reset();
     }
   }
   for(unsigned v=0;v<varPositions.size();v++){
     Stack<unsigned> stack = varPositions[v];
     // for each pair of stuff in the stack say that they are the same
     for(unsigned i=0;i<stack.size();i++){
       if(varsWithPosEq[v]){
#if DEBUG_SORT_INFERENCE
         cout << "recording posEq for " << stack[i] << endl;
#endif
         posEqualitiesOnPos[stack[i]]=true;
       }
       for(unsigned j=i+1;j<stack.size();j++){
#if DEBUG_SORT_INFERENCE
         cout << "doing union " << stack[i] << " and " << stack[j] << endl;
#endif
         unionFind.doUnion(stack[i],stack[j]);
       }
     }
   }

  }
  unionFind.evalComponents();
  unsigned comps = unionFind.getComponentCount();

#if DEBUG_SORT_INFERENCE
  cout << comps << " components: this is the number of disjoint subsorts" << endl;
#endif


  _sig->sorts=comps;
  _sig->sortedConstants.ensure(comps);
  _sig->sortedFunctions.ensure(comps);

  // We will normalize the resulting sorts as we go
  // translate maps the components from union find to these new sorts
  DHMap<int,unsigned> translate;
  unsigned seen = 0;

  // True if there is a positive equality on a position with this sort
  // Later we will use this to promote sorts if _expandSubsorts is true

  // First check all of the predicate positions
  for(unsigned p=0;p<env->signature->predicates();p++){
    if(p < _del_p.size() && _del_p[p]) continue;
    unsigned offset = offset_p[p];
    unsigned arity = env->signature->predicateArity(p);
    for(unsigned i=0;i<arity;i++){
      unsigned arg_offset = offset+i;
      int argRoot = unionFind.root(arg_offset);
      unsigned argSort;
      if(!translate.find(argRoot,argSort)){
        argSort=seen++;
        translate.insert(argRoot,argSort);
      }
      if(posEqualitiesOnPos[arg_offset]){
        posEqualitiesOnSort[argSort]=true;
      }
    }
  }

  // Next check function positions for positive equalities
  // Also recorded the functions/constants for each sort
<<<<<<< HEAD
  for(unsigned f=0;f<env->signature->functions();f++){
    if(env->signature->isTypeConOrSup(f)){ continue; }
=======
  for(unsigned f=0;f<env.signature->functions();f++){
>>>>>>> b96158b4
    if(f < _del_f.size() && _del_f[f]) continue;

    unsigned offset = offset_f[f];
    unsigned arity = env->signature->functionArity(f); 
    int root = unionFind.root(offset);
    unsigned rangeSort;
    if(!translate.find(root,rangeSort)){
      rangeSort=seen++;
      translate.insert(root,rangeSort);
    }

    if(posEqualitiesOnPos[offset]){
      posEqualitiesOnSort[rangeSort]=true;
    }
    for(unsigned i=0;i<arity;i++){
      unsigned arg_offset = offset+i+1;
      int argRoot = unionFind.root(arg_offset);
      unsigned argSort;
      if(!translate.find(argRoot,argSort)){
        argSort=seen++;
        translate.insert(argRoot,argSort);
      }
      if(posEqualitiesOnPos[arg_offset]){
        posEqualitiesOnSort[argSort]=true;
      }
    }
    if(arity==0){
#if DEBUG_SORT_INFERENCE
    cout << "adding " << env->signature->functionName(f) << " as constant for " << rangeSort << endl;
    //cout << "it is " << Term::createConstant(f)->toString() << endl;
#endif
       _sig->sortedConstants[rangeSort].push(f);
    }
    else{
#if DEBUG_SORT_INFERENCE
      cout << "recording " << env->signature->functionName(f) << " as function for " << rangeSort << endl;
#endif
       _sig->sortedFunctions[rangeSort].push(f);
    }

  }

  // Mainly for _printing sort information
  // We also add these dummy constants to sorts without them
  if(_print){
    cout << "Sort Inference information:" << endl;
    cout << comps << " inferred subsorts" << endl;
  }
  unsigned firstFreshConstant = UINT_MAX;
  DHMap<unsigned,unsigned> freshMap;
  for(unsigned s=0;s<comps;s++){
#if DEBUG_SORT_INFERENCE
      if(!posEqualitiesOnSort[s]){ cout << "No positive equalities for subsort " << s << endl; }
#endif
    if(_sig->sortedConstants[s].size()==0 && _sig->sortedFunctions[s].size()>0){
      unsigned fresh = env->signature->addFreshFunction(0,"fmbFreshConstant");
      _sig->sortedConstants[s].push(fresh);
      freshMap.insert(fresh,s);
      if(firstFreshConstant==UINT_MAX) firstFreshConstant=fresh;
#if DEBUG_SORT_INFERENCE
      cout << "Adding fresh constant for subsort "<<s<<endl;
#endif
    }
    if((_print)){
      cout << "Subsort " << s << " has " << _sig->sortedConstants[s].size() << " constants and ";
      cout << _sig->sortedFunctions[s].size() << " functions" <<endl;
    }
  }


  _sig->sortBounds.ensure(comps);

  // Compute bounds on sorts
  for(unsigned s=0;s<comps;s++){
    // A sort is bounded if it contains only constants and has no positive equality
    if(_sig->sortedFunctions[s].size()==0 && !posEqualitiesOnSort[s]){
      _sig->sortBounds[s]=_sig->sortedConstants[s].size();
      // If no constants pretend there is one
      if(_sig->sortBounds[s]==0){ _sig->sortBounds[s]=1;}
      if(_print){
        cout << "Found bound of " << _sig->sortBounds[s] << " for subsort " << s << endl;
#if DEBUG_SORT_INFERENCE
        if(_sig->sortBounds[s]==0){ cout << " (was 0)"; }
        cout << endl;
#endif
      }
    }
    else{
      _sig->sortBounds[s]=UINT_MAX;
    }
    //if(s==3){
      //cout << "Forcing all bounds to max for " << s << endl;
      //bounds[s] = UINT_MAX;
    //}
  }

  DArray<bool> parentSet(comps);
  for(unsigned i=0;i<comps;i++) parentSet[i]=false;

  _sig->parents.ensure(comps);
  _sig->functionSignatures.ensure(env->signature->functions());
  _sig->predicateSignatures.ensure(env->signature->predicates());


#if DEBUG_SORT_INFERENCE
  cout << "Setting function _signatures" << endl;
#endif

  // Now record the _signatures for functions
<<<<<<< HEAD
  for(unsigned f=0;f<env->signature->functions();f++){
    if(env->signature->isTypeConOrSup(f)){ continue; }   
=======
  for(unsigned f=0;f<env.signature->functions();f++){
>>>>>>> b96158b4
    if(f < _del_f.size() && _del_f[f]) continue;
#if DEBUG_SORT_INFERENCE
    cout << env->signature->functionName(f) << " : ";
#endif
    // fresh constants are introduced for sorts with no constants
    // but that have function symbols, therefore these sorts cannot
    // be bounded 
    // We need to treat them specially as they are functions that are added
    // after we do sort inference (so offsets/positions do not apply)
    if(f >= firstFreshConstant){
      unsigned srt = freshMap.get(f);
      _sig->functionSignatures[f].ensure(1);
      _sig->functionSignatures[f][0]=srt;
#if DEBUG_SORT_INFERENCE
      cout << " fresh constant, so skipping" << endl;
#endif
      continue;
    }

    unsigned arity = env->signature->functionArity(f);
    _sig->functionSignatures[f].ensure(arity+1);
    int root = unionFind.root(offset_f[f]);
    unsigned rangeSort = translate.get(root);
#if DEBUG_SORT_INFERENCE
    cout << rangeSort << " <= ";
#endif
    _sig->functionSignatures[f][arity] = rangeSort;

    Signature::Symbol* fnSym = env->signature->getFunction(f);
    OperatorType* fnType = fnSym->fnType();
    if(parentSet[rangeSort]){
#if VDEBUG
      //cout << "FUNCTION " << env->signature->functionName(f) << endl;
      TermList vs = fnType->result();
      unsigned vampireSort = vs.term()->functor();
      unsigned ourSort = getDistinctSort(rangeSort,vampireSort,false);
      ASS_EQ(ourSort,_sig->parents[rangeSort]);
      ASS(_sig->distinctToVampire.find(ourSort));
      Stack<unsigned>::Iterator it(* _sig->distinctToVampire.get(ourSort));
      bool found=false;
      //cout << "<<<<" << rangeSort << endl;
      while(it.hasNext()){ unsigned vs = it.next(); if(vs==vampireSort) found=true;  }
<<<<<<< HEAD
      ASS_REP(found,Lib::Int::toString(rangeSort)+","+env->sorts->sortName(vampireSort));
=======
      ASS_REP(found,Lib::Int::toString(rangeSort)+","+env.signature->typeConName(vampireSort));
>>>>>>> b96158b4
#endif
    }
    else{
      parentSet[rangeSort]=true;
      TermList vs = fnType->result();
      unsigned vampireSort = vs.term()->functor();
      _sig->parents[rangeSort] = getDistinctSort(rangeSort,vampireSort);
    }


    for(unsigned i=0;i<arity;i++){
      int argRoot = unionFind.root(offset_f[f]+i+1);
      unsigned argSort = translate.get(argRoot);
#if DEBUG_SORT_INFERENCE
      cout << argSort << " ";
#endif
      _sig->functionSignatures[f][i] = argSort;
      if(parentSet[argSort]){
#if VDEBUG
      TermList vs = fnType->arg(i);
      unsigned vampireSort = vs.term()->functor();
      unsigned ourSort = getDistinctSort(argSort,vampireSort,false);
      ASS_EQ(ourSort,_sig->parents[argSort]);
      ASS(_sig->distinctToVampire.find(ourSort));
      Stack<unsigned>::Iterator it(* _sig->distinctToVampire.get(ourSort));
      bool found=false;
      while(it.hasNext()){ unsigned vs = it.next(); if(vs==vampireSort) found=true; }
<<<<<<< HEAD
      ASS_REP(found,Lib::Int::toString(argSort)+","+env->sorts->sortName(vampireSort));
=======
      ASS_REP(found,Lib::Int::toString(argSort)+","+env.signature->typeConName(vampireSort));
>>>>>>> b96158b4
#endif
      }
      else{
        parentSet[argSort]=true;
        TermList vs = fnType->arg(i);
        unsigned vampireSort = vs.term()->functor();
        _sig->parents[argSort] = getDistinctSort(argSort,vampireSort);
      }
    }
#if DEBUG_SORT_INFERENCE
   cout << "("<< offset_f[f] << ")"<< endl;
#endif
  }
#if DEBUG_SORT_INFERENCE
  cout << "Setting up fresh constant info" << endl;
#endif
  // Setting types for fresh constants
<<<<<<< HEAD
  for(unsigned f=firstFreshConstant;f<env->signature->functions();f++){
    if(env->signature->isTypeConOrSup(f)){ continue; }
    unsigned srt = freshMap.get(f);
    unsigned dsrt = _sig->parents[srt];
    unsigned vsrt = (*_sig->distinctToVampire.get(dsrt))[0];
    TermList vsrtT = SortHelper::sortTerm(vsrt);
    env->signature->getFunction(f)->setType(OperatorType::getConstantsType(vsrtT));
    env->signature->getFunction(f)->markIntroduced();
=======
  for(unsigned f=firstFreshConstant;f<env.signature->functions();f++){
    unsigned srt = freshMap.get(f);
    unsigned dsrt = _sig->parents[srt];
    unsigned vsrt = (*_sig->distinctToVampire.get(dsrt))[0];
    TermList vsrtT = TermList(AtomicSort::createConstant(vsrt));
    env.signature->getFunction(f)->setType(OperatorType::getConstantsType(vsrtT));
    env.signature->getFunction(f)->markIntroduced();
>>>>>>> b96158b4
  }

#if DEBUG_SORT_INFERENCE
  cout << "Setting predicate _signatures" << endl;
#endif

  // Remember to skip 0 as it is =
  for(unsigned p=1;p<env->signature->predicates();p++){
    if(p < _del_p.size() && _del_p[p]) continue;
#if DEBUG_SORT_INFERENCE
    cout << env->signature->predicateName(p) << " : ";
#endif
    //cout << env->signature->predicateName(p) <<" : "; 
    unsigned arity = env->signature->predicateArity(p);
    // Now set _signatures 
    _sig->predicateSignatures[p].ensure(arity);

    Signature::Symbol* prSym = env->signature->getPredicate(p);
    OperatorType* prType = prSym->predType();

    for(unsigned i=0;i<arity;i++){
      int argRoot = unionFind.root(offset_p[p]+i);
      unsigned argSort = translate.get(argRoot);
      _sig->predicateSignatures[p][i] = argSort;
      if(parentSet[argSort]){
#if VDEBUG
      TermList vs = prType->arg(i);
      unsigned vampireSort = vs.term()->functor();
      unsigned ourSort = getDistinctSort(argSort,vampireSort,false);
      ASS_EQ(ourSort,_sig->parents[argSort]);
      ASS(_sig->distinctToVampire.find(ourSort));
      Stack<unsigned>::Iterator it(* _sig->distinctToVampire.get(ourSort));
      bool found=false;
      while(it.hasNext()){ unsigned vs = it.next(); if(vs==vampireSort) found=true; }
<<<<<<< HEAD
      ASS_REP(found,Lib::Int::toString(argSort)+","+env->sorts->sortName(vampireSort));
=======
      ASS_REP(found,Lib::Int::toString(argSort)+","+env.signature->typeConName(vampireSort));
>>>>>>> b96158b4
#endif
      }
      else{
        parentSet[argSort]=true;
        TermList vs = prType->arg(i);
        unsigned vampireSort = vs.term()->functor();
        _sig->parents[argSort] = getDistinctSort(argSort,vampireSort);
      }
#if DEBUG_SORT_INFERENCE
      cout << argSort << " ";
#endif
    }    
#if DEBUG_SORT_INFERENCE
   cout << "("<< offset_p[p] << ")"<< endl;
#endif
  }

  // sorting out variable equalities
  // first check that a sort exists for every variable equality we saw
  Stack<unsigned>::Iterator tvevsit(varEqualityVampireSorts);
  while(tvevsit.hasNext()){
    unsigned vsort = tvevsit.next();
    if(!_sig->vampireToDistinct.find(vsort)){
      // it's missing, let's make one
      unsigned dsort = _distinctSorts++;
      Stack<unsigned>* stack = new Stack<unsigned>();
      stack->push(vsort);
      _sig->distinctToVampire.insert(dsort,stack);
      stack = new Stack<unsigned>();
      stack->push(dsort);
      _sig->vampireToDistinct.insert(vsort,stack);
      _sig->vampireToDistinctParent.insert(vsort,dsort);
    }
  } 
  // allocate an extra sort per disinct sort for variable equalities
  _sig->varEqSorts.ensure(_distinctSorts);
  _sig->sortBounds.expand(_sig->sorts+_distinctSorts);
  _sig->parents.expand(_sig->sorts+_distinctSorts);
  for(unsigned s=0;s<_distinctSorts;s++){
    _sig->varEqSorts[s] = _sig->sorts;
    _sig->sortBounds[_sig->sorts]=UINT_MAX;
    _sig->parents[_sig->sorts]=s;
    _sig->sorts++;
  }
  _sig->sortedConstants.expand(_sig->sorts);
  _sig->sortedFunctions.expand(_sig->sorts);

  _sig->distinctSorts = _distinctSorts;

  if(_print){
    if(_collapsed>0){ cout << "Collapsed " << _collapsed << " distinct sorts into 1 as they are monotonic" << endl;}
    cout << _sig->distinctSorts << " distinct sorts" << endl;
    for(unsigned s=0;s<_sig->distinctSorts;s++){
      unsigned children =0;
      vstring res="";
      for(unsigned i=0;i<_sig->sorts;i++){ 
        if(_sig->parents[i]==s){
          if(children>0) res+=",";
          res+=Lib::Int::toString(i);
          children++; 
        }
      }
      cout << s << " has " << children << " inferred subsorts as members [" << res << "]" << endl;
    }
    cout << "Vampire to distinct sort mapping:" << endl;
    cout << "["; 
    for(unsigned i=0;i<_sig->distinctSorts;i++){

      Stack<unsigned>* vs = _sig->distinctToVampire.get(i);
<<<<<<< HEAD
      if(vs->size()==1) cout << env->sorts->sortName((*vs)[0]);
      else cout << env->sorts->sortName((*vs)[0]) << "(+)";
=======
      if(vs->size()==1) cout << env.signature->typeConName((*vs)[0]);
      else cout << env.signature->typeConName((*vs)[0]) << "(+)";
>>>>>>> b96158b4

      if(i==_sig->distinctSorts-1) cout << "]" << endl;
      else cout << ",";
    }
  }

<<<<<<< HEAD
  for(unsigned s=0;s<env->sorts->count();s++){
    if(env->property->usesSort(s) || SortHelper::isNotDefaultSort(s)){
=======
  for(unsigned s=0;s<env.signature->typeCons();s++){
    if(env.property->usesSort(s) || env.signature->isNonDefaultCon(s)){
>>>>>>> b96158b4
      // if sort is not here then it does not appear in signature (check)
      if(!_sig->vampireToDistinct.find(s)){ continue; }

      // make sure it has a parent
      if(!_sig->vampireToDistinctParent.find(s)){ 

        ASS(!_sig->vampireToDistinct.get(s)->isEmpty());

        if(_sig->vampireToDistinct.find(s)){
         _sig->vampireToDistinctParent.insert(s,(*_sig->vampireToDistinct.get(s))[0]);
        }
      }
      // add those constraints between children and parent
      unsigned parent = _sig->vampireToDistinctParent.get(s);
#if DEBUG_SORT_INFERENCE 
<<<<<<< HEAD
      cout << "Parent " << parent << " for " << env->sorts->sortName(s) << endl;
=======
      cout << "Parent " << parent << " for " << env.signature->typeConName(s) << endl;
>>>>>>> b96158b4
#endif
      Stack<unsigned>::Iterator children(*_sig->vampireToDistinct.get(s));
      while(children.hasNext()){
        unsigned child = children.next();
        if(child==parent) continue;
#if DEBUG_SORT_INFERENCE 
<<<<<<< HEAD
        cout << "Child " << child << " for " << env->sorts->sortName(s) << endl;
=======
        cout << "Child " << child << " for " << env.signature->typeConName(s) << endl;
>>>>>>> b96158b4
#endif
        _sort_constraints.push(make_pair(parent,child));
      }
    }
  }

}

unsigned SortInference::getDistinctSort(unsigned subsort, unsigned realVampireSort, bool createNew)
{
  CALL("SortInference::getDistinctSort");

  VTHREAD_LOCAL static bool firstMonotonicSortSeen = false;
  VTHREAD_LOCAL static unsigned firstMonotonicSort = 0;
  VTHREAD_LOCAL static DHMap<unsigned,unsigned> ourDistinctSorts;

  unsigned vampireSort = realVampireSort;
  if(_expandSubsorts){
    if(!posEqualitiesOnSort[subsort]){
<<<<<<< HEAD
      vampireSort = env->sorts->count()+subsort+1;
=======
      vampireSort = env.signature->typeCons()+subsort+1;
>>>>>>> b96158b4
    }
  }

    unsigned ourSort;
    if(ourDistinctSorts.find(vampireSort,ourSort)){
      return ourSort;
    }
    //cout << "CREATE " << subsort << "," << env->sorts->sortName(realVampireSort) << endl;
    ASS(createNew);

    if(monotonicVampireSorts.contains(vampireSort)){
      if(_collapsingMonotonicSorts){
        _collapsed++;
        if(firstMonotonicSortSeen){
          ourSort = ourDistinctSorts.get(firstMonotonicSort);
        }
        else{
          firstMonotonicSortSeen=true;
          firstMonotonicSort = vampireSort;
          ourSort = _distinctSorts++;
        }
      }
      else{
        ourSort = _distinctSorts++;
      }
      _sig->monotonicSorts[ourSort]=true;
    }
    else if(!_expandSubsorts && (unsigned)_equiv_vs.root(vampireSort)!=vampireSort){
      unsigned rootSort = _equiv_vs.root(vampireSort);
      if(!ourDistinctSorts.find(rootSort,ourSort)){
          ourSort = _distinctSorts++;
          if(!_sig->distinctToVampire.find(ourSort)){
            _sig->distinctToVampire.insert(ourSort,new Stack<unsigned>());
          }
          ourDistinctSorts.insert(rootSort,ourSort);
          _sig->distinctToVampire.get(ourSort)->push(rootSort);
          if(!_sig->vampireToDistinct.find(rootSort)){
            _sig->vampireToDistinct.insert(rootSort,new Stack<unsigned>());
          }
          _sig->vampireToDistinct.get(rootSort)->push(ourSort);
      }
    }
   else ourSort = _distinctSorts++;

   ourDistinctSorts.insert(vampireSort,ourSort);

   if(!_sig->distinctToVampire.find(ourSort)){
     _sig->distinctToVampire.insert(ourSort,new Stack<unsigned>());
   }
   _sig->distinctToVampire.get(ourSort)->push(realVampireSort);

   if(!_sig->vampireToDistinct.find(realVampireSort)){
     _sig->vampireToDistinct.insert(realVampireSort,new Stack<unsigned>());
   }
   _sig->vampireToDistinct.get(realVampireSort)->push(ourSort);
   if(vampireSort == realVampireSort){
     _sig->vampireToDistinctParent.insert(vampireSort,ourSort);
   }

   //cout << "RET " << vampireSort << " to " << ourSort << endl;

   return ourSort;
}

}<|MERGE_RESOLUTION|>--- conflicted
+++ resolved
@@ -67,13 +67,8 @@
       _sig->distinctToVampire.insert(dsorts,stack);
     }
 
-<<<<<<< HEAD
-    for(unsigned s=0;s<env->sorts->count();s++){
-      if(env->property->usesSort(s) || SortHelper::isNotDefaultSort(s)){
-=======
     for(unsigned s=0;s<env.signature->typeCons();s++){
       if(env.property->usesSort(s) || env.signature->isNonDefaultCon(s)){
->>>>>>> b96158b4
         if(_assumeMonotonic){
           _sig->distinctToVampire.get(dsorts)->push(s);
           Stack<unsigned>* stack = new Stack<unsigned>();
@@ -110,12 +105,7 @@
       _sig->varEqSorts[i]=i;
     }
 
-<<<<<<< HEAD
-    for(unsigned f=0;f<env->signature->functions();f++){
-      if(env->signature->isTypeConOrSup(f)){ continue; }
-=======
     for(unsigned f=0;f<env.signature->functions();f++){
->>>>>>> b96158b4
       if(_del_f[f]) continue;
       unsigned arity = env->signature->functionArity(f);
       OperatorType* ftype = env->signature->getFunction(f)->fnType();
@@ -132,15 +122,6 @@
     }
 
     // we need at least one constant for symmetry breaking
-<<<<<<< HEAD
-    for(unsigned s=0;s<env->sorts->count();s++){
-      if(env->property->usesSort(s) || SortHelper::isNotDefaultSort(s)){
-        unsigned dsort = (*_sig->vampireToDistinct.get(s))[0];
-        if(_sig->sortedConstants[dsort].isEmpty()){
-          unsigned fresh = env->signature->addFreshFunction(0,"fmbFreshConstant");
-          TermList sT = SortHelper::sortTerm(s);
-          env->signature->getFunction(fresh)->setType(OperatorType::getConstantsType(sT));
-=======
     for(unsigned s=0;s<env.signature->typeCons();s++){
       if(env.property->usesSort(s) || env.signature->isNonDefaultCon(s)){
         unsigned dsort = (*_sig->vampireToDistinct.get(s))[0];
@@ -148,7 +129,6 @@
           unsigned fresh = env.signature->addFreshFunction(0,"fmbFreshConstant");
           TermList sT = TermList(AtomicSort::createConstant(s));
           env.signature->getFunction(fresh)->setType(OperatorType::getConstantsType(sT));
->>>>>>> b96158b4
           _sig->sortedConstants[dsort].push(fresh);
         }
       }
@@ -156,12 +136,7 @@
     _sig->functionSignatures.ensure(env->signature->functions());
     _sig->predicateSignatures.ensure(env->signature->predicates());
 
-<<<<<<< HEAD
-    for(unsigned f=0;f<env->signature->functions();f++){
-      if(env->signature->isTypeConOrSup(f)){ continue; }
-=======
     for(unsigned f=0;f<env.signature->functions();f++){
->>>>>>> b96158b4
       if(f < _del_f.size() && _del_f[f]) continue;
       unsigned arity = env->signature->functionArity(f);
       OperatorType* ftype = env->signature->getFunction(f)->fnType();
@@ -210,13 +185,8 @@
       cout << "Monotonicity information:" << endl;
       if(_assumeMonotonic){ cout << "Assuming all sorts monotonic due to translation" << endl; }
     }
-<<<<<<< HEAD
-    for(unsigned s=0;s<env->sorts->count();s++){
-      if(env->property->usesSort(s) || SortHelper::isNotDefaultSort(s)){
-=======
     for(unsigned s=0;s<env.signature->typeCons();s++){
       if(env.property->usesSort(s) || env.signature->isNonDefaultCon(s)){
->>>>>>> b96158b4
         bool monotonic = _assumeMonotonic;
         if(!monotonic){
           Monotonicity m(_clauses,s);
@@ -227,11 +197,7 @@
         }
         if(_print){
           if(monotonic && !_assumeMonotonic){
-<<<<<<< HEAD
-            cout << "Input sort " << env->sorts->sortName(s) << " is monotonic" << endl;
-=======
             cout << "Input sort " << env.signature->typeConName(s) << " is monotonic" << endl;
->>>>>>> b96158b4
           }
         }
       }
@@ -242,12 +208,7 @@
   Array<unsigned> offset_p(env->signature->predicates());
 
   unsigned count = 0;
-<<<<<<< HEAD
-  for(unsigned f=0; f < env->signature->functions();f++){
-    if(env->signature->isTypeConOrSup(f)){ continue; }
-=======
   for(unsigned f=0; f < env.signature->functions();f++){
->>>>>>> b96158b4
     if(_del_f[f]) continue;
     offset_f[f] = count;
     count += (1+env->signature->getFunction(f)->arity());
@@ -406,12 +367,7 @@
 
   // Next check function positions for positive equalities
   // Also recorded the functions/constants for each sort
-<<<<<<< HEAD
-  for(unsigned f=0;f<env->signature->functions();f++){
-    if(env->signature->isTypeConOrSup(f)){ continue; }
-=======
   for(unsigned f=0;f<env.signature->functions();f++){
->>>>>>> b96158b4
     if(f < _del_f.size() && _del_f[f]) continue;
 
     unsigned offset = offset_f[f];
@@ -521,12 +477,7 @@
 #endif
 
   // Now record the _signatures for functions
-<<<<<<< HEAD
-  for(unsigned f=0;f<env->signature->functions();f++){
-    if(env->signature->isTypeConOrSup(f)){ continue; }   
-=======
   for(unsigned f=0;f<env.signature->functions();f++){
->>>>>>> b96158b4
     if(f < _del_f.size() && _del_f[f]) continue;
 #if DEBUG_SORT_INFERENCE
     cout << env->signature->functionName(f) << " : ";
@@ -569,11 +520,7 @@
       bool found=false;
       //cout << "<<<<" << rangeSort << endl;
       while(it.hasNext()){ unsigned vs = it.next(); if(vs==vampireSort) found=true;  }
-<<<<<<< HEAD
-      ASS_REP(found,Lib::Int::toString(rangeSort)+","+env->sorts->sortName(vampireSort));
-=======
       ASS_REP(found,Lib::Int::toString(rangeSort)+","+env.signature->typeConName(vampireSort));
->>>>>>> b96158b4
 #endif
     }
     else{
@@ -601,11 +548,7 @@
       Stack<unsigned>::Iterator it(* _sig->distinctToVampire.get(ourSort));
       bool found=false;
       while(it.hasNext()){ unsigned vs = it.next(); if(vs==vampireSort) found=true; }
-<<<<<<< HEAD
-      ASS_REP(found,Lib::Int::toString(argSort)+","+env->sorts->sortName(vampireSort));
-=======
       ASS_REP(found,Lib::Int::toString(argSort)+","+env.signature->typeConName(vampireSort));
->>>>>>> b96158b4
 #endif
       }
       else{
@@ -623,16 +566,6 @@
   cout << "Setting up fresh constant info" << endl;
 #endif
   // Setting types for fresh constants
-<<<<<<< HEAD
-  for(unsigned f=firstFreshConstant;f<env->signature->functions();f++){
-    if(env->signature->isTypeConOrSup(f)){ continue; }
-    unsigned srt = freshMap.get(f);
-    unsigned dsrt = _sig->parents[srt];
-    unsigned vsrt = (*_sig->distinctToVampire.get(dsrt))[0];
-    TermList vsrtT = SortHelper::sortTerm(vsrt);
-    env->signature->getFunction(f)->setType(OperatorType::getConstantsType(vsrtT));
-    env->signature->getFunction(f)->markIntroduced();
-=======
   for(unsigned f=firstFreshConstant;f<env.signature->functions();f++){
     unsigned srt = freshMap.get(f);
     unsigned dsrt = _sig->parents[srt];
@@ -640,7 +573,6 @@
     TermList vsrtT = TermList(AtomicSort::createConstant(vsrt));
     env.signature->getFunction(f)->setType(OperatorType::getConstantsType(vsrtT));
     env.signature->getFunction(f)->markIntroduced();
->>>>>>> b96158b4
   }
 
 #if DEBUG_SORT_INFERENCE
@@ -675,11 +607,7 @@
       Stack<unsigned>::Iterator it(* _sig->distinctToVampire.get(ourSort));
       bool found=false;
       while(it.hasNext()){ unsigned vs = it.next(); if(vs==vampireSort) found=true; }
-<<<<<<< HEAD
-      ASS_REP(found,Lib::Int::toString(argSort)+","+env->sorts->sortName(vampireSort));
-=======
       ASS_REP(found,Lib::Int::toString(argSort)+","+env.signature->typeConName(vampireSort));
->>>>>>> b96158b4
 #endif
       }
       else{
@@ -749,26 +677,16 @@
     for(unsigned i=0;i<_sig->distinctSorts;i++){
 
       Stack<unsigned>* vs = _sig->distinctToVampire.get(i);
-<<<<<<< HEAD
-      if(vs->size()==1) cout << env->sorts->sortName((*vs)[0]);
-      else cout << env->sorts->sortName((*vs)[0]) << "(+)";
-=======
       if(vs->size()==1) cout << env.signature->typeConName((*vs)[0]);
       else cout << env.signature->typeConName((*vs)[0]) << "(+)";
->>>>>>> b96158b4
 
       if(i==_sig->distinctSorts-1) cout << "]" << endl;
       else cout << ",";
     }
   }
 
-<<<<<<< HEAD
-  for(unsigned s=0;s<env->sorts->count();s++){
-    if(env->property->usesSort(s) || SortHelper::isNotDefaultSort(s)){
-=======
   for(unsigned s=0;s<env.signature->typeCons();s++){
     if(env.property->usesSort(s) || env.signature->isNonDefaultCon(s)){
->>>>>>> b96158b4
       // if sort is not here then it does not appear in signature (check)
       if(!_sig->vampireToDistinct.find(s)){ continue; }
 
@@ -784,22 +702,14 @@
       // add those constraints between children and parent
       unsigned parent = _sig->vampireToDistinctParent.get(s);
 #if DEBUG_SORT_INFERENCE 
-<<<<<<< HEAD
-      cout << "Parent " << parent << " for " << env->sorts->sortName(s) << endl;
-=======
       cout << "Parent " << parent << " for " << env.signature->typeConName(s) << endl;
->>>>>>> b96158b4
 #endif
       Stack<unsigned>::Iterator children(*_sig->vampireToDistinct.get(s));
       while(children.hasNext()){
         unsigned child = children.next();
         if(child==parent) continue;
 #if DEBUG_SORT_INFERENCE 
-<<<<<<< HEAD
-        cout << "Child " << child << " for " << env->sorts->sortName(s) << endl;
-=======
         cout << "Child " << child << " for " << env.signature->typeConName(s) << endl;
->>>>>>> b96158b4
 #endif
         _sort_constraints.push(make_pair(parent,child));
       }
@@ -819,11 +729,7 @@
   unsigned vampireSort = realVampireSort;
   if(_expandSubsorts){
     if(!posEqualitiesOnSort[subsort]){
-<<<<<<< HEAD
-      vampireSort = env->sorts->count()+subsort+1;
-=======
       vampireSort = env.signature->typeCons()+subsort+1;
->>>>>>> b96158b4
     }
   }
 
