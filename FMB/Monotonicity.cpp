--- conflicted
+++ resolved
@@ -166,15 +166,9 @@
   CALL("Monotonicity::addSortPredicates");
 
   // First compute the monotonic sorts
-<<<<<<< HEAD
-  DArray<bool> isMonotonic(env->sorts->count());
-  for(unsigned s=0;s<env->sorts->count();s++){
-    if(env->property->usesSort(s) || SortHelper::isNotDefaultSort(s)){
-=======
   DArray<bool> isMonotonic(env.signature->typeCons());
   for(unsigned s=0;s<env.signature->typeCons();s++){
     if(env.property->usesSort(s) || env.signature->isNonDefaultCon(s)){
->>>>>>> b96158b4
        if(withMon){
          Monotonicity m(clauses,s);
          bool monotonic = m.check();
@@ -188,21 +182,12 @@
   }
 
   // Now create a sort predicate per non-monotonic sort
-<<<<<<< HEAD
-  DArray<unsigned> sortPredicates(env->sorts->count());
-  for(unsigned s=0;s<env->sorts->count();s++){
-    if(!isMonotonic[s]){
-      vstring name = "sortPredicate_"+env->sorts->sortName(s);
-      unsigned p = env->signature->addFreshPredicate(1,name.c_str());
-      env->signature->getPredicate(p)->setType(OperatorType::getPredicateType({SortHelper::sortTerm(s)}));
-=======
   DArray<unsigned> sortPredicates(env.signature->typeCons());
   for(unsigned s=0;s<env.signature->typeCons();s++){
     if(!isMonotonic[s]){
       vstring name = "sortPredicate_"+env.signature->typeConName(s);
       unsigned p = env.signature->addFreshPredicate(1,name.c_str());
       env.signature->getPredicate(p)->setType(OperatorType::getPredicateType({TermList(AtomicSort::createConstant(s))}));
->>>>>>> b96158b4
       sortPredicates[s] = p;
     }
     else{ sortPredicates[s]=0; }
@@ -215,13 +200,8 @@
   // 1) ?[X] : p(X) (need skolem constant) = p(sk)
   // 2) for each function f with return sort s 
   //    !args : p(f(args))
-<<<<<<< HEAD
-  unsigned function_count = env->signature->functions();
-  for(unsigned s=0;s<env->sorts->count();s++){
-=======
   unsigned function_count = env.signature->functions();
   for(unsigned s=0;s<env.signature->typeCons();s++){
->>>>>>> b96158b4
     if(isMonotonic[s]) continue;
 
     unsigned p = sortPredicates[s];
@@ -230,16 +210,9 @@
     TermList sTerm = TermList(AtomicSort::createConstant(s));
 
     for(unsigned f=0; f < function_count; f++){
-<<<<<<< HEAD
-      if(env->signature->isTypeConOrSup(f)){ continue; }
       if(del_f[f]) continue;
 
-      if(env->signature->getFunction(f)->fnType()->result() != SortHelper::sortTerm(s))
-=======
-      if(del_f[f]) continue;
-
       if(env.signature->getFunction(f)->fnType()->result() != sTerm)
->>>>>>> b96158b4
         continue;
 
       unsigned arity = env->signature->functionArity(f);
@@ -256,13 +229,8 @@
     } 
 
     // Next the non-empty constraint
-<<<<<<< HEAD
-    unsigned skolemConstant = env->signature->addSkolemFunction(0);
-    env->signature->getFunction(skolemConstant)->setType(OperatorType::getConstantsType(SortHelper::sortTerm(s)));
-=======
     unsigned skolemConstant = env.signature->addSkolemFunction(0);
     env.signature->getFunction(skolemConstant)->setType(OperatorType::getConstantsType(sTerm));
->>>>>>> b96158b4
     Literal* psk = Literal::create1(p,true,TermList(Term::createConstant(skolemConstant)));
     Clause* nonEmpty = new(1) Clause(1,NonspecificInference0(UnitInputType::AXIOM,InferenceRule::INPUT));
     (*nonEmpty)[0] = psk;
@@ -357,15 +325,9 @@
   CALL("Monotonicity::addSortFunctions");
 
   // First compute the monotonic sorts
-<<<<<<< HEAD
-  DArray<bool> isMonotonic(env->sorts->count());
-  for(unsigned s=0;s<env->sorts->count();s++){
-    if(env->property->usesSort(s) || SortHelper::isNotDefaultSort(s)){
-=======
   DArray<bool> isMonotonic(env.signature->typeCons());
   for(unsigned s=0;s<env.signature->typeCons();s++){
     if(env.property->usesSort(s) || env.signature->isNonDefaultCon(s)){
->>>>>>> b96158b4
        if(withMon){
          Monotonicity m(clauses,s);
          bool monotonic = m.check();
@@ -379,15 +341,6 @@
   }
 
   // Now create a sort function per non-monotonic sort
-<<<<<<< HEAD
-  DArray<unsigned> sortFunctions(env->sorts->count());
-  for(unsigned s=0;s<env->sorts->count();s++){
-    if(!isMonotonic[s]){
-      vstring name = "sortFunction_"+env->sorts->sortName(s);
-      unsigned f = env->signature->addFreshFunction(1,name.c_str());
-      TermList sT = SortHelper::sortTerm(s);
-      env->signature->getFunction(f)->setType(OperatorType::getFunctionType({sT},sT));
-=======
   DArray<unsigned> sortFunctions(env.signature->typeCons());
   for(unsigned s=0;s<env.signature->typeCons();s++){
     if(!isMonotonic[s]){
@@ -395,7 +348,6 @@
       unsigned f = env.signature->addFreshFunction(1,name.c_str());
       TermList sT = TermList(AtomicSort::createConstant(s));
       env.signature->getFunction(f)->setType(OperatorType::getFunctionType({sT},sT));
->>>>>>> b96158b4
       sortFunctions[s] = f;
     }
     else{ sortFunctions[s]=0; }
