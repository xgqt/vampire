################################################################
# general configuration
################################################################
cmake_minimum_required (VERSION 3.12.0)
project(Vampire)

# require the compiler to use C++14
set(CMAKE_CXX_STANDARD 14)
set(CMAKE_CXX_STANDARD_REQUIRED ON)
set(CMAKE_CXX_EXTENSIONS OFF)

# compile command database
set(CMAKE_EXPORT_COMPILE_COMMANDS ON)

# variables for binary name, set later
set(VAMPIRE_BINARY vampire)
set(VAMPIRE_BINARY_BUILD)
set(VAMPIRE_BINARY_STATIC)
set(VAMPIRE_BINARY_Z3)
set(VAMPIRE_BINARY_HASH)
set(VAMPIRE_BINARY_BRANCH)
set(VAMPIRE_BINARY_REV_COUNT)

find_package(Threads REQUIRED)

# set build type if not set
if(NOT CMAKE_BUILD_TYPE)
  message(STATUS "Setting build type to 'Release' as none was specified.")
  set(CMAKE_BUILD_TYPE Release CACHE STRING "Choose the type of build." FORCE)
endif()

# statically link libraries
option(BUILD_SHARED_LIBS "Build an executable dynamically linking to libraries instead of a statically-linked one (static not working on Mac)" ON)
if (NOT BUILD_SHARED_LIBS)
  set(CMAKE_FIND_LIBRARY_SUFFIXES .a)
  set(CMAKE_EXE_LINKER_FLAGS -static)
  set(VAMPIRE_BINARY_STATIC _static)
endif()

# We compile tests only in debug mode, since in release mode assertions are NOPs anyways.
if(CMAKE_BUILD_TYPE STREQUAL Debug)
  SET(COMPILE_TESTS ON)
else()
  SET(COMPILE_TESTS OFF)
endif()

option(IPO "If supported, build with link-time optimisation." OFF)
option(DEBUG_IPO "Print information about why IPO isn't supported" OFF)
# check whether IPO is available
include(CheckIPOSupported)
check_ipo_supported(RESULT IPO_SUPPORTED OUTPUT IPO_ERROR)
if (IPO_SUPPORTED)
  message(STATUS "IPO supported")
else()
  message(STATUS "IPO not supported")
  if(DEBUG_IPO)
    message(STATUS "${IPO_ERROR}")
  else()
    message(STATUS "(if you need IPO, set DEBUG_IPO=ON to investigate)")
  endif()
endif()

################################################################
# define all vampire sources,
# generate the main target and 
# link it against the libraries
# NOTE: we add the header files here such that they are considered
#       to be a part of the project and therefore are displayed
#       displayed by the IDEs (we wouldn't need to add them because
#       of dependendy tracking, this is figured out automatically
#       by the compiler)
################################################################

set(VAMPIRE_MINISAT_SOURCES
    Minisat/core/Solver.cc
    Minisat/simp/SimpSolver.cc
    Minisat/utils/Options.cc
    Minisat/utils/System.cc
    SAT/MinisatInterfacing.cpp
    SAT/MinisatInterfacingNewSimp.cpp
    Minisat/core/Dimacs.h
    Minisat/core/Solver.h
    Minisat/core/SolverTypes.h
    Minisat/mtl/Alg.h
    Minisat/mtl/Alloc.h
    Minisat/mtl/Heap.h
    Minisat/mtl/IntMap.h
    Minisat/mtl/IntTypes.h
    Minisat/mtl/Map.h
    Minisat/mtl/Queue.h
    Minisat/mtl/Rnd.h
    Minisat/mtl/Sort.h
    Minisat/mtl/Vec.h
    Minisat/mtl/XAlloc.h
    Minisat/simp/SimpSolver.h
    Minisat/utils/Options.h
    Minisat/utils/ParseUtils.h
    Minisat/utils/System.h
    )
source_group(minisat_source_files FILES ${VAMPIRE_MINISAT_SOURCES})

set(VAMPIRE_DEBUG_SOURCES
    Debug/Assertion.cpp
    Debug/RuntimeStatistics.cpp
    Debug/Tracer.cpp    
    Debug/Assertion.hpp
    Debug/RuntimeStatistics.hpp
    Debug/Tracer.hpp
    )
source_group(debug_source_files FILES ${VAMPIRE_DEBUG_SOURCES})

set(VAMPIRE_LIB_SOURCES
    Lib/Allocator.cpp
    Lib/DHMap.cpp
    Lib/Environment.cpp
    Lib/Event.cpp
    Lib/Exception.cpp
    Lib/Int.cpp
    Lib/IntNameTable.cpp
    Lib/IntUnionFind.cpp
    Lib/MemoryLeak.cpp
    Lib/MultiCounter.cpp
    Lib/NameArray.cpp
    Lib/Random.cpp
    Lib/StringUtils.cpp
    Lib/System.cpp
    Lib/TimeCounter.cpp
    Lib/Timer.cpp

    Lib/Allocator.hpp
    Lib/Array.hpp
    Lib/ArrayMap.hpp
    Lib/Backtrackable.hpp
    Lib/BacktrackIterators.hpp
    Lib/BinaryHeap.hpp
    Lib/BitUtils.hpp
    Lib/BucketSorter.hpp
    Lib/Cache.hpp
    Lib/Comparison.hpp
    Lib/Counter.hpp
    Lib/DArray.hpp
    Lib/Deque.hpp
    Lib/DHMap.hpp
    Lib/DHMultiset.hpp
    Lib/DHSet.hpp
    Lib/DynamicHeap.hpp
    Lib/Environment.hpp
    Lib/Event.hpp
    Lib/Exception.hpp
    Lib/fdstream.hpp
    Lib/FreshnessGuard.hpp
    Lib/Hash.hpp
    Lib/ImplicationSetClosure.hpp
    Lib/Int.hpp
    Lib/IntNameTable.hpp
    Lib/IntUnionFind.hpp
    Lib/InverseLookup.hpp
    Lib/LastCopyWatcher.hpp
    Lib/List.hpp
    Lib/Map.hpp
    Lib/MapToLIFO.hpp
    Lib/MaybeBool.hpp
    Lib/MemoryLeak.hpp
    Lib/Metaarrays.hpp
    Lib/Metaiterators.hpp
    Lib/MultiColumnMap.hpp
    Lib/MultiCounter.hpp
    Lib/NameArray.hpp
    Lib/Numbering.hpp
    Lib/PairUtils.hpp
    Lib/Portability.hpp
    Lib/Random.hpp
    Lib/RatioKeeper.hpp
    Lib/RCPtr.hpp
    Lib/Recycler.hpp
    Lib/ReferenceCounter.hpp
    Lib/Reflection.hpp
    Lib/SafeRecursion.hpp
    Lib/SCCAnalyzer.hpp
    Lib/ScopedLet.hpp
    Lib/ScopedPtr.hpp
    Lib/Set.hpp
    Lib/SharedSet.hpp
    Lib/SkipList.hpp
    Lib/SmartPtr.hpp
    Lib/Sort.hpp
    Lib/Stack.hpp
    Lib/STLAllocator.hpp
    Lib/StringUtils.hpp
    Lib/System.hpp
    Lib/TimeCounter.hpp
    Lib/Timer.hpp
    Lib/TriangularArray.hpp
    Lib/Vector.hpp
    Lib/VirtualIterator.hpp
    Lib/VString.hpp
    Lib/STL.hpp
    )
source_group(lib_source_files FILES ${VAMPIRE_LIB_SOURCES})

set(VAMPIRE_LIB_SYS_SOURCES
    Lib/Sys/Multiprocessing.cpp
    Lib/Sys/Semaphore.cpp
    Lib/Sys/SyncPipe.cpp
    Lib/Sys/Multiprocessing.hpp
    Lib/Sys/Semaphore.hpp
    Lib/Sys/SyncPipe.hpp
    )
source_group(lib_sys_source_files FILES ${VAMPIRE_LIB_SYS_SOURCES})

set(VAMPIRE_KERNEL_SOURCES
    Kernel/Clause.cpp
    Kernel/ClauseQueue.cpp
    Kernel/ColorHelper.cpp
    Kernel/ELiteralSelector.cpp
    Kernel/EqHelper.cpp
    Kernel/FlatTerm.cpp
    Kernel/Formula.cpp
    Kernel/FormulaTransformer.cpp
    Kernel/FormulaUnit.cpp
    Kernel/FormulaVarIterator.cpp
    Kernel/Grounder.cpp
    Kernel/Inference.cpp
    Kernel/InferenceStore.cpp
    Kernel/InterpretedLiteralEvaluator.cpp
    Kernel/Rebalancing.cpp
    Kernel/KBO.cpp
    Kernel/LaLpo.cpp
    Kernel/QKbo.cpp
    Kernel/KBOForEPR.cpp
    Kernel/LiteralSelector.cpp
    Kernel/LookaheadLiteralSelector.cpp
    Kernel/MainLoop.cpp
    Kernel/Matcher.cpp
    Kernel/MaximalLiteralSelector.cpp
    Kernel/MLMatcher.cpp
    Kernel/MLMatcherSD.cpp
    Kernel/MLVariant.cpp
    Kernel/Ordering.cpp
    Kernel/Ordering_Equality.cpp
    Kernel/Problem.cpp
    Kernel/Renaming.cpp
    Kernel/RobSubstitution.cpp
    Kernel/MismatchHandler.cpp
    Kernel/Signature.cpp
    Kernel/SortHelper.cpp
    Kernel/OperatorType.cpp
    Kernel/SpassLiteralSelector.cpp
    Kernel/SubformulaIterator.cpp
    Kernel/Substitution.cpp
    Kernel/Term.cpp
    Kernel/TermIterators.cpp
    Kernel/TermTransformer.cpp
    Kernel/Theory.cpp
    Kernel/Signature.cpp
    Kernel/Unit.cpp
    Kernel/BottomUpEvaluation.hpp
    Kernel/BottomUpEvaluation/TermList.hpp
    Kernel/BottomUpEvaluation/TypedTermList.hpp
    Kernel/BottomUpEvaluation/PolyNf.hpp
    Kernel/BestLiteralSelector.hpp
    Kernel/Clause.hpp
    Kernel/ClauseQueue.hpp
    Kernel/ColorHelper.hpp
    Kernel/Connective.hpp
    Kernel/ELiteralSelector.hpp
    Kernel/EqHelper.hpp
    Kernel/FlatTerm.hpp
    Kernel/Formula.hpp
    Kernel/FormulaTransformer.hpp
    Kernel/FormulaUnit.hpp
    Kernel/FormulaVarIterator.hpp
    Kernel/Grounder.hpp
    Kernel/Inference.hpp
    Kernel/InferenceStore.hpp
    Kernel/InterpretedLiteralEvaluator.hpp
    Kernel/Rebalancing.cpp
    Kernel/KBO.hpp
    Kernel/LaLpo.hpp
    Kernel/QKbo.hpp
    Kernel/KBOForEPR.hpp
    Kernel/LiteralComparators.hpp
    Kernel/LiteralSelector.hpp
    Kernel/LookaheadLiteralSelector.hpp
    Kernel/MainLoop.hpp
    Kernel/Matcher.hpp
    Kernel/MaximalLiteralSelector.hpp
    Kernel/MLMatcher.hpp
    Kernel/MLVariant.hpp
    Kernel/Ordering.hpp
    Kernel/Problem.hpp
    Kernel/RCClauseStack.hpp
    Kernel/Renaming.hpp
    Kernel/RobSubstitution.hpp
    Kernel/MismatchHandler.hpp
    Kernel/Signature.hpp
    Kernel/SortHelper.hpp
    Kernel/OperatorType.hpp
    Kernel/SpassLiteralSelector.hpp
    Kernel/SubformulaIterator.hpp
    Kernel/SubstHelper.hpp
    Kernel/Substitution.hpp
    Kernel/Term.hpp
    Kernel/TermIterators.hpp
    Kernel/TermTransformer.hpp
    Kernel/Theory.hpp
    Kernel/Signature.hpp
    Kernel/Unit.hpp
    Kernel/LPO.cpp
    Kernel/LPO.hpp
    Kernel/Polynomial.hpp
    Kernel/Polynomial.cpp
    Kernel/PolynomialNormalizer.hpp
    Kernel/PolynomialNormalizer.cpp
    Kernel/ApplicativeHelper.hpp
    Kernel/ApplicativeHelper.cpp
    Kernel/SKIKBO.hpp
    Kernel/SKIKBO.cpp
    Kernel/IRC.hpp
    Kernel/IRC.cpp
    Indexing/TypeSubstitutionTree.cpp
    Indexing/TypeSubstitutionTree.hpp
    Inferences/CNFOnTheFly.cpp
    Inferences/CNFOnTheFly.hpp
    Inferences/CombinatorDemodISE.cpp
    Inferences/CombinatorDemodISE.hpp
    Inferences/CombinatorNormalisationISE.hpp
    Inferences/CombinatorNormalisationISE.cpp
    Inferences/ArgCong.hpp
    Inferences/ArgCong.cpp
    Inferences/NegativeExt.cpp
    Inferences/NegativeExt.hpp
    Inferences/Narrow.hpp
    Inferences/Narrow.cpp
    Inferences/SubVarSup.hpp
    Inferences/SubVarSup.cpp
    Inferences/BoolEqToDiseq.hpp
    Inferences/BoolEqToDiseq.cpp
    Inferences/PrimitiveInstantiation.cpp
    Inferences/PrimitiveInstantiation.hpp
    Inferences/ElimLeibniz.cpp
    Inferences/ElimLeibniz.hpp
    Inferences/Choice.cpp
    Inferences/Choice.hpp
    Inferences/Injectivity.hpp
    Inferences/Injectivity.cpp
    Inferences/BoolSimp.hpp
    Inferences/BoolSimp.cpp
    Inferences/CasesSimp.cpp
    Inferences/CasesSimp.hpp
    Inferences/Cases.cpp
    Inferences/Cases.hpp
    Shell/LambdaElimination.cpp
    Shell/LambdaElimination.hpp
    )
source_group(kernel_source_files FILES ${VAMPIRE_KERNEL_SOURCES})

set(VAMPIRE_INDEXING_SOURCES
    Indexing/AcyclicityIndex.cpp
    Indexing/ClauseCodeTree.cpp
    Indexing/ClauseVariantIndex.cpp
    Indexing/CodeTree.cpp
    Indexing/CodeTreeInterfaces.cpp
    Indexing/GroundingIndex.cpp
    Indexing/Index.cpp
    Indexing/IndexManager.cpp
    Indexing/LiteralIndex.cpp
    Indexing/LiteralMiniIndex.cpp
    Indexing/LiteralSubstitutionTree.cpp
    Indexing/ResultSubstitution.cpp
    Indexing/SubstitutionTree.cpp
    Indexing/SubstitutionTree_FastGen.cpp
    Indexing/SubstitutionTree_FastInst.cpp
    Indexing/SubstitutionTree_Nodes.cpp
    Indexing/TermCodeTree.cpp
    Indexing/TermIndex.cpp
    Indexing/TermSharing.cpp
    Indexing/TermSubstitutionTree.cpp
    Indexing/AcyclicityIndex.hpp
    Indexing/ClauseCodeTree.hpp
    Indexing/ClauseVariantIndex.hpp
    Indexing/CodeTree.hpp
    Indexing/CodeTreeInterfaces.hpp
    Indexing/GroundingIndex.hpp
    Indexing/Index.hpp
    Indexing/IndexManager.hpp
    Indexing/LiteralIndex.hpp
    Indexing/LiteralIndexingStructure.hpp
    Indexing/LiteralMiniIndex.hpp
    Indexing/LiteralSubstitutionTree.hpp
    Indexing/ResultSubstitution.hpp
    Indexing/SubstitutionTree.hpp
    Indexing/TermCodeTree.hpp
    Indexing/TermIndex.hpp
    Indexing/TermIndexingStructure.hpp
    Indexing/TermSharing.hpp
    Indexing/TermSubstitutionTree.hpp
    Indexing/InequalityResolutionIndex.cpp
    Indexing/InequalityResolutionIndex.hpp
    )
source_group(indexing_source_files FILES ${VAMPIRE_INDEXING_SOURCES})

set(VAMPIRE_INFERENCE_SOURCES
    Inferences/BackwardDemodulation.cpp
    Inferences/BackwardSubsumptionDemodulation.cpp
    Inferences/BackwardSubsumptionResolution.cpp
    Inferences/BinaryResolution.cpp
    Inferences/Condensation.cpp
    Inferences/DistinctEqualitySimplifier.cpp
    Inferences/EqualityFactoring.cpp
    Inferences/EqualityResolution.cpp
    Inferences/ExtensionalityResolution.cpp
    Inferences/Factoring.cpp
    Inferences/FastCondensation.cpp
    Inferences/FOOLParamodulation.cpp
    Inferences/ForwardDemodulation.cpp
    Inferences/ForwardLiteralRewriting.cpp
    Inferences/ForwardSubsumptionAndResolution.cpp
    Inferences/ForwardSubsumptionDemodulation.cpp
    Inferences/GlobalSubsumption.cpp
    Inferences/HyperSuperposition.cpp
    Inferences/InnerRewriting.cpp
    Inferences/EquationalTautologyRemoval.cpp
    Inferences/Induction.cpp
    Inferences/InductionHelper.cpp
    Inferences/InferenceEngine.cpp
    Inferences/Instantiation.cpp
    Inferences/InterpretedEvaluation.cpp
    Inferences/PushUnaryMinus.cpp
    Inferences/Cancellation.cpp
    Inferences/ArithmeticSubtermGeneralization.cpp
    Kernel/NumTraits.cpp
    Inferences/GaussianVariableElimination.cpp
    Kernel/Rebalancing.cpp
    Kernel/Rebalancing/Inverters.cpp
    Inferences/SLQueryBackwardSubsumption.cpp
    Inferences/Superposition.cpp
    Inferences/IRC/Normalization.cpp
    Inferences/IRC/Normalization.hpp
    Inferences/IRC/LiteralFactoring.cpp
    Inferences/IRC/LiteralFactoring.hpp
    Inferences/IRC/VariableElimination.cpp
    Inferences/IRC/VariableElimination.hpp
    Inferences/IRC/Superposition.cpp
    Inferences/IRC/Superposition.hpp
    Inferences/IRC/DemodulationModLA.cpp
    Inferences/IRC/DemodulationModLA.hpp
    Inferences/IRC/FwdDemodulationModLA.cpp
    Inferences/IRC/FwdDemodulationModLA.hpp
    Inferences/IRC/BwdDemodulationModLA.cpp
    Inferences/IRC/BwdDemodulationModLA.hpp
    Inferences/IRC/InequalityResolution.cpp
    Inferences/IRC/InequalityResolution.hpp
    Inferences/IRC/TermFactoring.cpp
    Inferences/IRC/TermFactoring.hpp
    Inferences/TautologyDeletionISE.cpp
    Inferences/TermAlgebraReasoning.cpp
    Inferences/URResolution.cpp
    Inferences/BackwardDemodulation.hpp
    Inferences/BackwardSubsumptionResolution.hpp
    Inferences/BinaryResolution.hpp
    Inferences/Condensation.hpp
    Inferences/DistinctEqualitySimplifier.hpp
    Inferences/EqualityFactoring.hpp
    Inferences/EqualityResolution.hpp
    Inferences/ExtensionalityResolution.hpp
    Inferences/Factoring.hpp
    Inferences/FastCondensation.hpp
    Inferences/FOOLParamodulation.hpp
    Inferences/ForwardDemodulation.hpp
    Inferences/ForwardLiteralRewriting.hpp
    Inferences/ForwardSubsumptionAndResolution.hpp
    Inferences/GlobalSubsumption.hpp
    Inferences/HyperSuperposition.hpp
    Inferences/InnerRewriting.hpp
    Inferences/EquationalTautologyRemoval.hpp
    Inferences/InductionHelper.hpp
    Inferences/InferenceEngine.hpp
    Inferences/Instantiation.hpp
    Inferences/InterpretedEvaluation.hpp
    Inferences/PushUnaryMinus.hpp
    Inferences/Cancellation.hpp
    Inferences/ArithmeticSubtermGeneralization.hpp
    Kernel/NumTraits.cpp
    Inferences/GaussianVariableElimination.hpp
    Kernel/Rebalancing.hpp
    Kernel/Rebalancing/Inverters.hpp
    Inferences/SLQueryBackwardSubsumption.hpp
    Inferences/SubsumptionDemodulationHelper.cpp
    Inferences/Superposition.hpp
    Inferences/TautologyDeletionISE.hpp
    Inferences/TermAlgebraReasoning.hpp
    Inferences/URResolution.hpp
    Inferences/TheoryInstAndSimp.hpp
    Inferences/TheoryInstAndSimp.cpp  # this is theory instantiation
    Inferences/ArithmeticSubtermGeneralization.hpp
    Inferences/ArithmeticSubtermGeneralization.cpp
    Inferences/PolynomialEvaluation.hpp
    Inferences/PolynomialEvaluation.cpp
    Inferences/Cancellation.hpp
    Inferences/Cancellation.cpp
    )
source_group(inference_source_files FILES ${VAMPIRE_INFERENCE_SOURCES})

set(VAMPIRE_INSTANCEGENERATION_SOURCES
    InstGen/IGAlgorithm.cpp
    InstGen/ModelPrinter.cpp
    InstGen/IGAlgorithm.hpp
    InstGen/ModelPrinter.hpp
    )
source_group(instancegeneration_source_files FILES ${VAMPIRE_INSTANCEGENERATION_SOURCES})

set(VAMPIRE_SAT_SOURCES
    SAT/BufferedSolver.cpp
    SAT/DIMACS.cpp
    SAT/FallbackSolverWrapper.cpp
    SAT/MinimizingSolver.cpp
    SAT/SAT2FO.cpp
    SAT/SATClause.cpp
    SAT/SATInference.cpp
    SAT/SATLiteral.cpp
    SAT/Z3Interfacing.cpp

    SAT/BufferedSolver.hpp
    SAT/DIMACS.hpp
    SAT/FallbackSolverWrapper.hpp
    SAT/MinimizingSolver.hpp
    SAT/SAT2FO.hpp
    SAT/SATClause.hpp
    SAT/SATInference.hpp
    SAT/SATLiteral.hpp
    SAT/SATSolver.hpp
    SAT/Z3Interfacing.hpp
    )
source_group(sat_source_files FILES ${VAMPIRE_SAT_SOURCES})

set(VAMPIRE_DECISION_PROCEDURES_SOURCES
    DP/ShortConflictMetaDP.cpp
    DP/SimpleCongruenceClosure.cpp
    DP/DecisionProcedure.hpp
    DP/ShortConflictMetaDP.hpp
    DP/SimpleCongruenceClosure.hpp
    )
source_group(decision_procedures_source_files FILES ${VAMPIRE_DECISION_PROCEDURES_SOURCES})

set(VAMPIRE_SATURATION_SOURCES
    Saturation/AWPassiveClauseContainer.cpp
    Saturation/ManCSPassiveClauseContainer.cpp
    Saturation/ClauseContainer.cpp
    Saturation/ConsequenceFinder.cpp
    Saturation/Discount.cpp
    Saturation/ExtensionalityClauseContainer.cpp
    Saturation/LabelFinder.cpp
    Saturation/LRS.cpp
    Saturation/Otter.cpp
    Saturation/ProvingHelper.cpp
    Saturation/SaturationAlgorithm.cpp
    Saturation/Splitter.cpp
    Saturation/SymElOutput.cpp
    Saturation/PredicateSplitPassiveClauseContainer.cpp
    Saturation/AWPassiveClauseContainer.hpp
    Saturation/ClauseContainer.hpp
    Saturation/ConsequenceFinder.hpp
    Saturation/Discount.hpp
    Saturation/ExtensionalityClauseContainer.hpp
    Saturation/LabelFinder.hpp
    Saturation/LRS.hpp
    Saturation/Otter.hpp
    Saturation/ProvingHelper.hpp
    Saturation/SaturationAlgorithm.hpp
    Saturation/Splitter.hpp
    Saturation/SymElOutput.hpp
    Saturation/PredicateSplitPassiveClauseContainer.hpp
    )
source_group(saturation_source_files FILES ${VAMPIRE_SATURATION_SOURCES})

set(VAMPIRE_SHELL_SOURCES
    Shell/AnswerExtractor.cpp
    Shell/CommandLine.cpp
    Shell/CNF.cpp
    Shell/NewCNF.cpp
    Shell/NameReuse.cpp
    Shell/DistinctProcessor.cpp
    Shell/DistinctGroupExpansion.cpp
    Shell/EqResWithDeletion.cpp
    Shell/EqualityProxy.cpp
    Shell/EqualityProxyMono.cpp    
    Shell/Flattening.cpp
    Shell/FunctionDefinition.cpp
    Shell/GeneralSplitting.cpp
    Shell/GoalGuessing.cpp
    Shell/Grounding.cpp
    Shell/InequalitySplitting.cpp
    Shell/InterpolantMinimizer.cpp
    Shell/InterpolantMinimizerNew.cpp
    Shell/Interpolants.cpp
    Shell/InterpolantsNew.cpp    
    Shell/InterpretedNormalizer.cpp
    Shell/LaTeX.cpp
    Shell/Lexer.cpp
    Shell/LispLexer.cpp
    Shell/LispParser.cpp
    Shell/Naming.cpp
    Shell/NNF.cpp
    Shell/Normalisation.cpp
    Shell/Options.cpp
    Shell/PredicateDefinition.cpp
    Shell/Preprocess.cpp
    Shell/Property.cpp
    Shell/Rectify.cpp
    Shell/Skolem.cpp
    Shell/SimplifyFalseTrue.cpp
    Shell/SineUtils.cpp
    Shell/SMTFormula.cpp
    Shell/FOOLElimination.cpp
    Shell/Statistics.cpp
    Shell/SymbolDefinitionInlining.cpp
    Shell/SymbolOccurrenceReplacement.cpp
    Shell/SymCounter.cpp
    Shell/TermAlgebra.cpp
    Shell/TheoryAxioms.cpp
    Shell/TheoryFinder.cpp
    Shell/TheoryFlattening.cpp
    Shell/BlockedClauseElimination.cpp
    Shell/Token.cpp
    Shell/TPTPPrinter.cpp
    Shell/UIHelper.cpp
    Shell/VarManager.cpp
    Shell/Lexer.cpp
    Shell/Preprocess.cpp
    Shell/AnswerExtractor.hpp
    Shell/CommandLine.hpp
    Shell/CNF.hpp
    Shell/NewCNF.hpp
    Shell/NameReuse.hpp
    Shell/DistinctProcessor.hpp
    Shell/DistinctGroupExpansion.hpp
    Shell/EqResWithDeletion.hpp
    Shell/EqualityProxy.hpp
    Shell/EqualityProxyMono.hpp
    Shell/Flattening.hpp
    Shell/FunctionDefinition.hpp
    Shell/GeneralSplitting.hpp
    Shell/Grounding.hpp
    Shell/InequalitySplitting.hpp
    Shell/InterpolantMinimizer.hpp
    Shell/InterpolantMinimizerNew.hpp    
    Shell/Interpolants.hpp
    Shell/InterpolantsNew.hpp
    Shell/InterpretedNormalizer.hpp
    Shell/LaTeX.hpp
    Shell/Lexer.hpp
    Shell/LispLexer.hpp
    Shell/LispParser.hpp
    Shell/Naming.hpp
    Shell/NNF.hpp
    Shell/Normalisation.hpp
    Shell/Options.hpp
    Shell/PredicateDefinition.hpp
    Shell/Preprocess.hpp
    Shell/Property.hpp
    Shell/Rectify.hpp
    Shell/Skolem.hpp
    Shell/SimplifyFalseTrue.hpp
    Shell/SineUtils.hpp
    Shell/SMTFormula.hpp
    Shell/SMTLIBLogic.hpp
    Shell/FOOLElimination.hpp
    Shell/Statistics.hpp
    Shell/SymbolDefinitionInlining.hpp
    Shell/SymbolOccurrenceReplacement.hpp
    Shell/SymCounter.hpp
    Shell/TermAlgebra.hpp
    Shell/TheoryAxioms.hpp
    Shell/TheoryFinder.hpp
    Shell/TheoryFlattening.hpp
    Shell/BlockedClauseElimination.hpp
    Shell/Token.hpp
    Shell/TPTPPrinter.hpp
    Shell/UnificationWithAbstractionConfig.hpp
    Shell/UnificationWithAbstractionConfig.cpp
    Shell/UIHelper.hpp
    Shell/VarManager.hpp
    Shell/Lexer.hpp
    Shell/Preprocess.hpp
    Shell/SubexpressionIterator.cpp
    Shell/SubexpressionIterator.hpp
    )
source_group(shell_source_files FILES ${VAMPIRE_SHELL_SOURCES})

set(VAMPIRE_PARSE_SOURCES
    Parse/SMTLIB2.cpp
    Parse/TPTP.cpp
    Parse/SMTLIB2.hpp
    Parse/TPTP.hpp
    )
source_group(parse_source_files FILES ${VAMPIRE_PARSE_SOURCES})

set(
    VAMPIRE_FINITEMODELBUILDING_SOURCES
    FMB/ClauseFlattening.cpp
    FMB/FiniteModel.cpp
    FMB/FiniteModelBuilder.cpp
    FMB/FiniteModelMultiSorted.cpp
    FMB/FunctionRelationshipInference.cpp
    FMB/Monotonicity.cpp
    FMB/SortInference.cpp
    FMB/ClauseFlattening.hpp
    FMB/DefinitionIntroduction.hpp
    FMB/FiniteModel.hpp
    FMB/FiniteModelBuilder.hpp
    FMB/FiniteModelMultiSorted.hpp    
    FMB/FunctionRelationshipInference.hpp
    FMB/ModelCheck.hpp
    FMB/Monotonicity.hpp
    FMB/SortInference.hpp
    )
source_group(finitemodelbuilding_source_files FILES ${VAMPIRE_FINITEMODELBUILDING_SOURCES})

set(VAMPIRE_SMTCOMP_SOURCES
    SAT/Z3MainLoop.cpp
    SAT/Z3MainLoop.hpp
    )
source_group(smt_comp_source_files FILES ${VAMPIRE_SMTCOMP_SOURCES})

set(VAMPIRE_CASC_SOURCES
    CASC/PortfolioMode.cpp
    CASC/Schedules.cpp
    CASC/ScheduleExecutor.cpp
    CASC/CLTBMode.cpp
    CASC/CLTBModeLearning.cpp
    CASC/PortfolioMode.hpp
    CASC/Schedules.hpp
    CASC/ScheduleExecutor.hpp
    CASC/CLTBMode.hpp
    CASC/CLTBModeLearning.hpp
    )
source_group(casc_source_files FILES ${VAMPIRE_CASC_SOURCES})

set(VAMPIRE_TESTING_SOURCES
    Test/TermIndexTester.hpp
    Test/BuilderPattern.hpp
    Test/SimplificationTester.hpp
    Test/GenerationTester.hpp
    Test/UnitTesting.cpp
    Test/UnitTesting.hpp
    Test/SyntaxSugar.hpp
    Test/SyntaxSugar.cpp
    Test/TestUtils.hpp
    Test/TestUtils.cpp
    )
source_group(testing_files FILES ${VAMPIRE_TESTING_SOURCES})

set(UNIT_TESTS
    UnitTests/tDHMap.cpp
    UnitTests/tQuotientE.cpp
    UnitTests/tImplicationSetClosure.cpp
    UnitTests/tUnificationWithAbstraction.cpp
    UnitTests/tGaussianElimination.cpp
<<<<<<< HEAD

    UnitTests/tIRC_InequalityResolution.cpp
    UnitTests/tIRC_LiteralFactoring.cpp
    UnitTests/tIRC_Normalization.cpp
    UnitTests/tIRC_Superposition.cpp
    UnitTests/tIRC_VariableElimination.cpp
    UnitTests/tIRC_TermFactoring.cpp
    UnitTests/tIRC_DemodulationModLA.cpp
    UnitTests/tInequalityResolutionIndex.cpp

=======
    UnitTests/tPushUnaryMinus.cpp
>>>>>>> 5a61c4ce
    UnitTests/tArithmeticSubtermGeneralization.cpp
    UnitTests/tInterpretedFunctions.cpp
    UnitTests/tRebalance.cpp
    UnitTests/tDisagreement.cpp
    UnitTests/tDynamicHeap.cpp
    UnitTests/tInduction.cpp
    UnitTests/tIntegerConstantType.cpp
    UnitTests/tSATSolver.cpp
    UnitTests/tArithCompare.cpp
    UnitTests/tSyntaxSugar.cpp
    UnitTests/tSkipList.cpp
    UnitTests/tfork.cpp
    UnitTests/tBinaryHeap.cpp
    UnitTests/tSafeRecursion.cpp
    UnitTests/tKBO.cpp
    UnitTests/tLaLpo.cpp
    UnitTests/tQKbo.cpp
    UnitTests/tRatioKeeper.cpp
    UnitTests/tTwoVampires.cpp
    UnitTests/tOptionConstraints.cpp
    UnitTests/tSCCAnalyzer.cpp
    UnitTests/tDHMultiset.cpp
    UnitTests/tList.cpp
    UnitTests/tBottomUpEvaluation.cpp
    UnitTests/tCoproduct.cpp
    # UnitTests/tEqualityResolution.cpp
    UnitTests/tIterator.cpp
    UnitTests/tOption.cpp
    UnitTests/tStack.cpp
    )
source_group(unit_tests FILES ${UNIT_TESTS})

set(UNIT_TESTS_Z3
    UnitTests/tTheoryInstAndSimp.cpp
    UnitTests/tZ3Interfacing.cpp
    )
source_group(unit_tests_z3 FILES ${UNIT_TESTS_Z3})



# also include forwards.hpp?
set(VAMPIRE_SOURCES 
    ${VAMPIRE_DEBUG_SOURCES}
    ${VAMPIRE_LIB_SOURCES}
    ${VAMPIRE_LIB_SYS_SOURCES}
    ${VAMPIRE_KERNEL_SOURCES}
    ${VAMPIRE_INDEXING_SOURCES}
    ${VAMPIRE_INFERENCE_SOURCES}
    ${VAMPIRE_INSTANCEGENERATION_SOURCES}
    ${VAMPIRE_SAT_SOURCES}
    ${VAMPIRE_DECISION_PROCEDURES_SOURCES}
    ${VAMPIRE_SATURATION_SOURCES}
    ${VAMPIRE_SHELL_SOURCES}
    ${VAMPIRE_PARSE_SOURCES}
    ${VAMPIRE_FINITEMODELBUILDING_SOURCES}
    ${VAMPIRE_SMTCOMP_SOURCES}
    ${VAMPIRE_MINISAT_SOURCES}
    ${VAMPIRE_CASC_SOURCES}
    Forwards.hpp
    "${CMAKE_CURRENT_BINARY_DIR}/version.cpp"
    )

################################################################
# compiler flag configuration
################################################################
# possible flags that might be useful in future
# "-ftrapv"
# "-pedantic"
# "-Wextra"
# "-Wconversion"
# "$<$<CONFIG:DEBUG>:-fsanitize=undefined>"
# "$<$<CONFIG:DEBUG>:-fsanitize=integer>"
# "$<$<CONFIG:DEBUG>:-fsanitize=address>"
# "$<$<CONFIG:DEBUG>:-O0>"
# "$<$<CONFIG:RELEASE>:-O3>"

# add top level directory to the search path of compiler
include_directories(${CMAKE_CURRENT_SOURCE_DIR})

# set preprocessor defines
add_compile_definitions(CHECK_LEAKS=0)
if(CMAKE_BUILD_TYPE STREQUAL Debug)
  add_compile_definitions(VDEBUG=1)
elseif(CMAKE_BUILD_TYPE STREQUAL Release)
  add_compile_definitions(VDEBUG=0)
endif()

if (CYGWIN)
 add_compile_definitions(_BSD_SOURCE)
endif()
                    
# configure warning flags
if(CMAKE_CXX_COMPILER_ID STREQUAL GNU OR CMAKE_CXX_COMPILER_ID MATCHES Clang$)
  add_compile_options(-Wall)
endif()

################################################################
# z3 stuff
################################################################

# find Z3 automatically!
# normally this is just in /z3/build/, but this can be overridden
find_package(
  Z3
  CONFIG
    NO_CMAKE_PATH
    NO_CMAKE_ENVIRONMENT_PATH
    NO_SYSTEM_ENVIRONMENT_PATH
    NO_CMAKE_PACKAGE_REGISTRY
    NO_CMAKE_SYSTEM_PATH
    NO_CMAKE_SYSTEM_PACKAGE_REGISTRY
    PATHS
      ${CMAKE_SOURCE_DIR}/z3/build/
)
if (NOT Z3_FOUND)
  message(STATUS "No Z3 found -- Compiling without SMT support.")
  add_compile_definitions(VZ3=0)
else ()
  message(STATUS "Found Z3 ${Z3_VERSION_STRING}")
  include_directories(${Z3_CXX_INCLUDE_DIRS})
  if(NOT BUILD_SHARED_LIBS AND Z3_FOUND AND CMAKE_CXX_COMPILER_ID STREQUAL GNU)
    # https://stackoverflow.com/questions/58848694/gcc-whole-archive-recipe-for-static-linking-to-pthread-stopped-working-in-rec
    message(STATUS "Adding workaround for gcc static linking against pthread")
    link_libraries(${Z3_LIBRARIES} -pthread -Wl,--whole-archive -lrt -lpthread -Wl,--no-whole-archive)
  else()
    link_libraries(${Z3_LIBRARIES})
  endif()

  # Z3 needs threads now
  if (APPLE)
    set(CMAKE_THREAD_LIBS_INIT "-lpthread")
    set(CMAKE_HAVE_THREADS_LIBRARY 1)
    set(CMAKE_USE_WIN32_THREADS_INIT 0)
    set(CMAKE_USE_PTHREADS_INIT 1)
    set(THREADS_PREFER_PTHREAD_FLAG ON)
  else ()
    set(CMAKE_THREAD_PREFER_PTHREAD TRUE)
    set(THREADS_PREFER_PTHREAD_FLAG TRUE)
    find_package(Threads REQUIRED)
    link_libraries(Threads::Threads)
  endif ()

  add_library(Z3 SHARED IMPORTED)
  set_property(TARGET Z3 PROPERTY IMPORTED_LOCATION ${Z3_LIBRARY})
  add_compile_definitions(VZ3=1)
  set(VAMPIRE_BINARY_Z3 _z3)
  set(UNIT_TESTS ${UNIT_TESTS} ${UNIT_TESTS_Z3})
endif()

################################################################
# build objects
################################################################
add_library(obj OBJECT ${VAMPIRE_SOURCES})
if (COMPILE_TESTS) 
  add_library(test_obj OBJECT ${VAMPIRE_TESTING_SOURCES})
endif()

################################################################
# UNIT TESTING 
################################################################

set(UNIT_TEST_OBJ   )
set(UNIT_TEST_CASES )
if (COMPILE_TESTS) 
  include(CTest)
  foreach(test_file ${UNIT_TESTS})
    get_filename_component(test_name ${test_file} NAME_WE)
    string(REGEX REPLACE "^t" "" test_name ${test_name})

    # compiling the test case object 
    add_library(${test_name}_obj OBJECT ${test_file})
    target_compile_definitions(${test_name}_obj PUBLIC 
      UNIT_ID_STR=\"${test_name}\"
      UNIT_ID=${test_name}
      )
    set(UNIT_TEST_OBJ   ${UNIT_TEST_OBJ}   $<TARGET_OBJECTS:${test_name}_obj>)
    set(UNIT_TEST_CASES ${UNIT_TEST_CASES} ${test_name})
  endforeach()

  # build test executable
  add_executable(
    vtest
    ${UNIT_TEST_OBJ}
    $<TARGET_OBJECTS:obj>
    $<TARGET_OBJECTS:test_obj>
    )

  # add indivitual units as test cases
  foreach(case ${UNIT_TEST_CASES})
    add_test(${case} ${CMAKE_BINARY_DIR}/vtest run ${case})
    set_tests_properties(${case}
          PROPERTIES
          TIMEOUT 20)
  endforeach()

endif() # COMPILE_TESTS

#################################################################
# automated generation of Vampire revision information from git #
#################################################################
set(VAMPIRE_VERSION_NUMBER 4.6.1)

execute_process(
    COMMAND git rev-parse --is-inside-work-tree
    WORKING_DIRECTORY ${CMAKE_SOURCE_DIR}
    OUTPUT_VARIABLE GIT_IS_REPOSITORY
    OUTPUT_STRIP_TRAILING_WHITESPACE
    )

if (GIT_IS_REPOSITORY STREQUAL true)

  execute_process(
    COMMAND git log -1 --format=%h\ on\ %ci
    WORKING_DIRECTORY ${CMAKE_SOURCE_DIR}
    OUTPUT_VARIABLE GIT_COMMIT_DESCRIPTION
    OUTPUT_STRIP_TRAILING_WHITESPACE
    )

  execute_process(
    COMMAND git rev-parse --abbrev-ref HEAD
    WORKING_DIRECTORY ${CMAKE_SOURCE_DIR}
    OUTPUT_VARIABLE GIT_BRANCH
    OUTPUT_STRIP_TRAILING_WHITESPACE
    )

  execute_process(
    COMMAND git rev-list HEAD --count
    WORKING_DIRECTORY ${CMAKE_SOURCE_DIR}
    OUTPUT_VARIABLE GIT_REV_COUNT
    OUTPUT_STRIP_TRAILING_WHITESPACE
    )

  execute_process(
    COMMAND git log -1 --format=%h
    WORKING_DIRECTORY ${CMAKE_SOURCE_DIR}
    OUTPUT_VARIABLE GIT_COMMIT_HASH
    OUTPUT_STRIP_TRAILING_WHITESPACE
    )

  set(VAMPIRE_BINARY_HASH "_${GIT_COMMIT_HASH}")
  set(VAMPIRE_BINARY_BRANCH "_${GIT_BRANCH}")
  set(VAMPIRE_BINARY_REV_COUNT "_${GIT_REV_COUNT}")
endif()

################################################################
# binary name
################################################################
if(CMAKE_BUILD_TYPE STREQUAL Debug)
  set(VAMPIRE_BINARY_BUILD _dbg)
elseif(CMAKE_BUILD_TYPE STREQUAL Release)
  set(VAMPIRE_BINARY_BUILD _rel)
else()
  set(VAMPIRE_BINARY_BUILD "_${CMAKE_BUILD_TYPE}")
endif()
set(VAMPIRE_BINARY "vampire${VAMPIRE_BINARY_Z3}${VAMPIRE_BINARY_BUILD}${VAMPIRE_BINARY_STATIC}${VAMPIRE_BINARY_BRANCH}${VAMPIRE_BINARY_REV_COUNT}")
message(STATUS "Setting binary name to '${VAMPIRE_BINARY}'")

################################################################
# epilogue
################################################################
add_executable(vampire vampire.cpp $<TARGET_OBJECTS:obj>)
set_target_properties(vampire PROPERTIES
  OUTPUT_NAME ${VAMPIRE_BINARY}
  RUNTIME_OUTPUT_DIRECTORY ${CMAKE_BINARY_DIR}/bin
  )
configure_file(version.cpp.in version.cpp)

if(CMAKE_BUILD_TYPE STREQUAL Release AND IPO)
  message(STATUS "compiling Vampire with IPO: this might take a while")
  set_property(TARGET obj PROPERTY INTERPROCEDURAL_OPTIMIZATION true)
  set_property(TARGET vampire PROPERTY INTERPROCEDURAL_OPTIMIZATION true)
endif()<|MERGE_RESOLUTION|>--- conflicted
+++ resolved
@@ -757,8 +757,6 @@
     UnitTests/tImplicationSetClosure.cpp
     UnitTests/tUnificationWithAbstraction.cpp
     UnitTests/tGaussianElimination.cpp
-<<<<<<< HEAD
-
     UnitTests/tIRC_InequalityResolution.cpp
     UnitTests/tIRC_LiteralFactoring.cpp
     UnitTests/tIRC_Normalization.cpp
@@ -767,10 +765,7 @@
     UnitTests/tIRC_TermFactoring.cpp
     UnitTests/tIRC_DemodulationModLA.cpp
     UnitTests/tInequalityResolutionIndex.cpp
-
-=======
     UnitTests/tPushUnaryMinus.cpp
->>>>>>> 5a61c4ce
     UnitTests/tArithmeticSubtermGeneralization.cpp
     UnitTests/tInterpretedFunctions.cpp
     UnitTests/tRebalance.cpp
