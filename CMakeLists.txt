--- conflicted
+++ resolved
@@ -308,10 +308,6 @@
     Kernel/ApplicativeHelper.cpp
     Kernel/SKIKBO.hpp
     Kernel/SKIKBO.cpp
-<<<<<<< HEAD
-    Indexing/TypeSubstitutionTree.hpp
-=======
->>>>>>> 63fda69c
     Inferences/CNFOnTheFly.cpp
     Inferences/CNFOnTheFly.hpp
     Inferences/CombinatorDemodISE.cpp
