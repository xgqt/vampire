--- conflicted
+++ resolved
@@ -754,7 +754,6 @@
     UnitTests/tImplicationSetClosure.cpp
     UnitTests/tUnificationWithAbstraction.cpp
     UnitTests/tGaussianElimination.cpp
-<<<<<<< HEAD
     UnitTests/tIRC_InequalityResolution.cpp
     UnitTests/tIRC_LiteralFactoring.cpp
     UnitTests/tIRC_Normalization.cpp
@@ -763,8 +762,6 @@
     UnitTests/tIRC_VariableElimination.cpp
     UnitTests/tIRC_TermFactoring.cpp
     UnitTests/tIRC_DemodulationModLA.cpp
-=======
->>>>>>> 9cda245d
     UnitTests/tPushUnaryMinus.cpp
     UnitTests/tArithmeticSubtermGeneralization.cpp
     UnitTests/tInterpretedFunctions.cpp
