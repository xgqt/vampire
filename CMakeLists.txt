################################################################
# general configuration
################################################################
cmake_minimum_required (VERSION 3.12.0)
project(Vampire)

# require the compiler to use C++14
set(CMAKE_CXX_STANDARD 14)
set(CMAKE_CXX_STANDARD_REQUIRED ON)
set(CMAKE_CXX_EXTENSIONS OFF)

# compile command database
set(CMAKE_EXPORT_COMPILE_COMMANDS ON)

# variables for binary name, set later
set(VAMPIRE_BINARY vampire)
set(VAMPIRE_BINARY_BUILD)
set(VAMPIRE_BINARY_STATIC)
set(VAMPIRE_BINARY_Z3)
set(VAMPIRE_BINARY_HASH)
set(VAMPIRE_BINARY_BRANCH)
set(VAMPIRE_BINARY_REV_COUNT)

# set build type if not set
if(NOT CMAKE_BUILD_TYPE)
  message(STATUS "Setting build type to 'Release' as none was specified.")
  set(CMAKE_BUILD_TYPE Release CACHE STRING "Choose the type of build." FORCE)
endif()

# statically link libraries
option(BUILD_SHARED_LIBS "Build an executable dynamically linking to libraries instead of a statically-linked one (static not working on Mac)" ON)
if (NOT BUILD_SHARED_LIBS)
  set(CMAKE_FIND_LIBRARY_SUFFIXES .a)
  set(CMAKE_EXE_LINKER_FLAGS -static)
  set(VAMPIRE_BINARY_STATIC _static)
endif()

# We compile tests only in debug mode, since in release mode assertions are NOPs anyways.
if(CMAKE_BUILD_TYPE STREQUAL Debug)
  SET(COMPILE_TESTS ON)
else()
  SET(COMPILE_TESTS OFF)
endif()

option(IPO "If supported, build with link-time optimisation." OFF)
option(DEBUG_IPO "Print information about why IPO isn't supported" OFF)
# check whether IPO is available
include(CheckIPOSupported)
check_ipo_supported(RESULT IPO_SUPPORTED OUTPUT IPO_ERROR)
if (IPO_SUPPORTED)
  message(STATUS "IPO supported")
else()
  message(STATUS "IPO not supported")
  if(DEBUG_IPO)
    message(STATUS "${IPO_ERROR}")
  else()
    message(STATUS "(if you need IPO, set DEBUG_IPO=ON to investigate)")
  endif()
endif()

################################################################
# define all vampire sources,
# generate the main target and 
# link it against the libraries
# NOTE: we add the header files here such that they are considered
#       to be a part of the project and therefore are displayed
#       displayed by the IDEs (we wouldn't need to add them because
#       of dependendy tracking, this is figured out automatically
#       by the compiler)
# TODO: there are unused files (I guess both headers and source 
#       files). I included only the source files which are also 
#       included in the makefile, but then added all headers 
#       which don't have a corresponding source file (since I don't
#       know which of them are really used, that information is
#       of course not contained in the makefile)
################################################################

set(VAMPIRE_MINISAT_SOURCES
    Minisat/core/Solver.cc
    Minisat/simp/SimpSolver.cc
    Minisat/utils/Options.cc
    Minisat/utils/System.cc
    SAT/MinisatInterfacing.cpp
    SAT/MinisatInterfacingNewSimp.cpp
    Minisat/core/Dimacs.h
    Minisat/core/Solver.h
    Minisat/core/SolverTypes.h
    Minisat/mtl/Alg.h
    Minisat/mtl/Alloc.h
    Minisat/mtl/Heap.h
    Minisat/mtl/IntMap.h
    Minisat/mtl/IntTypes.h
    Minisat/mtl/Map.h
    Minisat/mtl/Queue.h
    Minisat/mtl/Rnd.h
    Minisat/mtl/Sort.h
    Minisat/mtl/Vec.h
    Minisat/mtl/XAlloc.h
    Minisat/simp/SimpSolver.h
    Minisat/utils/Options.h
    Minisat/utils/ParseUtils.h
    Minisat/utils/System.h
    )
source_group(minisat_source_files FILES ${VAMPIRE_MINISAT_SOURCES})

set(VAMPIRE_DEBUG_SOURCES
    Debug/Assertion.cpp
    Debug/RuntimeStatistics.cpp
    Debug/Tracer.cpp    
    Debug/Assertion.hpp
    Debug/RuntimeStatistics.hpp
    Debug/Tracer.hpp
    )
source_group(debug_source_files FILES ${VAMPIRE_DEBUG_SOURCES})

set(VAMPIRE_LIB_SOURCES
    Lib/Allocator.cpp
    Lib/DHMap.cpp
    Lib/Environment.cpp
    Lib/Event.cpp
    Lib/Exception.cpp
#    Lib/Graph.cpp
    Lib/Hash.cpp
    Lib/Int.cpp
    Lib/IntNameTable.cpp
    Lib/IntUnionFind.cpp
    Lib/MemoryLeak.cpp
    Lib/MultiCounter.cpp
    Lib/NameArray.cpp
#    Lib/OptionsReader.cpp
    Lib/Random.cpp
    Lib/StringUtils.cpp
    Lib/System.cpp
    Lib/TimeCounter.cpp
    Lib/Timer.cpp

    Lib/Allocator.hpp
    Lib/Array.hpp
    Lib/ArrayMap.hpp
    Lib/Backtrackable.hpp
    Lib/BacktrackIterators.hpp
    Lib/BinaryHeap.hpp
    Lib/BitUtils.hpp
    Lib/BucketSorter.hpp
    Lib/Cache.hpp
    Lib/Comparison.hpp
    Lib/Counter.hpp
    Lib/DArray.hpp
    Lib/Deque.hpp
    Lib/DHMap.hpp
    Lib/DHMultiset.hpp
    Lib/DHSet.hpp
    Lib/DynamicHeap.hpp
    Lib/Environment.hpp
    Lib/Event.hpp
    Lib/Exception.hpp
    Lib/fdstream.hpp
    Lib/FreshnessGuard.hpp
#    Lib/Graph.hpp
    Lib/Hash.hpp
    Lib/ImplicationSetClosure.hpp
    Lib/Int.hpp
    Lib/IntNameTable.hpp
    Lib/IntUnionFind.hpp
    Lib/InverseLookup.hpp
    Lib/LastCopyWatcher.hpp
    Lib/List.hpp
    Lib/Map.hpp
    Lib/MapToLIFO.hpp
    Lib/MaybeBool.hpp
    Lib/MemoryLeak.hpp
    Lib/Metaarrays.hpp
    Lib/Metaiterators.hpp
    Lib/MultiColumnMap.hpp
    Lib/MultiCounter.hpp
    Lib/NameArray.hpp
    Lib/Numbering.hpp
#    Lib/OptionsReader.hpp
    Lib/PairUtils.hpp
    Lib/Portability.hpp
    Lib/Random.hpp
    Lib/RatioKeeper.hpp
    Lib/RCPtr.hpp
    Lib/Recycler.hpp
    Lib/ReferenceCounter.hpp
    Lib/Reflection.hpp
    Lib/SafeRecursion.hpp
    Lib/SCCAnalyzer.hpp
    Lib/ScopedLet.hpp
    Lib/ScopedPtr.hpp
    Lib/Set.hpp
    Lib/SharedSet.hpp
    Lib/SkipList.hpp
    Lib/SmartPtr.hpp
    Lib/Sort.hpp
    Lib/Stack.hpp
    Lib/STLAllocator.hpp
    Lib/StringUtils.hpp
    Lib/System.hpp
    Lib/TimeCounter.hpp
    Lib/Timer.hpp
    Lib/TriangularArray.hpp
    Lib/Vector.hpp
    Lib/VirtualIterator.hpp
    Lib/VString.hpp
    Lib/STL.hpp
    )
source_group(lib_source_files FILES ${VAMPIRE_LIB_SOURCES})

set(VAMPIRE_LIB_SYS_SOURCES
    Lib/Sys/Multiprocessing.cpp
    Lib/Sys/Semaphore.cpp
    Lib/Sys/SyncPipe.cpp
    Lib/Sys/Multiprocessing.hpp
    Lib/Sys/Semaphore.hpp
    Lib/Sys/SyncPipe.hpp
    )
source_group(lib_sys_source_files FILES ${VAMPIRE_LIB_SYS_SOURCES})

set(VAMPIRE_KERNEL_SOURCES
    Kernel/Clause.cpp
    Kernel/ClauseQueue.cpp
    Kernel/ColorHelper.cpp
    Kernel/ELiteralSelector.cpp
    Kernel/EqHelper.cpp
    Kernel/FlatTerm.cpp
    Kernel/Formula.cpp
    Kernel/FormulaTransformer.cpp
    Kernel/FormulaUnit.cpp
    Kernel/FormulaVarIterator.cpp
    Kernel/Grounder.cpp
    Kernel/Inference.cpp
    Kernel/InferenceStore.cpp
    Kernel/InterpretedLiteralEvaluator.cpp
    Kernel/Rebalancing.cpp
    Kernel/KBO.cpp
    Kernel/KBOForEPR.cpp
    Kernel/LiteralSelector.cpp
    Kernel/LookaheadLiteralSelector.cpp
    Kernel/MainLoop.cpp
#    Kernel/MatchTag.cpp
    Kernel/Matcher.cpp
    Kernel/MaximalLiteralSelector.cpp
    Kernel/MLMatcher.cpp
    Kernel/MLMatcherSD.cpp
    Kernel/MLVariant.cpp
    Kernel/Ordering.cpp
    Kernel/Ordering_Equality.cpp
    Kernel/Problem.cpp
    Kernel/Renaming.cpp
    Kernel/RobSubstitution.cpp
    Kernel/MismatchHandler.cpp
    Kernel/Signature.cpp
    Kernel/SortHelper.cpp
    Kernel/Sorts.cpp
    Kernel/SpassLiteralSelector.cpp
    Kernel/SubformulaIterator.cpp
    Kernel/Substitution.cpp
    Kernel/Term.cpp
    Kernel/TermIterators.cpp
    Kernel/TermTransformer.cpp
    Kernel/Theory.cpp
#    Kernel/Assignment.cpp
#    Kernel/Constraint.cpp
#    Kernel/Number.cpp
#    Kernel/Rational.cpp
#    Kernel/V2CIndex.cpp
    Kernel/Signature.cpp
    Kernel/Unit.cpp
    Kernel/BestLiteralSelector.hpp
    Kernel/Clause.hpp
    Kernel/ClauseQueue.hpp
    Kernel/ColorHelper.hpp
    Kernel/Connective.hpp
    Kernel/Curryfier.hpp
    Kernel/ELiteralSelector.hpp
    Kernel/EqHelper.hpp
    Kernel/FlatTerm.hpp
    Kernel/Formula.hpp
    Kernel/FormulaTransformer.hpp
    Kernel/FormulaUnit.hpp
    Kernel/FormulaVarIterator.hpp
    Kernel/Grounder.hpp
    Kernel/Inference.hpp
    Kernel/InferenceStore.hpp
    Kernel/InterpretedLiteralEvaluator.hpp
    Kernel/Rebalancing.cpp
    Kernel/KBO.hpp
    Kernel/KBOForEPR.hpp
    Kernel/LiteralComparators.hpp
    Kernel/LiteralSelector.hpp
    Kernel/LookaheadLiteralSelector.hpp
    Kernel/MainLoop.hpp
#    Kernel/MatchTag.hpp
    Kernel/Matcher.hpp
    Kernel/MaximalLiteralSelector.hpp
    Kernel/MLMatcher.hpp
    Kernel/MLVariant.hpp
    Kernel/Ordering.hpp
    Kernel/Problem.hpp
    Kernel/RCClauseStack.hpp
    Kernel/Renaming.hpp
    Kernel/RobSubstitution.hpp
    Kernel/MismatchHandler.hpp
    Kernel/Signature.hpp
    Kernel/SortHelper.hpp
    Kernel/Sorts.hpp
    Kernel/SpassLiteralSelector.hpp
    Kernel/SubformulaIterator.hpp
    Kernel/SubstHelper.hpp
    Kernel/Substitution.hpp
    Kernel/Term.hpp
    Kernel/TermIterators.hpp
    Kernel/TermTransformer.hpp
    Kernel/Theory.hpp
#    Kernel/Assignment.hpp
#    Kernel/Constraint.hpp
#    Kernel/Number.hpp
#    Kernel/Rational.hpp
#    Kernel/V2CIndex.hpp
    Kernel/Signature.hpp
    Kernel/Unit.hpp
    Kernel/LPO.cpp
    Kernel/LPO.hpp
    Kernel/Polynomial.hpp
    Kernel/Polynomial.cpp
    Kernel/PolynomialNormalizer.hpp
    Kernel/PolynomialNormalizer.cpp
    Kernel/ApplicativeHelper.hpp
    Kernel/ApplicativeHelper.cpp
    Kernel/SKIKBO.hpp
    Kernel/SKIKBO.cpp
    Indexing/TypeSubstitutionTree.cpp
    Indexing/TypeSubstitutionTree.hpp
    Inferences/CNFOnTheFly.cpp
    Inferences/CNFOnTheFly.hpp
    Inferences/CombinatorDemodISE.cpp
    Inferences/CombinatorDemodISE.hpp
    Inferences/CombinatorNormalisationISE.hpp
    Inferences/CombinatorNormalisationISE.cpp
    Inferences/ArgCong.hpp
    Inferences/ArgCong.cpp
    Inferences/NegativeExt.cpp
    Inferences/NegativeExt.hpp
    Inferences/Narrow.hpp
    Inferences/Narrow.cpp
    Inferences/SubVarSup.hpp
    Inferences/SubVarSup.cpp
    Inferences/BoolEqToDiseq.hpp
    Inferences/BoolEqToDiseq.cpp
    Inferences/PrimitiveInstantiation.cpp
    Inferences/PrimitiveInstantiation.hpp
    Inferences/ElimLeibniz.cpp
    Inferences/ElimLeibniz.hpp
    Inferences/Choice.cpp
    Inferences/Choice.hpp
    Inferences/Injectivity.hpp
    Inferences/Injectivity.cpp
    Inferences/BoolSimp.hpp
    Inferences/BoolSimp.cpp
    Inferences/CasesSimp.cpp
    Inferences/CasesSimp.hpp
    Inferences/Cases.cpp
    Inferences/Cases.hpp
    Shell/LambdaElimination.cpp
    Shell/LambdaElimination.hpp
    )
source_group(kernel_source_files FILES ${VAMPIRE_KERNEL_SOURCES})

set(VAMPIRE_INDEXING_SOURCES
    Indexing/AcyclicityIndex.cpp
    Indexing/ClauseCodeTree.cpp
    Indexing/ClauseVariantIndex.cpp
    Indexing/CodeTree.cpp
    Indexing/CodeTreeInterfaces.cpp
#    Indexing/FormulaIndex.cpp
    Indexing/GroundingIndex.cpp
    Indexing/Index.cpp
    Indexing/IndexManager.cpp
    Indexing/LiteralIndex.cpp
    Indexing/LiteralMiniIndex.cpp
    Indexing/LiteralSubstitutionTree.cpp
    Indexing/ResultSubstitution.cpp
    Indexing/SubstitutionTree.cpp
    Indexing/SubstitutionTree_FastGen.cpp
    Indexing/SubstitutionTree_FastInst.cpp
    Indexing/SubstitutionTree_Nodes.cpp
    Indexing/TermCodeTree.cpp
    Indexing/TermIndex.cpp
    Indexing/TermSharing.cpp
    Indexing/TermSubstitutionTree.cpp
    Indexing/AcyclicityIndex.hpp
    Indexing/ClauseCodeTree.hpp
    Indexing/ClauseVariantIndex.hpp
    Indexing/CodeTree.hpp
    Indexing/CodeTreeInterfaces.hpp
    Indexing/FormulaIndex.hpp
    Indexing/GroundingIndex.hpp
    Indexing/Index.hpp
    Indexing/IndexManager.hpp
    Indexing/LiteralIndex.hpp
    Indexing/LiteralIndexingStructure.hpp
    Indexing/LiteralMiniIndex.hpp
    Indexing/LiteralSubstitutionTree.hpp
    Indexing/ResultSubstitution.hpp
    Indexing/SubstitutionTree.hpp
    Indexing/TermCodeTree.hpp
    Indexing/TermIndex.hpp
    Indexing/TermIndexingStructure.hpp
    Indexing/TermSharing.hpp
    Indexing/TermSubstitutionTree.hpp
    )
source_group(indexing_source_files FILES ${VAMPIRE_INDEXING_SOURCES})

set(VAMPIRE_INFERENCE_SOURCES
    Inferences/BackwardDemodulation.cpp
    Inferences/BackwardSubsumptionDemodulation.cpp
    Inferences/BackwardSubsumptionResolution.cpp
    Inferences/BinaryResolution.cpp
    Inferences/Condensation.cpp
#    Inferences/CTFwSubsAndRes.cpp
    Inferences/DistinctEqualitySimplifier.cpp
    Inferences/EqualityFactoring.cpp
    Inferences/EqualityResolution.cpp
    Inferences/ExtensionalityResolution.cpp
    Inferences/Factoring.cpp
    Inferences/FastCondensation.cpp
    Inferences/FOOLParamodulation.cpp
    Inferences/ForwardDemodulation.cpp
    Inferences/ForwardLiteralRewriting.cpp
    Inferences/ForwardSubsumptionAndResolution.cpp
    Inferences/ForwardSubsumptionDemodulation.cpp
    Inferences/GlobalSubsumption.cpp
    Inferences/HyperSuperposition.cpp
    Inferences/InnerRewriting.cpp
    Inferences/EquationalTautologyRemoval.cpp
    Inferences/Induction.cpp
    Inferences/InferenceEngine.cpp
    Inferences/Instantiation.cpp
    Inferences/InterpretedEvaluation.cpp
    Inferences/PushUnaryMinus.cpp
    Inferences/Cancellation.cpp
    Inferences/ArithmeticSubtermGeneralization.cpp
    Kernel/NumTraits.cpp
    Inferences/GaussianVariableElimination.cpp
    Kernel/Rebalancing.cpp
    Kernel/Rebalancing/Inverters.cpp
    Inferences/SLQueryBackwardSubsumption.cpp
    Inferences/Superposition.cpp
    Inferences/TautologyDeletionISE.cpp
    Inferences/TermAlgebraReasoning.cpp
    Inferences/URResolution.cpp
    Inferences/BackwardDemodulation.hpp
    Inferences/BackwardSubsumptionResolution.hpp
    Inferences/BinaryResolution.hpp
    Inferences/Condensation.hpp
#    Inferences/CTFwSubsAndRes.hpp
    Inferences/DistinctEqualitySimplifier.hpp
    Inferences/EqualityFactoring.hpp
    Inferences/EqualityResolution.hpp
    Inferences/ExtensionalityResolution.hpp
    Inferences/Factoring.hpp
    Inferences/FastCondensation.hpp
    Inferences/FOOLParamodulation.hpp
    Inferences/ForwardDemodulation.hpp
    Inferences/ForwardLiteralRewriting.hpp
    Inferences/ForwardSubsumptionAndResolution.hpp
    Inferences/GlobalSubsumption.hpp
    Inferences/HyperSuperposition.hpp
    Inferences/InnerRewriting.hpp
    Inferences/EquationalTautologyRemoval.hpp
    Inferences/InferenceEngine.hpp
    Inferences/Instantiation.hpp
    Inferences/InterpretedEvaluation.hpp
    Inferences/PushUnaryMinus.hpp
    Inferences/Cancellation.hpp
    Inferences/ArithmeticSubtermGeneralization.hpp
    Kernel/NumTraits.cpp
    Inferences/GaussianVariableElimination.hpp
    Kernel/Rebalancing.hpp
    Kernel/Rebalancing/Inverters.hpp
    Inferences/SLQueryBackwardSubsumption.hpp
    Inferences/SubsumptionDemodulationHelper.cpp
    Inferences/Superposition.hpp
    Inferences/TautologyDeletionISE.hpp
    Inferences/TermAlgebraReasoning.hpp
    Inferences/URResolution.hpp
    Inferences/TheoryInstAndSimp.hpp
    Inferences/TheoryInstAndSimp.cpp  # this is theory instantiation
    Inferences/ArithmeticSubtermGeneralization.hpp
    Inferences/ArithmeticSubtermGeneralization.cpp
    Inferences/PolynomialEvaluation.hpp
    Inferences/PolynomialEvaluation.cpp
    Inferences/Cancellation.hpp
    Inferences/Cancellation.cpp
#    Inferences/TheoryRuleAttempt.hpp
#    Inferences/TheoryRuleAttempt.cpp
    )
source_group(inference_source_files FILES ${VAMPIRE_INFERENCE_SOURCES})

set(VAMPIRE_INSTANCEGENERATION_SOURCES
    InstGen/IGAlgorithm.cpp
    InstGen/ModelPrinter.cpp
    InstGen/IGAlgorithm.hpp
    InstGen/ModelPrinter.hpp
    )
source_group(instancegeneration_source_files FILES ${VAMPIRE_INSTANCEGENERATION_SOURCES})

set(VAMPIRE_SAT_SOURCES
    SAT/BufferedSolver.cpp
    SAT/DIMACS.cpp
    SAT/FallbackSolverWrapper.cpp
    SAT/MinimizingSolver.cpp
    SAT/Preprocess.cpp
    SAT/SAT2FO.cpp
    SAT/SATClause.cpp
    SAT/SATInference.cpp
    SAT/SATLiteral.cpp
    SAT/Z3Interfacing.cpp

    SAT/BufferedSolver.hpp
    SAT/DIMACS.hpp
    SAT/FallbackSolverWrapper.hpp
    SAT/MinimizingSolver.hpp
    SAT/Preprocess.hpp
    SAT/SAT2FO.hpp
    SAT/SATClause.hpp
    SAT/SATInference.hpp
    SAT/SATLiteral.hpp
    SAT/SATSolver.hpp
    SAT/Z3Interfacing.hpp
    )
source_group(sat_source_files FILES ${VAMPIRE_SAT_SOURCES})

set(VAMPIRE_DECISION_PROCEDURES_SOURCES
    DP/ShortConflictMetaDP.cpp
    DP/SimpleCongruenceClosure.cpp
    DP/DecisionProcedure.hpp
    DP/ShortConflictMetaDP.hpp
    DP/SimpleCongruenceClosure.hpp
    DP/LinearArithmeticDP.cpp
    DP/LinearArithmeticDP.hpp
    DP/Simplex.cpp
    DP/Simplex.hpp
    DP/SimplexDP.cpp
    DP/SimplexDP.hpp
    DP/GaussElimination.cpp
    DP/GaussElimination.hpp
    )
source_group(decision_procedures_source_files FILES ${VAMPIRE_DECISION_PROCEDURES_SOURCES})

set(VAMPIRE_SATURATION_SOURCES
    Saturation/AWPassiveClauseContainer.cpp
    Saturation/ManCSPassiveClauseContainer.cpp
    Saturation/ClauseContainer.cpp
    Saturation/ConsequenceFinder.cpp
    Saturation/Discount.cpp
    Saturation/ExtensionalityClauseContainer.cpp
    Saturation/LabelFinder.cpp
    Saturation/LRS.cpp
    Saturation/Otter.cpp
    Saturation/ProvingHelper.cpp
    Saturation/SaturationAlgorithm.cpp
    Saturation/Splitter.cpp
    Saturation/SymElOutput.cpp
    Saturation/PredicateSplitPassiveClauseContainer.cpp
    Saturation/AWPassiveClauseContainer.hpp
    Saturation/ClauseContainer.hpp
    Saturation/ConsequenceFinder.hpp
    Saturation/Discount.hpp
    Saturation/ExtensionalityClauseContainer.hpp
    Saturation/LabelFinder.hpp
    Saturation/LRS.hpp
    Saturation/Otter.hpp
    Saturation/ProvingHelper.hpp
    Saturation/SaturationAlgorithm.hpp
    Saturation/Splitter.hpp
    Saturation/SymElOutput.hpp
    Saturation/PredicateSplitPassiveClauseContainer.hpp
    )
source_group(saturation_source_files FILES ${VAMPIRE_SATURATION_SOURCES})

set(VAMPIRE_SHELL_SOURCES
    Shell/AnswerExtractor.cpp
    #Shell/AxiomGenerator.cpp
    Shell/CommandLine.cpp
    Shell/CNF.cpp
    Shell/NewCNF.cpp
    #Shell/CParser.cpp
    Shell/DistinctProcessor.cpp
    Shell/DistinctGroupExpansion.cpp
    Shell/EqResWithDeletion.cpp
    #Shell/EqualityAxiomatizer.cpp
    Shell/EqualityProxy.cpp
    Shell/EqualityProxyMono.cpp    
    Shell/Flattening.cpp
    Shell/FunctionDefinition.cpp
    Shell/GeneralSplitting.cpp
    Shell/GoalGuessing.cpp
    #Shell/GlobalOptions.cpp
    Shell/Grounding.cpp
    Shell/InequalitySplitting.cpp
    Shell/InterpolantMinimizer.cpp
    Shell/InterpolantMinimizerNew.cpp
    Shell/Interpolants.cpp
    Shell/InterpolantsNew.cpp    
    Shell/InterpretedNormalizer.cpp
    Shell/LaTeX.cpp
    Shell/Lexer.cpp
    Shell/LispLexer.cpp
    Shell/LispParser.cpp
    Shell/Naming.cpp
    Shell/NNF.cpp
    Shell/Normalisation.cpp
    Shell/Options.cpp
    #Shell/PDUtils.cpp
    Shell/PredicateDefinition.cpp
    Shell/Preprocess.cpp
    Shell/Property.cpp
    Shell/Rectify.cpp
    #Shell/Refutation.cpp
    Shell/Skolem.cpp
    Shell/SimplifyFalseTrue.cpp
    Shell/SineUtils.cpp
    Shell/SMTFormula.cpp
    #Shell/SMTPrinter.cpp
    Shell/FOOLElimination.cpp
    Shell/Statistics.cpp
    Shell/SymbolDefinitionInlining.cpp
    Shell/SymbolOccurrenceReplacement.cpp
    Shell/SymCounter.cpp
    Shell/TermAlgebra.cpp
    Shell/TheoryAxioms.cpp
    Shell/TheoryFinder.cpp
    Shell/TheoryFlattening.cpp
    Shell/BlockedClauseElimination.cpp
    Shell/Token.cpp
    Shell/TPTPPrinter.cpp
    #Shell/TrivialPredicateRemover.cpp
    Shell/UIHelper.cpp
    Shell/VarManager.cpp
    #Shell/ConstantRemover.cpp
    #Shell/ConstraintReaderBack.cpp
    #Shell/EqualityVariableRemover.cpp
    #Shell/EquivalentVariableRemover.cpp
    #Shell/HalfBoundingRemover.cpp
    Shell/Lexer.cpp
    #Shell/PARSER_TKV.cpp
    Shell/Preprocess.cpp
    #Shell/SMTLEX.cpp
    #Shell/SMTPAR.cpp
    #Shell/SubsumptionRemover.cpp
    Shell/AnswerExtractor.hpp
    #Shell/AxiomGenerator.hpp
    Shell/CommandLine.hpp
    Shell/CNF.hpp
    Shell/NewCNF.hpp
    #Shell/CParser.hpp
    Shell/DistinctProcessor.hpp
    Shell/DistinctGroupExpansion.hpp
    Shell/EqResWithDeletion.hpp
    #Shell/EqualityAxiomatizer.hpp
    Shell/EqualityProxy.hpp
    Shell/EqualityProxyMono.hpp
    Shell/Flattening.hpp
    Shell/FunctionDefinition.hpp
    Shell/GeneralSplitting.hpp
    #Shell/GlobalOptions.hpp
    Shell/Grounding.hpp
    Shell/InequalitySplitting.hpp
    Shell/InterpolantMinimizer.hpp
    Shell/InterpolantMinimizerNew.hpp    
    Shell/Interpolants.hpp
    Shell/InterpolantsNew.hpp
    Shell/InterpretedNormalizer.hpp
    Shell/LaTeX.hpp
    Shell/Lexer.hpp
    Shell/LispLexer.hpp
    Shell/LispParser.hpp
    Shell/Naming.hpp
    Shell/NNF.hpp
    Shell/Normalisation.hpp
    Shell/Options.hpp
    #Shell/PDUtils.hpp
    Shell/PredicateDefinition.hpp
    Shell/Preprocess.hpp
    Shell/Property.hpp
    Shell/Rectify.hpp
    #Shell/Refutation.hpp
    Shell/Skolem.hpp
    Shell/SimplifyFalseTrue.hpp
    Shell/SineUtils.hpp
    Shell/SMTFormula.hpp
    Shell/SMTLIBLogic.hpp
    #Shell/SMTPrinter.hpp
    Shell/FOOLElimination.hpp
    Shell/Statistics.hpp
    Shell/SymbolDefinitionInlining.hpp
    Shell/SymbolOccurrenceReplacement.hpp
    Shell/SymCounter.hpp
    Shell/TermAlgebra.hpp
    Shell/TheoryAxioms.hpp
    Shell/TheoryFinder.hpp
    Shell/TheoryFlattening.hpp
    Shell/BlockedClauseElimination.hpp
    Shell/Token.hpp
    Shell/TPTPPrinter.hpp
    Shell/UnificationWithAbstractionConfig.hpp
    Shell/UnificationWithAbstractionConfig.cpp
    #Shell/TrivialPredicateRemover.hpp
    Shell/UIHelper.hpp
    Shell/VarManager.hpp
    #Shell/ConstantRemover.hpp
    #Shell/ConstraintReaderBack.hpp
    #Shell/EqualityVariableRemover.hpp
    #Shell/EquivalentVariableRemover.hpp
    #Shell/HalfBoundingRemover.hpp
    Shell/Lexer.hpp
    #Shell/PARSER_TKV.hpp
    Shell/Preprocess.hpp
    #Shell/SMTLEX.hpp
    #Shell/SMTPAR.hpp
    #Shell/SubsumptionRemover.hpp
    Shell/SubexpressionIterator.cpp
    Shell/SubexpressionIterator.hpp
    # Shell/version.cpp
    )
source_group(shell_source_files FILES ${VAMPIRE_SHELL_SOURCES})

set(VAMPIRE_PARSE_SOURCES
    Parse/SMTLIB2.cpp
    Parse/TPTP.cpp
    Parse/SMTLIB2.hpp
    Parse/TPTP.hpp
    )
source_group(parse_source_files FILES ${VAMPIRE_PARSE_SOURCES})

set(
    VAMPIRE_FINITEMODELBUILDING_SOURCES
    FMB/ClauseFlattening.cpp
    FMB/FiniteModel.cpp
    FMB/FiniteModelBuilder.cpp
    FMB/FiniteModelMultiSorted.cpp
    FMB/FunctionRelationshipInference.cpp
    FMB/Monotonicity.cpp
    FMB/SortInference.cpp
    FMB/ClauseFlattening.hpp
    FMB/DefinitionIntroduction.hpp
    FMB/FiniteModel.hpp
    FMB/FiniteModelBuilder.hpp
    FMB/FiniteModelMultiSorted.hpp    
    FMB/FunctionRelationshipInference.hpp
    FMB/ModelCheck.hpp
    FMB/Monotonicity.hpp
    FMB/SortInference.hpp
    )
source_group(finitemodelbuilding_source_files FILES ${VAMPIRE_FINITEMODELBUILDING_SOURCES})

set(VAMPIRE_SMTCOMP_SOURCES
    SAT/Z3MainLoop.cpp
    SAT/Z3MainLoop.hpp
    )
source_group(smt_comp_source_files FILES ${VAMPIRE_SMTCOMP_SOURCES})

set(VAMPIRE_CASC_SOURCES
    CASC/PortfolioMode.cpp
    CASC/Schedules.cpp
    CASC/ScheduleExecutor.cpp
    CASC/CLTBMode.cpp
    CASC/CLTBModeLearning.cpp
    CASC/PortfolioMode.hpp
    CASC/Schedules.hpp
    CASC/ScheduleExecutor.hpp
    CASC/CLTBMode.hpp
    CASC/CLTBModeLearning.hpp
    )
source_group(casc_source_files FILES ${VAMPIRE_CASC_SOURCES})

set(VAMPIRE_TESTING_SOURCES
    Test/UnitTesting.cpp
    Test/UnitTesting.hpp
    Test/SyntaxSugar.hpp
    Test/SyntaxSugar.cpp
    Test/TestUtils.hpp
    Test/TestUtils.cpp
    )
source_group(testing_files FILES ${VAMPIRE_TESTING_SOURCES})

set(UNIT_TESTS
    UnitTests/tDHMap.cpp
    UnitTests/tQuotientE.cpp
    UnitTests/tImplicationSetClosure.cpp
    UnitTests/tUnificationWithAbstraction.cpp
    UnitTests/tGaussianElimination.cpp
<<<<<<< HEAD
    UnitTests/tGaussElim.cpp
    UnitTests/tSimplexDP.cpp
=======
    UnitTests/tArithmeticSubtermGeneralization.cpp
    UnitTests/tInterpretedFunctions.cpp
    UnitTests/tRebalance.cpp
>>>>>>> 84ae0cc1
    UnitTests/tDisagreement.cpp
    UnitTests/tDynamicHeap.cpp
    UnitTests/tIntegerConstantType.cpp
    UnitTests/tSATSolver.cpp
    UnitTests/tArithCompare.cpp
    UnitTests/tSyntaxSugar.cpp
    UnitTests/tSkipList.cpp
    UnitTests/tfork.cpp
    UnitTests/tBinaryHeap.cpp
    UnitTests/tSafeRecursion.cpp
    UnitTests/tKBO.cpp
    UnitTests/tRatioKeeper.cpp
    UnitTests/tTwoVampires.cpp
    UnitTests/tOptionConstraints.cpp
    UnitTests/tSCCAnalyzer.cpp
    UnitTests/tDHMultiset.cpp
    UnitTests/tList.cpp
    UnitTests/tBottomUpEvaluation.cpp
    UnitTests/tCoproduct.cpp
    UnitTests/tEqualityResolution.cpp
    UnitTests/tIterator.cpp
    UnitTests/tOption.cpp
    UnitTests/tStack.cpp
    )
source_group(unit_tests FILES ${UNIT_TESTS})

# also include forwards.hpp?
set(VAMPIRE_SOURCES 
    ${VAMPIRE_DEBUG_SOURCES}
    ${VAMPIRE_LIB_SOURCES}
    ${VAMPIRE_LIB_SYS_SOURCES}
    ${VAMPIRE_KERNEL_SOURCES}
    ${VAMPIRE_INDEXING_SOURCES}
    ${VAMPIRE_INFERENCE_SOURCES}
    ${VAMPIRE_INSTANCEGENERATION_SOURCES}
    ${VAMPIRE_SAT_SOURCES}
    ${VAMPIRE_DECISION_PROCEDURES_SOURCES}
    ${VAMPIRE_SATURATION_SOURCES}
    ${VAMPIRE_SHELL_SOURCES}
    ${VAMPIRE_PARSE_SOURCES}
    ${VAMPIRE_FINITEMODELBUILDING_SOURCES}
    ${VAMPIRE_SMTCOMP_SOURCES}
    ${VAMPIRE_MINISAT_SOURCES}
    ${VAMPIRE_CASC_SOURCES}
    Forwards.hpp
    "${CMAKE_CURRENT_BINARY_DIR}/version.cpp"
    )

################################################################
# compiler flag configuration
################################################################
# possible flags that might be useful in future
# "-ftrapv"
# "-pedantic"
# "-Wextra"
# "-Wconversion"
# "$<$<CONFIG:DEBUG>:-fsanitize=undefined>"
# "$<$<CONFIG:DEBUG>:-fsanitize=integer>"
# "$<$<CONFIG:DEBUG>:-fsanitize=address>"
# "$<$<CONFIG:DEBUG>:-O0>"
# "$<$<CONFIG:RELEASE>:-O3>"

# add top level directory to the search path of compiler
include_directories(${CMAKE_CURRENT_SOURCE_DIR})

# set preprocessor defines
add_compile_definitions(CHECK_LEAKS=0)
if(CMAKE_BUILD_TYPE STREQUAL Debug)
  add_compile_definitions(VDEBUG=1 UNIX_USE_SIGALRM=1 GNUMP=0)
elseif(CMAKE_BUILD_TYPE STREQUAL Release)
  add_compile_definitions(VDEBUG=0)
endif()

# configure warning flags
if(CMAKE_CXX_COMPILER_ID STREQUAL GNU OR CMAKE_CXX_COMPILER_ID MATCHES Clang$)
  add_compile_options(-Wall)
endif()

################################################################
# z3 stuff
################################################################

# find Z3 automatically!
# normally this is just in /z3/build/, but this can be overridden
find_package(
  Z3
  CONFIG
    NO_CMAKE_PATH
    NO_CMAKE_ENVIRONMENT_PATH
    NO_SYSTEM_ENVIRONMENT_PATH
    NO_CMAKE_PACKAGE_REGISTRY
    NO_CMAKE_SYSTEM_PATH
    NO_CMAKE_SYSTEM_PACKAGE_REGISTRY
    PATHS
      ${CMAKE_SOURCE_DIR}/z3/build/
)
if (NOT Z3_FOUND)
  message(STATUS "No Z3 found -- Compiling without SMT support.")
  add_compile_definitions(VZ3=0)
else ()
  message(STATUS "Found Z3 ${Z3_VERSION_STRING}")
  include_directories(${Z3_CXX_INCLUDE_DIRS})
  if(NOT BUILD_SHARED_LIBS AND Z3_FOUND AND CMAKE_CXX_COMPILER_ID STREQUAL GNU)
    # https://stackoverflow.com/questions/58848694/gcc-whole-archive-recipe-for-static-linking-to-pthread-stopped-working-in-rec
    message(STATUS "Adding workaround for gcc static linking against pthread")
    link_libraries(${Z3_LIBRARIES} -pthread -Wl,--whole-archive -lrt -lpthread -Wl,--no-whole-archive)
  else()
    link_libraries(${Z3_LIBRARIES})
  endif()

  add_library(Z3 SHARED IMPORTED)
  set_property(TARGET Z3 PROPERTY IMPORTED_LOCATION ${Z3_LIBRARY})
  add_compile_definitions(VZ3=1)
  set(VAMPIRE_BINARY_Z3 _z3)
endif()

################################################################
# build objects
################################################################
add_library(obj OBJECT ${VAMPIRE_SOURCES})
if (COMPILE_TESTS) 
  add_library(test_obj OBJECT ${VAMPIRE_TESTING_SOURCES})
endif()

################################################################
# UNIT TESTING 
################################################################

set(UNIT_TEST_OBJ   )
set(UNIT_TEST_CASES )
if (COMPILE_TESTS) 
  include(CTest)
  foreach(test_file ${UNIT_TESTS})
    get_filename_component(test_name ${test_file} NAME_WE)
    string(REGEX REPLACE "^t" "" test_name ${test_name})

    # compiling the test case object 
    add_library(${test_name}_obj OBJECT ${test_file})
    target_compile_definitions(${test_name}_obj PUBLIC 
      UNIT_ID_STR=\"${test_name}\"
      UNIT_ID=${test_name}
      )
    set(UNIT_TEST_OBJ   ${UNIT_TEST_OBJ}   $<TARGET_OBJECTS:${test_name}_obj>)
    set(UNIT_TEST_CASES ${UNIT_TEST_CASES} ${test_name})
  endforeach()

  # build test executable
  add_executable(
    vtest
    ${UNIT_TEST_OBJ}
    $<TARGET_OBJECTS:obj>
    $<TARGET_OBJECTS:test_obj>
    )

  # add indivitual units as test cases
  foreach(case ${UNIT_TEST_CASES})
    add_test(${case} ${CMAKE_BINARY_DIR}/vtest run ${case})
    set_tests_properties(${case}
          PROPERTIES
          TIMEOUT 20)
  endforeach()

endif() # COMPILE_TESTS

#################################################################
# automated generation of Vampire revision information from git #
#################################################################
set(VAMPIRE_VERSION_NUMBER 4.5.1)

execute_process(
    COMMAND git rev-parse --is-inside-work-tree
    WORKING_DIRECTORY ${CMAKE_SOURCE_DIR}
    OUTPUT_VARIABLE GIT_IS_REPOSITORY
    OUTPUT_STRIP_TRAILING_WHITESPACE
    )

if (GIT_IS_REPOSITORY STREQUAL true)

  execute_process(
    COMMAND git log -1 --format=%h\ on\ %ci
    WORKING_DIRECTORY ${CMAKE_SOURCE_DIR}
    OUTPUT_VARIABLE GIT_COMMIT_DESCRIPTION
    OUTPUT_STRIP_TRAILING_WHITESPACE
    )

  execute_process(
    COMMAND git rev-parse --abbrev-ref HEAD
    WORKING_DIRECTORY ${CMAKE_SOURCE_DIR}
    OUTPUT_VARIABLE GIT_BRANCH
    OUTPUT_STRIP_TRAILING_WHITESPACE
    )

  execute_process(
    COMMAND git rev-list HEAD --count
    WORKING_DIRECTORY ${CMAKE_SOURCE_DIR}
    OUTPUT_VARIABLE GIT_REV_COUNT
    OUTPUT_STRIP_TRAILING_WHITESPACE
    )

  execute_process(
    COMMAND git log -1 --format=%h
    WORKING_DIRECTORY ${CMAKE_SOURCE_DIR}
    OUTPUT_VARIABLE GIT_COMMIT_HASH
    OUTPUT_STRIP_TRAILING_WHITESPACE
    )

  set(VAMPIRE_BINARY_HASH "_${GIT_COMMIT_HASH}")
  set(VAMPIRE_BINARY_BRANCH "_${GIT_BRANCH}")
  set(VAMPIRE_BINARY_REV_COUNT "_${GIT_REV_COUNT}")
endif()

################################################################
# binary name
################################################################
if(CMAKE_BUILD_TYPE STREQUAL Debug)
  set(VAMPIRE_BINARY_BUILD _dbg)
elseif(CMAKE_BUILD_TYPE STREQUAL Release)
  set(VAMPIRE_BINARY_BUILD _rel)
else()
  set(VAMPIRE_BINARY_BUILD "_${CMAKE_BUILD_TYPE}")
endif()
set(VAMPIRE_BINARY "vampire${VAMPIRE_BINARY_Z3}${VAMPIRE_BINARY_BUILD}${VAMPIRE_BINARY_STATIC}${VAMPIRE_BINARY_BRANCH}${VAMPIRE_BINARY_REV_COUNT}")
message(STATUS "Setting binary name to '${VAMPIRE_BINARY}'")

################################################################
# epilogue
################################################################
add_executable(vampire vampire.cpp $<TARGET_OBJECTS:obj>)
set_target_properties(vampire PROPERTIES
  OUTPUT_NAME ${VAMPIRE_BINARY}
  RUNTIME_OUTPUT_DIRECTORY ${CMAKE_BINARY_DIR}/bin
  )
configure_file(version.cpp.in version.cpp)

if(CMAKE_BUILD_TYPE STREQUAL Release AND IPO)
  message(STATUS "compiling Vampire with IPO: this might take a while")
  set_property(TARGET obj PROPERTY INTERPROCEDURAL_OPTIMIZATION true)
  set_property(TARGET vampire PROPERTY INTERPROCEDURAL_OPTIMIZATION true)
endif()<|MERGE_RESOLUTION|>--- conflicted
+++ resolved
@@ -792,14 +792,11 @@
     UnitTests/tImplicationSetClosure.cpp
     UnitTests/tUnificationWithAbstraction.cpp
     UnitTests/tGaussianElimination.cpp
-<<<<<<< HEAD
     UnitTests/tGaussElim.cpp
     UnitTests/tSimplexDP.cpp
-=======
     UnitTests/tArithmeticSubtermGeneralization.cpp
     UnitTests/tInterpretedFunctions.cpp
     UnitTests/tRebalance.cpp
->>>>>>> 84ae0cc1
     UnitTests/tDisagreement.cpp
     UnitTests/tDynamicHeap.cpp
     UnitTests/tIntegerConstantType.cpp
