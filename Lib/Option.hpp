--- conflicted
+++ resolved
@@ -443,9 +443,6 @@
 
 };
 
-<<<<<<< HEAD
-template<class T> Option<T> some(T const& t) { return Option<T>(t);            }
-=======
 template<class F> 
 auto someIf(bool condition, F create) -> Option<decltype(create())> 
 { return condition ? Option<decltype(create())>(create()) 
@@ -453,8 +450,6 @@
 
 
 template<class T> Option<T> some(T const& t) { return Option<T>(          t ); }
-template<class T> Option<T> some(T      & t) { return Option<T>(          t ); }
->>>>>>> 63fda69c
 template<class T> Option<T> some(T     && t) { return Option<T>(std::move(t)); }
 template<class T> Option<T> some(T      & t) { return Option<T>(t);            }
 
