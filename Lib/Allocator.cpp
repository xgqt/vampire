/*
 * This file is part of the source code of the software program
 * Vampire. It is protected by applicable
 * copyright laws.
 *
 * This source code is distributed under the licence found here
 * https://vprover.github.io/license.html
 * and in the source directory
<<<<<<< HEAD
 *
 * In summary, you are allowed to use Vampire for non-commercial
 * purposes but not allowed to distribute, modify, copy, create derivatives,
 * or use in competitions.
 * For other uses of Vampire please contact developers for a different
 * licence, which we will make an effort to provide.
=======
>>>>>>> c85d9834
 */
/**
 * @file Allocator.cpp
 * Defines allocation procedures for all preprocessor classes.
 *
 * @since 02/12/2003, Manchester, replaces the file Memory.hpp
 * @since 10/01/2008 Manchester, reimplemented
 */
#if VDEBUG

#include <sstream>
#include "DHMap.hpp"

#endif

#include <cstring>
#include <cstdlib>
#include "Lib/System.hpp"
#include "Lib/Timer.hpp"
#include "Shell/UIHelper.hpp"

#define SAFE_OUT_OF_MEM_SOLUTION 1

#ifndef USE_SYSTEM_ALLOCATION
/** If the following is set to true the Vampire will use the
 *  C++ new and delete for (de)allocating all data structures.
 */
#define USE_SYSTEM_ALLOCATION 0
#endif

#if USE_SYSTEM_ALLOCATION
# if __APPLE__
#  include <malloc/malloc.h>
# else
#  include <malloc.h>
# endif
#endif

/** set this to 1 to print all allocations/deallocations to stdout -- only with VDEBUG */
#define TRACE_ALLOCATIONS 0

/** Size of a page prefix (part of the page used for bookkeeping the
 * page itself) */
#define PAGE_PREFIX_SIZE (sizeof(Page)-sizeof(void*))

// To watch an address define the following values:
//   WATCH_FIRST     - the first watch point
//   WATCH_LAST      - the last watch point
//   WATCH_ADDRESS   - address to watch, 0 if no watch
// If WATCH_ADDRESS is non-null then any changes made to WATCH_ADDRESS will
// be output, provided they occur at control points between WATCH_FIRST
// and WATCH_LAST
#define WATCH_FIRST 0
#define WATCH_LAST UINT_MAX
// #define WATCH_ADDRESS 0x38001a0
#define WATCH_ADDRESS 0

#if WATCH_ADDRESS
/** becomes true when a page containing the watch point has been allocated */
bool watchPage = false;
/** last value stored in the watched address */
unsigned watchAddressLastValue = 0;
#endif

#include "Debug/Assertion.hpp"
#include "Debug/Tracer.hpp"

#include "Shell/Statistics.hpp"

#include "Exception.hpp"
#include "Environment.hpp"
#include "Allocator.hpp"

#if CHECK_LEAKS
#include "MemoryLeak.hpp"
#endif

using namespace Lib;
using namespace Shell;

int Allocator::_initialised = 0;
int Allocator::_total = 0;
size_t Allocator::_memoryLimit;
size_t Allocator::_tolerated;
Allocator* Allocator::current;
Allocator::Page* Allocator::_pages[MAX_PAGES];
size_t Allocator::_usedMemory = 0;
Allocator* Allocator::_all[MAX_ALLOCATORS];

#if VDEBUG
unsigned Allocator::Descriptor::globalTimestamp;
size_t Allocator::Descriptor::noOfEntries;
size_t Allocator::Descriptor::maxEntries;
size_t Allocator::Descriptor::capacity;
Allocator::Descriptor* Allocator::Descriptor::map;
Allocator::Descriptor* Allocator::Descriptor::afterLast;
unsigned Allocator::_tolerantZone = 1; // starts > 0; we are not checking by default, until we say so with START_CHECKING_FOR_BYPASSES
#endif

#if VDEBUG && USE_PRECISE_CLASS_NAMES && defined(__GNUC__)

/**
 * Function used by a variant of macro CLASS_NAME to obtain a pretty class name
 * from the content of the __PRETTY_FUNCTION__ variable
 */
string Lib::___prettyFunToClassName(std::string str)
{
  CALLC("___prettyFunToClassName",MAKE_CALLS);

  string noPref = str.substr(19);
  size_t fnNamePos = noPref.find("::className()");
  string className = noPref.substr(0,fnNamePos);
  //either empty, or contains one space followed by values of
  //template params
  string templateInfo = noPref.substr(fnNamePos+13);
  return className+templateInfo;
}

#endif

void* Allocator::operator new(size_t s) {
  return malloc(s);
}

void Allocator::operator delete(void* obj) {
  free(obj);
}

/**
 * Create a new allocator.
 * @since 10/01/2008 Manchester
 */
Allocator::Allocator()
{
  CALLC("Allocator::Allocator",MAKE_CALLS);

#if ! USE_SYSTEM_ALLOCATION
  for (int i = REQUIRES_PAGE/4-1;i >= 0;i--) {
    _freeList[i] = 0;
  }
  _reserveBytesAvailable = 0;
  _nextAvailableReserve = 0;
  _myPages = 0;
#endif
} // Allocator::Allocator

/**
 * Returns all pages to the global manager.
 *
 * @since 18/03/2008 Torrevieja
 */
Lib::Allocator::~Allocator ()
{
  CALLC("Allocator::~Allocator",MAKE_CALLS);

  while (_myPages) {
    deallocatePages(_myPages);
  }
} // Allocator::~allocator

/**
 * Initialise all static structures and create a default allocator.
 * @since 10/01/2008 Manchester
 */
void Allocator::initialise()
{
  CALLC("Allocator::initialise",MAKE_CALLS)

#if VDEBUG
  Descriptor::map = 0;
  Descriptor::afterLast = 0;
#endif

  _memoryLimit = 300000000u;
  _tolerated = 330000000u;

#if ! USE_SYSTEM_ALLOCATION
  current = newAllocator();

  for (int i = MAX_PAGES-1;i >= 0;i--) {
    _pages[i] = 0;
  }
#endif
} // Allocator::initialise

#if VDEBUG
/**
 * Write information about a memory address to cout.
 * @since 30/03/2008 flight Murcia-Manchester
 */
void Allocator::addressStatus(const void* address)
{
  CALLC("Allocator::addressStatus",MAKE_CALLS);

  Descriptor* pg = 0; // page descriptor
  cout << "Status of address " << address << '\n';

  const char* a = static_cast<const char*>(address);
  for (int i = Descriptor::capacity-1;i >= 0;i--) {
    Descriptor& d = Descriptor::map[i];
    const char* addr = static_cast<const char*>(d.address);
    if (addr < a) {
      continue;
    }
    unsigned diff = a - addr;
    if (diff >= d.size) {
      continue;
    }
    if (d.page) {
      pg = &d;
      continue;
    }
    // found
    cout << "Descriptor: " << d << '\n'
	 << "Offset: " << diff << '\n'
	 << "End of status\n";
    return;
  }
  if (pg) {
    cout << "Not found but belongs to allocated page: " << *pg << '\n';
  }
  else {
    cout << "Does not belong to an allocated page\n";
  }
  cout << "End of status\n";
} // Allocator::addressStatus

void Allocator::reportUsageByClasses()
{
  Lib::DHMap<const char*, size_t> summary;
  Lib::DHMap<const char*, size_t> cntSummary;
  for (int i = Descriptor::capacity-1;i >= 0;i--) {
    Descriptor& d = Descriptor::map[i];
    if (!d.address || !d.size || !d.allocated) {
      continue;
    }
    size_t occupied;
    if(summary.find(d.cls, occupied)) {
      summary.set(d.cls, occupied+d.size);
      size_t cnt;
      ALWAYS(cntSummary.find(d.cls, cnt));
      cntSummary.set(d.cls, cnt+1);
    } else {
      summary.set(d.cls, d.size);
      cntSummary.set(d.cls, 1);
    }
  }

  Lib::DHMap<const char*, size_t>::Iterator sit(summary);
  cout<<"class\tcount\tsize"<<endl;
  while(sit.hasNext()) {
    const char* cls;
    size_t occupied, cnt;
    sit.next(cls,occupied);
    ALWAYS(cntSummary.find(cls,cnt));
    cout<<cls<<":\t"<<cnt<<"\t"<<occupied<<endl;
  }
}

#endif

/**
 * Cleanup: do whatever needed after the last use of class Allocator.
 * @since 10/01/2008 Manchester
 */
void Allocator::cleanup()
{
  CALLC("Allocator::cleanup",MAKE_CALLS);
  BYPASSING_ALLOCATOR;

  // delete all allocators
  for (int i = _total-1;i >= 0;i--) {
    delete _all[i];
  }

#if CHECK_LEAKS
  if (MemoryLeak::report()) {
    int leaks = 0;
    for (int i = Descriptor::capacity-1;i >= 0;i--) {
      Descriptor& d = Descriptor::map[i];
      if (d.allocated) {
	if (! leaks) {
	  cout << "Memory leaks found!\n";
	}
	cout << ++leaks << ": " << d.cls << " (" << d.address << "), timestamp: "
	     << d.timestamp << "\n";
      }
    }
    if (leaks) {
      cout << "End of memory leak report\n";
    }
  }
#endif

  // release all the pages
  for (int i = MAX_PAGES-1;i >= 0;i--) {
#if VDEBUG && TRACE_ALLOCATIONS
    int cnt = 0;
#endif
    while (_pages[i]) {
      Page* pg = _pages[i];
      _pages[i] = pg->next;

      char* mem = reinterpret_cast<char*>(pg);
      free(mem);
#if VDEBUG && TRACE_ALLOCATIONS
      cnt++;
#endif
    }
#if VDEBUG && TRACE_ALLOCATIONS
      if (cnt) {
        cout << "deleted " << cnt << " global page(s) of size " << VPAGE_SIZE*(i+1) << endl;
      }
#endif
  }

#if VDEBUG
  delete[] Descriptor::map;
#endif
} // Allocator::initialise


/**
 * Deallocate an object whose size is known. It works as follows:
 * if the object size is less then REQUIRES_PAGE, it is put in the
 * corresponding free list. Otherwise, it is deallocated as a large
 * object.
 * @since 10/01/2008 Manchester
 */
#if VDEBUG
void Allocator::deallocateKnown(void* obj,size_t size,const char* className)
#else
void Allocator::deallocateKnown(void* obj,size_t size)
#endif
{
  CALLC("Allocator::deallocateKnown",MAKE_CALLS);
  ASS(obj);

  TimeoutProtector tp;

#if VDEBUG
  Descriptor* desc = Descriptor::find(obj);
  desc->timestamp = ++Descriptor::globalTimestamp;
#if TRACE_ALLOCATIONS
  cout << *desc << ": DK\n" << flush;
#endif
  ASS_EQ(desc->address, obj);
  ASS_STR_EQ(desc->cls,className);
  ASS_EQ(desc->size, size);
  ASS(desc->allocated);
  ASS(desc->known);
  ASS(! desc->page);
#endif

#if USE_SYSTEM_ALLOCATION
#if VDEBUG
  desc->allocated = 0;
#endif
  free(obj);
  return;
#else   // ! USE_SYSTEM_ALLOCATION
  if (size >= REQUIRES_PAGE) {
    char* mem = reinterpret_cast<char*>(obj)-PAGE_PREFIX_SIZE;
    deallocatePages(reinterpret_cast<Page*>(mem));
  }
  else {
    int index = (size-1)/sizeof(Known);
    Known* mem = reinterpret_cast<Known*>(obj);
    mem->next = _freeList[index];
    _freeList[index] = mem;
  }

#if VDEBUG
  desc->allocated = 0;
#endif

#if WATCH_ADDRESS
  unsigned addr = (unsigned)obj;
  unsigned cp = Debug::Tracer::passedControlPoints();
  if (addr <= WATCH_ADDRESS &&
      WATCH_ADDRESS < addr+size &&
      cp >= WATCH_FIRST &&
      cp <= WATCH_LAST) {
    unsigned currentValue = *((unsigned*)WATCH_ADDRESS);
    cout << "Watch! Known-size piece deallocated!\n"
	 << "  Timestamp: " << cp << '\n'
	 << "  Piece addresses: " << (void*)addr << '-'
	 << (void*)(addr+size-1) << '\n';
    if (currentValue != watchAddressLastValue) {
      watchAddressLastValue = currentValue;
      cout << "  Value: " << (void*)watchAddressLastValue << '\n';
    }
    cout << "  " << *desc << '\n'
	 << "Watch! end\n";
  }
#endif
#endif
} // Allocator::deallocateKnown

/**
 * Deallocate an object whose size is unknown. It works similar to
 * deallocateKnow except that an unknown contains an extra word
 * storing the size of the object.
 * @since 13/01/2008 Manchester
 */
#if VDEBUG
void Allocator::deallocateUnknown(void* obj,const char* className)
#else
void Allocator::deallocateUnknown(void* obj)
#endif
{
  CALLC("Allocator::deallocateUnknown",MAKE_CALLS);

  TimeoutProtector tp;

#if VDEBUG
  Descriptor* desc = Descriptor::find(obj);
  desc->timestamp = ++Descriptor::globalTimestamp;
#if TRACE_ALLOCATIONS
  cout << *desc << ": DU\n" << flush;
#endif
  ASS_EQ(desc->address, obj);
  ASS_STR_EQ(desc->cls,className);
  ASS(desc->allocated);
  ASS(! desc->known);
  ASS(! desc->page);
  desc->allocated = 0;
#endif

#if USE_SYSTEM_ALLOCATION
  char* memObj = reinterpret_cast<char*>(obj) - sizeof(Known);
  free(memObj);
  return;
#endif

  char* mem = reinterpret_cast<char*>(obj) - sizeof(Known);
  Unknown* unknown = reinterpret_cast<Unknown*>(mem);
  size_t size = unknown->size;
  ASS_EQ(desc->size, size);

  if (size >= REQUIRES_PAGE) {
    mem = mem-PAGE_PREFIX_SIZE;
    deallocatePages(reinterpret_cast<Page*>(mem));
  }
  else {
    Known* known = reinterpret_cast<Known*>(mem);
    int index = (size-1)/sizeof(Known);
    known->next = _freeList[index];
    _freeList[index] = known;
  }

#if WATCH_ADDRESS
  unsigned addr = (unsigned)(void*)mem;
  unsigned cp = Debug::Tracer::passedControlPoints();
  if (addr <= WATCH_ADDRESS &&
      WATCH_ADDRESS < addr+size &&
      cp >= WATCH_FIRST &&
      cp <= WATCH_LAST) {
    unsigned currentValue = *((unsigned*)WATCH_ADDRESS);
    cout << "Watch! Unknown-size piece deallocated!\n"
	 << "  Timestamp: " << cp << '\n'
	 << "  Piece addresses: " << (void*)addr << '-'
	 << (void*)(addr+size-1) << '\n';
    if (currentValue != watchAddressLastValue) {
      watchAddressLastValue = currentValue;
      cout << "  Value: " << (void*)watchAddressLastValue << '\n';
    }
    cout << "  " << *desc << '\n'
	 << "Watch! end\n";
  }
#endif
} // Allocator::deallocateUnknown

/**
 * Reallocate an object whose size is unknown.
 * The functionality should correspond to the realloc function for the standard library.
 * This means it can be called with (obj == NULL) in which case it simply allocates.
 * If obj points to allocated memory, this memory must have been obtained by calling
 * reallocateUnknown or allocateUnknown.
 * Also, the part of obj which fits into newsize will get copied over.
 *
 * The corresponding "free" function is deallocateUnknown.
 */
#if VDEBUG
void* Allocator::reallocateUnknown(void* obj, size_t newsize, const char* className)
#else
void* Allocator::reallocateUnknown(void* obj, size_t newsize)
#endif
{
  CALLC("Allocator::reallocateUnknown",MAKE_CALLS);

  // cout << "reallocateUnknown " << obj << " newsize " << newsize << endl;

#if VDEBUG
  void* newobj = allocateUnknown(newsize,className);
#else
  void* newobj = allocateUnknown(newsize);
#endif

  if (obj == NULL) {
    return newobj;
  }

  size_t size = unknownsSize(obj);

// if (size == newsize) {
//   std::cerr << "SUSPICIOUS REALLOC: " << (void*)obj << std::endl;
// }
  // TODO: properly debug this (some minisat part does a suspicious realloc, probably a vec)
  // appeared with: bin/vampire* -t 0 --mode stest ~/stest_GEO312+1_manydecisions_1.p
  // ASS_NEQ(size,newsize); // it all works when violated, but a code which wants to reallocate for the same size is suspicious

  if (newsize < size) {
    size = newsize;
  }

  std::memcpy(newobj,obj,size);

#if VDEBUG
  deallocateUnknown(obj,className);
#else
  deallocateUnknown(obj);
#endif

  return newobj;
} // Allocator::reallocateUnknown

/**
 * Create a new allocator.
 * @since 10/01/2008 Manchester
 */
Allocator* Allocator::newAllocator()
{
  CALLC("Allocator::newAllocator",MAKE_CALLS);
  BYPASSING_ALLOCATOR;

#if VDEBUG && USE_SYSTEM_ALLOCATION
  ASSERTION_VIOLATION;
#else
  Allocator* result = new Allocator();

  if (_total >= MAX_ALLOCATORS) {
    throw Exception("The maximal number of allocators exceeded.");
  }
  _all[_total++] = result;
  return result;
#endif
} // Allocator::newAllocator

/**
 * Allocate a (multi)page able to store a structure of size @b size
 * @since 12/01/2008 Manchester
 */
Allocator::Page* Allocator::allocatePages(size_t size)
{
  CALLC("Allocator::allocatePages",MAKE_CALLS);
  ASS(size >= 0);

#if VDEBUG && USE_SYSTEM_ALLOCATION
  ASSERTION_VIOLATION;
#else
  size += PAGE_PREFIX_SIZE;

  Page* result;
  size_t index = (size-1)/VPAGE_SIZE;
  size_t realSize = VPAGE_SIZE*(index+1);

  // check if the allocation isn't too big
  if(index>=MAX_PAGES) {
#if SAFE_OUT_OF_MEM_SOLUTION
    env.beginOutput();
    reportSpiderStatus('m');
    env.out() << "Unsupported amount of allocated memory: "<<realSize<<"!\n";
    if(env.statistics) {
      env.statistics->print(env.out());
    }
#if VDEBUG
    Debug::Tracer::printStack(env.out());
#endif
    env.endOutput();
    System::terminateImmediately(1);
#else
    throw Lib::MemoryLimitExceededException();
#endif
  }
  // check if there is a page in the list available
  if (_pages[index]) {
    result = _pages[index];
    _pages[index] = result->next;
  }
  else {
    size_t newSize = _usedMemory+realSize;
    if (_tolerated && newSize > _tolerated) {
      env.statistics->terminationReason = Shell::Statistics::MEMORY_LIMIT;
      //increase the limit, so that the exception can be handled properly.
      _tolerated=newSize+1000000;

#if SAFE_OUT_OF_MEM_SOLUTION
      env.beginOutput();
      reportSpiderStatus('m');
      env.out() << "Memory limit exceeded!\n";
# if VDEBUG
	Allocator::reportUsageByClasses();
# endif
      if(env.statistics) {
	env.statistics->print(env.out());
      }
      env.endOutput();
      System::terminateImmediately(1);
#else
      throw Lib::MemoryLimitExceededException();
#endif
    }
    _usedMemory = newSize;

    char* mem = static_cast<char*>(malloc(realSize));
    if (!mem) {
      env.beginOutput();
      reportSpiderStatus('m');
      env.out() << "Memory limit exceeded!\n";
      if(env.statistics) {
        // statistics should be fine when out of memory, but not RuntimeStatistics, which allocate a Stack
        // (i.e. potential crazy exception recursion may happen in DEBUG mode)
        env.statistics->print(env.out());
      }
      env.endOutput();
      System::terminateImmediately(1);

      // CANNOT throw vampire exception when out of memory - it contains allocations because of the message string
      // throw Lib::MemoryLimitExceededException(true);
    }
    result = reinterpret_cast<Page*>(mem);
  }
  result->size = realSize;

#if VDEBUG
  Descriptor* desc = Descriptor::find(result);
  ASS(! desc->allocated);

  desc->address = result;
  desc->cls = "Allocator::Page";
  desc->timestamp = ++Descriptor::globalTimestamp;
  desc->size = realSize;
  desc->allocated = 1;
  desc->known = 0;
  desc->page = 1;

#if TRACE_ALLOCATIONS
  cout << *desc << ": AP\n" << flush;
#endif // TRACE_ALLOCATIONS
#endif // VDEBUG

  result->next = _myPages;
  result->previous = 0;
  if (_myPages) {
    _myPages->previous = result;
  }
  _myPages = result;

#if WATCH_ADDRESS
  unsigned addr = (unsigned)(void*)result;
  unsigned cp = Debug::Tracer::passedControlPoints();
  if (addr <= WATCH_ADDRESS &&
      WATCH_ADDRESS < addr+realSize) {
    watchPage = true;
    Debug::Tracer::canWatch = true;
    if (cp >= WATCH_FIRST &&
	cp <= WATCH_LAST) {
      watchAddressLastValue = *((unsigned*)WATCH_ADDRESS);
      cout << "Watch! Page allocated!\n"
	   << "  Timestamp: " << cp << '\n'
	   << "  Page addresses: " << (void*)addr << '-'
	   << (void*)(addr+realSize-1) << '\n'
	   << "  Value: " << (void*)watchAddressLastValue << '\n'
	   << "Watch! end\n";
    }
  }
#endif

  return result;
#endif // USE_SYSTEM_ALLOCATION
} // Allocator::allocatePages

/**
 * Deallocate a (multi)page, that is, add it to the free list of
 * pages.
 * @since 11/01/2008 Manchester
 */
void Allocator::deallocatePages(Page* page)
{
  ASS(page);

#if VDEBUG && USE_SYSTEM_ALLOCATION
  ASSERTION_VIOLATION;
#else
  CALLC("Allocator::deallocatePages",MAKE_CALLS);

#if VDEBUG
  Descriptor* desc = Descriptor::find(page);
  desc->timestamp = ++Descriptor::globalTimestamp;
#if TRACE_ALLOCATIONS
  cout << *desc << ": DP\n" << flush;
#endif
  ASS(desc->address == page);
  ASS_STR_EQ(desc->cls,"Allocator::Page");
  ASS(desc->size == page->size);
  ASS(desc->allocated);
  ASS(! desc->known);
  ASS(desc->page);
  desc->allocated = 0;
#endif

  size_t size = page->size;
  int index = (size-1)/VPAGE_SIZE;

  Page* next = page->next;
  if (next) {
    next->previous = page->previous;
  }
  if (page->previous) {
    page->previous->next = next;
  }

  if (page == _myPages) {
    _myPages = next;
  }

  page->next = _pages[index];
  _pages[index] = page;

#if WATCH_ADDRESS
  unsigned addr = (unsigned)(void*)page;
  unsigned cp = Debug::Tracer::passedControlPoints();
  if (addr <= WATCH_ADDRESS &&
      WATCH_ADDRESS < addr+size &&
      cp >= WATCH_FIRST &&
      cp <= WATCH_LAST) {
    unsigned currentValue = *((unsigned*)WATCH_ADDRESS);
    cout << "Watch! Page deallocated!\n"
	 << "  Timestamp: " << cp << '\n'
	 << "  Page addresses: " << (void*)addr << '-'
	 << (void*)(addr+size-1) << '\n';
    if (currentValue != watchAddressLastValue) {
      watchAddressLastValue = currentValue;
      cout << "  Value: " << (void*)watchAddressLastValue << '\n';
    }
    cout << "Watch! end\n";
  }
#endif

#endif // ! USE_SYSTEM_ALLOCATION
} // Allocator::deallocatePages(Page*)


/**
 * Allocate object of size @b size.
 * @since 12/01/2008 Manchester
 */
#if VDEBUG
void* Allocator::allocateKnown(size_t size,const char* className)
#else
void* Allocator::allocateKnown(size_t size)
#endif
{
  CALLC("Allocator::allocateKnown",MAKE_CALLS);
  ASS(size > 0);

  TimeoutProtector tp;

  char* result = allocatePiece(size);

#if VDEBUG
  Descriptor* desc = Descriptor::find(result);
  ASS_REP(! desc->allocated, size);

  desc->address = result;
  desc->cls = className;
  desc->timestamp = ++Descriptor::globalTimestamp;
  desc->size = size;
  desc->allocated = 1;
  desc->known = 1;
  desc->page = 0;
#if TRACE_ALLOCATIONS
  cout << *desc << ": AK\n" << flush;
#endif
#endif

#if WATCH_ADDRESS
  unsigned addr = (unsigned)(void*)result;
  unsigned cp = Debug::Tracer::passedControlPoints();
  if (addr <= WATCH_ADDRESS &&
      WATCH_ADDRESS < addr+size &&
      cp >= WATCH_FIRST &&
      cp <= WATCH_LAST) {
    unsigned currentValue = *((unsigned*)WATCH_ADDRESS);
    cout << "Watch! Known-size piece allocated!\n"
	 << "  Timestamp: " << cp << '\n'
	 << "  Piece addresses: " << (void*)addr << '-'
	 << (void*)(addr+size-1) << '\n';
    if (currentValue != watchAddressLastValue) {
      watchAddressLastValue = currentValue;
      cout << "  Value: " << (void*)watchAddressLastValue << '\n';
    }
    cout << "  " << *desc << '\n'
	 << "Watch! end\n";
  }
#endif
  return result;
} // Allocator::allocateKnown


/**
 * Allocate a piece of memory of a given size.
 * If @b size is REQUIRES_PAGE or more it is
 * allocated on a separate page.
 * @since 15/01/2008 Manchester
 */
char* Allocator::allocatePiece(size_t size)
{
  CALLC("Allocator::allocatePiece",MAKE_CALLS);

  char* result;
#if USE_SYSTEM_ALLOCATION
//  result = new char[size];
  result = static_cast<char*>(malloc(size));
#else // USE_SYSTEM_ALLOCATION
  if (size >= REQUIRES_PAGE) {
    Page* page = allocatePages(size);
    result = reinterpret_cast<char*>(page) + PAGE_PREFIX_SIZE;
  }
  else { // try to find it in the free list
    int index = (size-1)/sizeof(Known);
    // Align on the pointer basis
    size = (index+1) * sizeof(Known);
    Known* mem = _freeList[index];
    if (mem) {
      _freeList[index] = mem->next;
      result = reinterpret_cast<char*>(mem);
    } // There is no available piece in the free list
    else if (_reserveBytesAvailable >= size) { // reserve has enough memory
    use_reserve:
      result = _nextAvailableReserve;
      _nextAvailableReserve += size;
      _reserveBytesAvailable -= size;
    }
    else {
      // No bytes in the reserve, new reserve page must be allocated
      // First, save any remaining memory in the free list
      if (_reserveBytesAvailable) {
	index = (_reserveBytesAvailable-1)/sizeof(Known);
	Known* save = reinterpret_cast<Known*>(_nextAvailableReserve);
#if VDEBUG
	Descriptor* desc = Descriptor::find(save);
	ASS(! desc->allocated);
	desc->size = _reserveBytesAvailable;
	desc->timestamp = ++Descriptor::globalTimestamp;
#if TRACE_ALLOCATIONS
	cout << *desc << ": RR\n" << flush;
#endif
#endif
	save->next = _freeList[index];
	_freeList[index] = save;
      }
      Page* page = allocatePages(0);
      _reserveBytesAvailable = VPAGE_SIZE-PAGE_PREFIX_SIZE;
      _nextAvailableReserve = reinterpret_cast<char*>(&page->content);
      goto use_reserve;
    }
  }
#endif // USE_SYSTEM_ALLOCATION
  return result;
} // Allocator::allocatePiece


/**
 * Works similar to allocateKnown but saves the size of the
 * object in an extra word. More precisely, it saves the size
 * of the memory needed to store the object, that is, the size
 * of the object plus the size of a word.
 * @since 13/01/2008 Manchester
 */
#if VDEBUG
void* Allocator::allocateUnknown(size_t size,const char* className)
#else
void* Allocator::allocateUnknown(size_t size)
#endif
{
  CALLC("Allocator::allocateUnknown",MAKE_CALLS);
  ASS(size>0);

  TimeoutProtector tp;

  size += sizeof(Known);
  char* result = allocatePiece(size);
  Unknown* unknown = reinterpret_cast<Unknown*>(result);
  unknown->size = size;
  result += sizeof(Known);

#if VDEBUG
  Descriptor* desc = Descriptor::find(result);
  ASS(! desc->allocated);

  desc->address = result;
  desc->cls = className;
  desc->timestamp = ++Descriptor::globalTimestamp;
  desc->size = size;
  desc->allocated = 1;
  desc->known = 0;
  desc->page = 0;

#if TRACE_ALLOCATIONS
  cout << *desc << ": AU\n" << flush;
#endif
#endif

#if WATCH_ADDRESS
  unsigned addr = (unsigned)(void*)(result-sizeof(Known));
  unsigned cp = Debug::Tracer::passedControlPoints();
  if (addr <= WATCH_ADDRESS &&
      WATCH_ADDRESS < addr+size &&
      cp >= WATCH_FIRST &&
      cp <= WATCH_LAST) {
    unsigned currentValue = *((unsigned*)WATCH_ADDRESS);
    cout << "Watch! Unknown-size piece allocated!\n"
	 << "  Timestamp: " << cp << '\n'
	 << "  Piece addresses: " << (void*)addr << '-'
	 << (void*)(addr+size-1) << '\n';
    if (currentValue != watchAddressLastValue) {
      watchAddressLastValue = currentValue;
      cout << "  Value: " << (void*)watchAddressLastValue << '\n';
    }
    cout << "  " << *desc << '\n'
	 << "Watch! end\n";
  }
#endif
  ASS((reinterpret_cast<uintptr_t>(result) & 0b111) == 0);
  return result;
} // Allocator::allocateUnknown


#if VDEBUG
/**
 * Find a descriptor in the map, and if it is not there, add it.
 * @since 14/12/2005 Bellevue
 */
Allocator::Descriptor* Allocator::Descriptor::find (const void* addr)
{
  CALLC("Allocator::Descriptor::find",MAKE_CALLS);
  BYPASSING_ALLOCATOR;

  if (noOfEntries >= maxEntries) { // too many entries
    // expand the hash table first
//     capacity = capacity ? 2*capacity : 8188;
    capacity = capacity ? 2*capacity : 2000000;

#if TRACE_ALLOCATIONS
    cout << "Allocator map expansion to capacity " << capacity << "\n" << flush;
#endif

    Descriptor* oldMap = map;
    try {
      map = new Descriptor [capacity];
    } catch(bad_alloc&) {
      env.beginOutput();
      reportSpiderStatus('m');
      env.out() << "Memory limit exceeded!\n";
      env.endOutput();
      System::terminateImmediately(1);

      // CANNOT throw vampire exception when out of memory - it contains allocations because of the message string
      // throw Lib::MemoryLimitExceededException(true);
    }
    Descriptor* oldAfterLast = afterLast;
    afterLast = map + capacity;
    maxEntries = (int)(capacity * 0.7);
    noOfEntries = 0;

    for (Descriptor* current = oldMap;current != oldAfterLast;current++) {
      if (! current->address) {
	continue;
      }
      // now current is occupied
      Descriptor* d = find(current->address);
      *d = *current;
    }
    delete [] oldMap;
  }
  Descriptor* desc = map + (hash(addr) % capacity);
  while (desc->address) {
    if (desc->address == addr) {
      return desc;
    }

    desc++;
    // check if the entry is a valid one
    if (desc == afterLast) {
      desc = map;
    }
  }

  desc->address = addr;
  noOfEntries++;

  return desc;
} // Allocator::Descriptor::find

/**
 * Output the string description of the descriptor to an ostream.
 * @author Martin Suda
 * @since 12/08/2014 Manchester
 */
ostream& Lib::operator<<(ostream& out, const Allocator::Descriptor& d) {
  CALLC("operator<<(ostream,Allocator::Descriptor)",MAKE_CALLS);

  out << (size_t)(&d)
      << " [address:" << d.address
      << ",timestamp:" << d.timestamp
      << ",class:" << d.cls
      << ",size:" << d.size
      << ",allocated:" << (d.allocated ? "yes" : "no")
      << ",known:" << (d.known ? "yes" : "no")
      << ",page:" << (d.page ? "yes" : "no") << ']';

  return out;
}

void* Allocator::Descriptor::operator new[](size_t s) {
  return malloc(s);
}

void Allocator::Descriptor::operator delete[](void* obj) {
  free(obj);
}

/**
 * Initialise a descriptor.
 * @since 17/12/2005 Vancouver
 */
Allocator::Descriptor::Descriptor ()
  : address(0),
    cls("???"),
    timestamp(0),
    size(0),
    allocated(0),
    known(0),
    page(0)
{
//   CALL("Allocator::Descriptor::Descriptor");
} // Allocator::Descriptor::Descriptor

/**
 * The FNV-hashing.
 * @since 31/03/2006 Bellevue
 */
unsigned Allocator::Descriptor::hash (const void* addr)
{
  CALLC("Allocator::Descriptor::hash",MAKE_CALLS);

  char* val = reinterpret_cast<char*>(&addr);
  unsigned hash = 2166136261u;
  for (int i = sizeof(void*)-1;i >= 0;i--) {
    hash = (hash ^ val[i]) * 16777619u;
  }
  return hash;
} // Allocator::Descriptor::hash(const char* str)

#endif

/**
 * In debug mode we replace the global new and delete (also the array versions)
 * and terminate in cases when they are used "unwillingly".
 * Where "unwillingly" means people didn't mark the code explicitly with BYPASSING_ALLOCATOR
 * and yet they attempt to call global new (and not the class specific versions
 * built on top of Allocator).
 *
 * Update: In release, we newly use global new/delete as well,
 * but just silently redirect the allocations to our Allocator.
 * Another update: Back to not using global new and delete in release
 * some compiles on some platforms produce weird bugs and segfaults
 * when connected to z3. (A static initialization order fiasco?
 * How does the linker know anyway what global new / delete to call if a linked library has its own?)
 *
 * This is a link about some requirements on new/delete:
 * http://stackoverflow.com/questions/7194127/how-should-i-write-iso-c-standard-conformant-custom-new-and-delete-operators/
 * (Note that we ignore the globalHandler issue here.)
<<<<<<< HEAD
 **/

void* operator new(size_t sz) {
=======
 **/ 

#if VDEBUG

void* operator new(size_t sz) {    
>>>>>>> c85d9834
  ASS_REP(Allocator::_tolerantZone > 0,"Attempted to use global new operator, thus bypassing Allocator!");
  // Please read: https://github.com/easychair/vampire/wiki/Attempted-to-use-global-new-operator,-thus-bypassing-Allocator!

  static Allocator::Initialiser i; // to initialize Allocator even for other libraries

  if (sz == 0)
    sz = 1;

  void* res = ALLOC_UNKNOWN(sz,"global new");

  if (!res)
    throw bad_alloc();

  return res;
}

void* operator new[](size_t sz) {
  ASS_REP(Allocator::_tolerantZone > 0,"Attempted to use global new[] operator, thus bypassing Allocator!");
  // Please read: https://github.com/easychair/vampire/wiki/Attempted-to-use-global-new-operator,-thus-bypassing-Allocator!

  static Allocator::Initialiser i; // to initialize Allocator even for other libraries

  if (sz == 0)
    sz = 1;

  void* res = ALLOC_UNKNOWN(sz,"global new[]");

  if (!res)
    throw bad_alloc();

  return res;
}

void operator delete(void* obj) throw() {
  ASS_REP(Allocator::_tolerantZone > 0,"Custom operator new matched by global delete!");
  // Please read: https://github.com/easychair/vampire/wiki/Attempted-to-use-global-new-operator,-thus-bypassing-Allocator!

  static Allocator::Initialiser i; // to initialize Allocator even for other libraries

  if (obj != nullptr) {
    DEALLOC_UNKNOWN(obj,"global new");
  }
}

void operator delete[](void* obj) throw() {
  ASS_REP(Allocator::_tolerantZone > 0,"Custom operator new[] matched by global delete[]!");
  // Please read: https://github.com/easychair/vampire/wiki/Attempted-to-use-global-new-operator,-thus-bypassing-Allocator!

  static Allocator::Initialiser i; // to initialize Allocator even for other libraries

  if (obj != nullptr) {
    DEALLOC_UNKNOWN(obj,"global new[]");
  }
}

#endif

#if VTEST

#include "Random.hpp"
using namespace Lib;

struct Mem
{
  void* address; // 0 if deallocated
  int size;      // 0 is deallocated
  bool known;
  const char* className;
  Mem() : address(0) {}
};

/**
 * Allocate many objects of known small sizes and
 * then deallocate them all.
 * @since 17/03/2008 Torrevieja
 */
void testAllocator()
{
  CALLC("testAllocator",MAKE_CALLS);
//   Random::setSeed(1);
  cout << "Testing the Allocator class...\n";

  Allocator* a = Allocator::current;

  int tries = 1000000000;  // number of tries
  int pieces = 1000;  // max number of allocated pieces
  int maxsize = 1000000;    // maximal memory size
  const char* classes[10] = {"a","b","c","d","e","f","g","h","i","j"};
  int frequency = 1000; // frequency of outputting a dot to cout
  int out = frequency;   // output when 0

   Mem* mems = new Mem[pieces]; // memory pieces
  int total = 0;
  for (int i = 0; i < tries;i++) {
    out--;
    if (! out) {
      out = frequency;
      cout << '.' << flush;
//       cout << total << '\n' << flush;
    }
    int rand = Random::getInteger(pieces);

    Mem& m = mems[rand];
    if (m.address) { // allocated
      if (m.known) {
	a->deallocateKnown(m.address,m.size,m.className);
      }
      else {
	a->deallocateUnknown(m.address,m.className);
      }
      m.address = 0;
    }
    else { // not allocated
      int size = Random::getInteger(maxsize)+1;
      m.size = size;
      total += size;
      const char* className = classes[Random::getInteger(10)];
      m.className = className;
      if (Random::getBit()) {
	m.known = false;
	m.address = a->allocateUnknown(size,className);
      }
      else {
	m.known = true;
	m.address = a->allocateKnown(size,className);
      }
    }
  }

  cout << "\nTest completed!\n";
} // testAllocator

#endif // VTEST<|MERGE_RESOLUTION|>--- conflicted
+++ resolved
@@ -6,15 +6,6 @@
  * This source code is distributed under the licence found here
  * https://vprover.github.io/license.html
  * and in the source directory
-<<<<<<< HEAD
- *
- * In summary, you are allowed to use Vampire for non-commercial
- * purposes but not allowed to distribute, modify, copy, create derivatives,
- * or use in competitions.
- * For other uses of Vampire please contact developers for a different
- * licence, which we will make an effort to provide.
-=======
->>>>>>> c85d9834
  */
 /**
  * @file Allocator.cpp
@@ -1100,17 +1091,11 @@
  * This is a link about some requirements on new/delete:
  * http://stackoverflow.com/questions/7194127/how-should-i-write-iso-c-standard-conformant-custom-new-and-delete-operators/
  * (Note that we ignore the globalHandler issue here.)
-<<<<<<< HEAD
  **/
 
+#if VDEBUG
+
 void* operator new(size_t sz) {
-=======
- **/ 
-
-#if VDEBUG
-
-void* operator new(size_t sz) {    
->>>>>>> c85d9834
   ASS_REP(Allocator::_tolerantZone > 0,"Attempted to use global new operator, thus bypassing Allocator!");
   // Please read: https://github.com/easychair/vampire/wiki/Attempted-to-use-global-new-operator,-thus-bypassing-Allocator!
 
