--- conflicted
+++ resolved
@@ -103,18 +103,13 @@
                                                                                                               \
     /** same as `match`, but using the same function for every type.*/                                        \
     template <class R, class F> inline R apply(unsigned idx, F f) REF {                                       \
-<<<<<<< HEAD
       if (idx == 0) {                                                                                         \
-        static_assert(std::is_same<decltype(MOVE(_head)), A REF>::value, "unexpected head type"); \
-        A REF head = MOVE(_head);                          \
-        return f(MOVE(head));                        \
+        static_assert(std::is_same<decltype(MOVE(_head)), A REF>::value, "unexpected head type");             \
+        A REF head = MOVE(_head);                                                                             \
+        return f(MOVE(head));                                                                                 \
       } else {                                                                                                \
         return MOVE(_tail).template apply<R>(idx - 1, f);                                                     \
       }                                                                                                       \
-=======
-      if (idx == 0) return f(MOVE(_head));                                                                    \
-      else          return MOVE(_tail).template apply<R>(idx - 1, f);                                         \
->>>>>>> 8a99ad48
     }                                                                                                         \
                                                                                                               \
     /** same as `match`, but using applying th function to the contents of two unions at once. both must have \
@@ -365,11 +360,7 @@
    * can transform any variant instead of multiple functions per variant.                                     \
    */                                                                                                         \
   template <class F>                                                                                          \
-<<<<<<< HEAD
-  inline auto apply(F f) REF -> decltype(auto) {                                                                  \
-=======
   inline auto apply(F f) REF -> decltype(auto) {                                                              \
->>>>>>> 8a99ad48
     ASS_REP(_tag <= size, _tag);                                                                              \
     return MOVE(_content).template apply<ResultOf<F, A REF>>(_tag,f);                                         \
   }                                                                                                           \
