/*
 * This file is part of the source code of the software program
 * Vampire. It is protected by applicable
 * copyright laws.
 *
 * This source code is distributed under the licence found here
 * https://vprover.github.io/license.html
 * and in the source directory
 */
/**
 * @file Stack.hpp
 * Defines a class of flexible-sized stacks
 *
 * @since 04/06/2005 Manchester
 */

#ifndef __Stack__
#define __Stack__

#include <cstdlib>
#include <algorithm>

#include "Forwards.hpp"

#include "Debug/Assertion.hpp"
#include "Debug/Tracer.hpp"

#include "Allocator.hpp"
#include "Backtrackable.hpp"

namespace std
{
template<typename T>
void swap(Lib::Stack<T>& s1, Lib::Stack<T>& s2);
}

namespace Lib {

template<typename C>
struct Relocator<Stack<C> >;

/**
 * Class of flexible-size generic stacks.
 * @since 11/03/2006 Bellevue
 * @since 14/03/2006 Bellevue reimplemented in a slightly more efficient way.
 * @since 19/05/2007 Manchester reimplemented back due to errors
 */
template<class C>
class Stack
{
public:
  template<typename U>
  friend void std::swap(Stack<U>&,Stack<U>&);

  class Iterator;
  class ConstIterator;
  class BottomFirstIterator;

  DECL_ELEMENT_TYPE(C);
  DECL_ITERATOR_TYPE(Iterator);

  CLASS_NAME(Stack);
  USE_ALLOCATOR(Stack);
  DECLARE_PLACEMENT_NEW;


  /**
   * Create a stack having initialCapacity.
   */
  inline
  explicit Stack (size_t initialCapacity=0)
    : _capacity(initialCapacity)
  {
    CALL("Stack::Stack");

    if(_capacity) {
      void* mem = ALLOC_KNOWN(_capacity*sizeof(C),className());
      _stack = static_cast<C*>(mem);
    }
    else {
      _stack = nullptr;
    }
    _cursor = _stack;
    _end = _stack+_capacity;
  }

  inline
  void reserve(size_t capacity) 
  {
    CALL("Stack::reserve(size_t)");
    if (_capacity >= capacity) {
      return;
    }
    C* mem = static_cast<C*>(ALLOC_KNOWN(capacity*sizeof(C),className()));
    if (_stack) {
      for (unsigned i = 0; i < size(); i++) {
        ::new(&mem[i]) C(std::move((*this)[i]));
      }
      DEALLOC_KNOWN(_stack,_capacity*sizeof(C),className());

      _cursor = mem + (_cursor - _stack);
      _capacity = capacity;
      _stack = mem;
      _end = _stack + _capacity;
    } else {
      _stack = mem;
      _cursor = mem;
      _capacity = capacity;
      _end = _stack + _capacity;
    }
  }


  Stack(const Stack& s)
   : _capacity(s._capacity)
  {
    CALL("Stack::Stack(const Stack&)");

    if(_capacity) {
      void* mem = ALLOC_KNOWN(_capacity*sizeof(C),className());
      _stack = static_cast<C*>(mem);
    }
    else {
      _stack = 0;
    }
    _cursor = _stack;
    _end = _stack+_capacity;

    loadFromIterator(BottomFirstIterator(const_cast<Stack&>(s)));
  }

  Stack(Stack&& s) noexcept
  {
    CALL("Stack::Stack(Stack&& s)");

    _capacity = 0;
    _stack = _cursor = _end = nullptr;

    std::swap(*this,s);
  }

/**
 * @brief Splits this stack into two parts. The first part will contain the first @param sizeOfFirst elements
 * and the second part will contain the rest. This function does not involve any memory copying, hence it's 
 * constant time. 
 * 
 * @pre this->size() >= sizeOfFirst
 * @post this stack will be empty
 * 
 * @param sizeOfFirst the size of the first of the two parts to be returned
 * @return std::pair<Stack, Stack>  a pair of stacks, which contain the same elements as this stack
 * contained before the call of this function.
 */
  std::pair<Stack, Stack> split(unsigned sizeOfFirst) 
  {
    ASS(sizeOfFirst <= this->size())
    Stack lhs;
    Stack rhs;

    if (sizeOfFirst == this->size()) {
      lhs = std::move(*this);
    } else if (sizeOfFirst == 0) {
      rhs = std::move(*this);
    } else {
      lhs._stack = _stack;
      lhs._end = lhs._cursor = lhs._stack + sizeOfFirst;
      lhs._capacity = sizeOfFirst;
      
      rhs._stack = _stack + sizeOfFirst;
      rhs._end = _end;
      rhs._cursor = _cursor;
      rhs._capacity = _capacity - sizeOfFirst;

      _stack = _cursor = _end = nullptr;
      _capacity = 0;
    }

    return make_pair(std::move(lhs), std::move(rhs));
  }

  /** De-allocate the stack
   * @since 13/01/2008 Manchester
   */
  inline ~Stack()
  {
    CALL("Stack::~Stack");

    //The while cycle is completely eliminated by compiler
    //in "-O6 -DVDEBUG=0" mode for types without destructor,
    //so this destructor is constant time.
    C* p=_cursor;
    while(p!=_stack) {
      (--p)->~C();
    }
    if(_stack) {
      DEALLOC_KNOWN(_stack,_capacity*sizeof(C),className());
    }
    else {
      ASS_EQ(_capacity,0);
    }
  }

  Stack& operator=(const Stack& s)
  {
    CALL("Stack::operator=");

    if(&s == this) {
      return *this;
    }
    reset();
    loadFromIterator(BottomFirstIterator(const_cast<Stack&>(s)));
    return *this;
  }

  Stack& operator=(Stack&& s) noexcept
  {
    CALL("Stack::operator=&&");

    std::swap(*this,s);
    return *this;
  }


  /**
   * Put all elements of an iterator onto the stack.
   */
  template<class It>
  void loadFromIterator(It it) {
    CALL("Stack::loadFromIterator");

    // TODO check iterator.size() or iterator.sizeHint()
    while(it.hasNext()) {
      push(it.next());
    }
  }

  /**
   * Put all elements of an iterator onto the stack.
   */
  template<class It>
  void moveFromIterator(It it) {
    CALL("Stack::loadFromIterator");

    // TODO check iterator.size() or iterator.sizeHint()
    while(it.hasNext()) {
      push(std::move(it.next()));
    }
  }


  /**
   * Create a new stack with the contents of the itererator.
   */
  template<class It>
  static Stack fromIterator(It it) {
    CALL("Stack::fromIterator");
    Stack out;
<<<<<<< HEAD
    out.moveFromIterator(it);
=======
    out.loadFromIterator(it);
>>>>>>> b713bc15
    return out;
  }

  Iterator iter() &
  { return Iterator(*this); }

  ConstIterator iter() const&
  { return ConstIterator(*this); }

  /* a first-in-first-out iterator  */
  BottomFirstIterator iterFifo() const 
  { return BottomFirstIterator(*this); }

  /* a first-in-first-out iterator  */
  BottomFirstIterator iterFifoMut() const 
  { return BottomFirstIterator(*this); }

  /**
   * Return a reference to the n-th element of the stack.
   */
  inline
  C& operator[](size_t n)
  {
    ASS(n >= 0);
    ASS(_stack+n < _cursor);

    return _stack[n];
  } // operator[]

  /** Return a const reference to the n-th element of the stack */
  inline
  const C& operator[](size_t n) const
  {
    ASS(n >= 0);
    ASS(_stack+n < _cursor);

    return _stack[n];
  }

  bool operator==(const Stack& o) const
  {
    CALL("Stack::operator==");

    if(size()!=o.size()) {
      return false;
    }
    size_t sz = size();
    for(size_t i=0; i!=sz; ++i) {
      if((*this)[i]!=o[i]) {
	return false;
      }
    }
    return true;
  }

  bool operator!=(const Stack& o) const
  { return !((*this)==o); }

  /**
   * Return the top of the stack.
   * @since 11/03/2006 Bellevue
   */
  inline
  C& top() const
  {
    ASS(_cursor > _stack);
    ASS(_cursor <= _end);

    return _cursor[-1];
  } // Stack::top()

  /**
   * Return the top but one of the stack.
   */
  inline
  C& scnd() const
  {
    ASS(_cursor > _stack + 1);
    ASS(_cursor <= _end);

    return _cursor[-2];
  } // Stack::top()


  /**
   * Set top to a new value.
   * @since 14/03/2006 Bellevue
   */
  inline
  void setTop(C elem)
  {
    CALL("Stack::setTop");
    ASS(_cursor > _stack);
    ASS(_cursor <= _end);

    _cursor[-1] = elem;
  } // Stack::top()

  /**
   * True if the stack is empty.
   * @since 11/03/2006 Bellevue
   */
  inline
  bool isEmpty() const
  {
    return _cursor == _stack;
  } // Stack::isEmpty()

  /**
   * True if the stack is non-empty.
   * @since 11/03/2006 Bellevue
   */
  inline
  bool isNonEmpty() const
  {
    return _cursor != _stack;
  } // Stack::nonempty()

  /**
   * Push new element on the stack.
   * @since 11/03/2006 Bellevue
   */
  inline
  void push(const C& elem)
  {
    CALL("Stack::push");

    if (_cursor == _end) {
      expand();
    }
    ASS(_cursor < _end);
    ::new(_cursor) C(elem);
    _cursor++;
  } // Stack::push()

  /**
   * Push new element on the stack (move semantics version).
   * @since 11/08/2020 
   */
  inline
  void push(C&& elem)
  {
    CALL("Stack::push");

    if (_cursor == _end) {
      expand();
    }
    ASS(_cursor < _end);
    ::new(_cursor) C(std::move(elem));
    _cursor++;
  } // Stack::push()

  /**
   * Pop the stack and return the popped element.
   * @since 11/03/2006 Bellevue
   */
  inline
  C pop()
  {
    CALL("Stack::pop");

    ASS(_cursor > _stack);
    _cursor--;

    C res = std::move(*_cursor);
    _cursor->~C();

    return res;
  } // Stack::pop()


<<<<<<< HEAD
  /** removes consecutive duplicates. instead of the operator== the given predicate is used */
  template<class Equal = std::equal_to<C>>
  void dedup(Equal eq = std::equal_to<C>{})
  { 
    auto& self = *this;
    if (self.size() == 0) return;
    unsigned offs = 0;
    for (unsigned i = 1;  i < self.size(); i++) {
      if (eq(self[offs], self[i])) {
        /* skip */
      } else {
        self[offs++ + 1] = std::move(self[i]);
      }
    }
    self.pop(self.size() - (offs + 1));
  }

  /** like Stack::dedup but moves the content out of `this` and returns the resulting Stack instead of changing the contents of this  */
  template<class Equal = std::equal_to<C>>
  Stack deduped(Equal eq = std::equal_to<C>{})
  { dedup(); return std::move(*this); }

  template<class Less = std::less<C>>
  void sort(Less less = std::less<C>{})
  { std::sort(begin(), end(), less); }


  /** like Stack::sort but moves the content out of `this` and returns the resulting Stack instead of changing the contents of this */
  template<class Equal = std::equal_to<C>>
  Stack sorted(Equal eq = std::equal_to<C>{})
  { sort(); return std::move(*this); }

=======
>>>>>>> b713bc15
  inline
  void pop(unsigned cnt)
  {
    CALL("Stack::pop(unsigned)");
    while (cnt-- != 0) 
      pop();
  } // Stack::pop(unsigned)

  /**
   * If the element @b el is present in the stack, remove it and return
   * true, otherwise return false.
   */
  bool remove(C el)
  {
    Iterator it(*this);
    while(it.hasNext()) {
      if(it.next()==el) {
        it.del();
        return true;
      }
    }
    return false;
  }

  /**
   * removes the element at the given index, replacing it by the last element in the stack and shrinking the stack.
   * constant time operation.
   * returns the removed element.
   */
  C swapRemove(unsigned idx)
  {
    ASS(idx < size())
    ASS(size() > 0)
    std::swap((*this)[idx], (*this)[size() - 1]);
    return pop();
  }

  /**
   * Return the element past the end of the stack, can be used together
   * with begin() for iterating over the elements of the stack.
   * @since 11/03/2006 Bellevue
   */
  inline
  C* end() const
  {
    return _cursor;
  }

  inline
  C* begin() const
  {
    return _stack;
  }

  /** Empties the stack. */
  inline
  void reset()
  {
    C* p=_cursor;
    while(p!=_stack) {
      (--p)->~C();
    }
    _cursor = _stack;
  }

  /** Sets the length of the stack to @b len
   *  @since 27/12/2007 Manchester */
  inline
  void truncate(size_t len)
  {
    ASS_LE(len,length());
    C* p=_stack+len;
    while(p!=_cursor) {
      (p++)->~C();
    }
    _cursor = _stack+len;
  } // truncate

  /** Return the number of elements in the stack, same as size() */
  inline
  size_t length() const
  { return _cursor - _stack; }

  /** Return the number of elements in the stack, same as length() */
  inline
  size_t size() const
  { return _cursor - _stack; }

  bool find(const C& el) const
  {
    CALL("Stack::find");

    Iterator it(const_cast<Stack&>(*this));
    while(it.hasNext()) {
      if(it.next()==el) {
	return true;
      }
    }
    return false;
  }

#if VDEBUG
  vstring toString()
  {
    vstring ret = "[";
    Iterator it(const_cast<Stack&>(*this));
    while(it.hasNext()){
      C el = it.next();
      ret += Int::toString(static_cast<unsigned int>(el));
      if(it.hasNext()){ ret +=",";}
    }
    return ret+"]";
  }

#endif

  friend class Iterator;

  /** Iterator iterates over the elements of a stack and can
   *  delete elements from the stack.
   *  @warning After deletion the order of elements in the stack
   *           may change
   *  @warning The contents of the stack should not be changed by
   *           other operations when a stack is traversed using an
   *           iterator
   *  @since 13/02/2008 Manchester
   */
  class Iterator {
  public:
    DECL_ELEMENT_TYPE(C);
    /** create an iterator for @b s */
    inline
    explicit Iterator (Stack& s)
      : _pointer(s._cursor),
	_stack(s)
#if VDEBUG
      , _last(0)
#endif
    {
    }

    /** true if there exists the next element */
    inline
#if VDEBUG
    bool hasNext()
#else
    bool hasNext() const
#endif
    {
#if VDEBUG
      _last = 2;
#endif

      return _pointer != _stack._stack;
    }

    /** return the next element */
    inline
    C& next()
    {
      ASS(_pointer > _stack._stack);
      ASS(_last == 2);
#if VDEBUG
      _last = 1;
#endif

      _pointer--;
      return *_pointer;
    }

    /** Delete the last element returned by next() */
    inline
    void del()
    {
      ASS(_pointer < _stack._cursor);
      ASS(_pointer >= _stack._stack);
      ASS(_last == 1);
#if VDEBUG
      _last = 3;
#endif

      *_pointer = _stack.pop();
    }

    /** Replace the last element returned by next() */
    inline
    void replace(C val)
    {
      ASS(_pointer < _stack._cursor);
      ASS(_pointer >= _stack._stack);
      ASS(_last == 1);

      *_pointer = val;
    }
  private:
    /** pointer to the stack element returned by next() */
    C* _pointer;
    /** stack over which we iterate */
    Stack& _stack;
#if VDEBUG
    /** last operation: 0(none), 1(next), 2(hasNext), 3(del) */
    int _last;
#endif
  };

  class ConstIterator {
  public:
    DECL_ELEMENT_TYPE(C);
    /** create an iterator for @b s */
    inline
    explicit ConstIterator (const Stack& s)
      : _pointer(s._cursor),
	_stack(s)
    {
    }

    /** true if there exists the next element */
    inline
    bool hasNext() const
    {
      return _pointer != _stack._stack;
    }

    /** return the next element */
    inline
    C next()
    {
      ASS(_pointer > _stack._stack);
      _pointer--;
      return *_pointer;
    }

  private:
    /** pointer to the stack element returned by next() */
    C* _pointer;
    /** stack over which we iterate */
    const Stack& _stack;
  };

  typedef Iterator DelIterator;
  typedef ConstIterator TopFirstIterator;

  /**
   * An iterator object that for stack @b s first yields element s[0]
   * and the element s.top() is last.
   */
  class BottomFirstIterator {
  public:
    DECL_ELEMENT_TYPE(C);
    /** create an iterator for @b s */
    inline
    explicit BottomFirstIterator (const Stack& s)
      : _pointer(s._stack),
	_afterLast(s._cursor)
    {
    }

    /** true if there exists the next element */
    inline
    bool hasNext() const
    {
      CALL("Stack::BottomFirstIterator::hasNext()")
      ASS_LE(_pointer, _afterLast);
      return _pointer != _afterLast;
    }

    /** return the next element */
    inline
    const C& next()
    {
      CALL("Stack::BottomFirstIterator::next()")
      ASS_L(_pointer, _afterLast);
      return *(_pointer++);
    }

  private:
    /** pointer to the stack element returned by next call to @b next() */
    C* _pointer;
    /** pointer to element after the last element on the stack */
    C*  _afterLast;
  };

  /**
   * Iterator iterates over the elements of a stack from s[0] to s.top()
   * and can delete elements from the stack without changing the order of
   * the remaining elements.
   *  @warning The contents of the stack should not be changed by
   *           other operations when a stack is traversed using an
   *           iterator
   */
  class StableDelIterator {
    StableDelIterator(const StableDelIterator&);
    StableDelIterator& operator=(const StableDelIterator&);
  public:
    DECL_ELEMENT_TYPE(C);
    /** create an iterator for @b s */
    inline
    explicit StableDelIterator (Stack& s)
      : _reader(s._stack),
        _writer(s._stack),
	_stack(s)
#if VDEBUG
      , _last(0)
#endif
    {
    }

    ~StableDelIterator() {
      if(_reader!=_writer) {
	//if we deleted something, we must go through the rest of the stack
	//to shift the remaining elements
	while(hasNext()) {
	  next();
	}
      }
    }

    /** true if there exists the next element */
    inline
    bool hasNext()
    {
#if VDEBUG
      _last = 2;
#endif

      if(_reader==_stack._cursor) {
	if(_reader!=_writer) {
	  _stack._cursor = _writer;
	  _reader = _writer; //this is to handle properly repeated calls to this function
	}
	return false;
      }
      ASS_L(_reader,_stack._cursor);
      return true;
    }

    /** return the next element */
    inline
    C next()
    {
      ASS(_reader < _stack._cursor);
      ASS(_last == 2);
#if VDEBUG
      _last = 1;
#endif
      if(_reader!=_writer) {
	ASS_L(_writer, _reader);
	*_writer = *_reader;
      }
      const C& res = *_reader;
      _reader++;
      _writer++;

      return res;
    }

    /** Delete the last element returned by next() */
    inline
    void del()
    {
      ASS(_writer <= _stack._cursor);
      ASS(_writer >= _stack._stack);
      ASS(_last == 1);
#if VDEBUG
      _last = 3;
#endif

      _writer--;
    }

    /** Replace the last element returned by next() */
    inline
    void replace(C val)
    {
      ASS(_writer < _stack._cursor);
      ASS(_writer >= _stack._stack);
      ASS(_last == 1);

      *_writer = val;
    }
  private:
    /** pointer to the stack element returned by next() */
    C* _reader;
    /** pointer to the stack element returned by next() */
    C* _writer;
    /** stack over which we iterate */
    Stack& _stack;
#if VDEBUG
    /** last operation: 0(none), 1(next), 2(hasNext), 3(del) */
    mutable int _last;
#endif
  };

protected:
  /** Capacity of the stack */
  size_t _capacity;
  /** the stack itself */
  C* _stack;
  /** the cursor, points at the element after the top of the stack */
  C* _cursor;
  /** points to after the last possible value for _cursor */
  C* _end;

  /**
   * Expand the stack. Note: the function heavily uses
   * the fact that the expansion happens exactly when _cursor=_end
   * @since 11/03/2006 Redmond
   */
  void expand ()
  {
    CALL("Stack::expand");

    ASS(_cursor == _end);

    size_t newCapacity = _capacity ? (2 * _capacity) : 8;

    // allocate new stack and copy old stack's content to the new place
    void* mem = ALLOC_KNOWN(newCapacity*sizeof(C),className());

    C* newStack = static_cast<C*>(mem);
    if(_capacity) {
      for (size_t i = 0; i<_capacity; i++) {
        ::new(newStack+i) C(std::move(_stack[i]));
        _stack[i].~C();
      }
      // deallocate the old stack
      DEALLOC_KNOWN(_stack,_capacity*sizeof(C),className());
    }

    _stack = newStack;
    _cursor = _stack + _capacity;
    _end = _stack + newCapacity;
    _capacity = newCapacity;
  } // Stack::expand

  class PushBacktrackObject: public BacktrackObject
  {
    Stack* st;
  public:
    CLASS_NAME(Stack::PushBacktrackObject);
    USE_ALLOCATOR(Stack::PushBacktrackObject);
    
    PushBacktrackObject(Stack* st) : st(st) {}
    void backtrack() { st->pop(); }
  };
public:

  void backtrackablePush(C v, BacktrackData& bd)
  {
    push(v);
    bd.addBacktrackObject(new PushBacktrackObject(this));
  }

  friend ostream& operator<<(ostream& out, const Stack<C>& s) {
    out << "[";
    auto iter = s.begin();
    if(iter != s.end()) {
      out << " " << *iter++;
      while (iter != s.end()) {
        out << ", " << *iter++;
      }
    }
    out << " ]";
    return out;
  }

  Stack(std::initializer_list<C> cont)
   : Stack(cont.size())
  {
    CALL("Stack::Stack(initializer_list<C>)");

    for (auto const& x : cont) {
      push(x);
    }
  }

};

template<typename C>
struct Relocator<Stack<C> >
{
  static void relocate(Stack<C>* oldStack, void* newAddr)
  {
    ::new(newAddr) Stack<C>(std::move(*oldStack));
    oldStack->~Stack<C>();
  }
};


} // namespace Lib

namespace std
{

template<typename T>
void swap(Lib::Stack<T>& s1, Lib::Stack<T>& s2)
{
  CALL("std::swap(Stack&,Stack&)");

  swap(s1._capacity, s2._capacity);
  swap(s1._cursor, s2._cursor);
  swap(s1._end, s2._end);
  swap(s1._stack, s2._stack);
}

}

#endif<|MERGE_RESOLUTION|>--- conflicted
+++ resolved
@@ -255,11 +255,7 @@
   static Stack fromIterator(It it) {
     CALL("Stack::fromIterator");
     Stack out;
-<<<<<<< HEAD
     out.moveFromIterator(it);
-=======
-    out.loadFromIterator(it);
->>>>>>> b713bc15
     return out;
   }
 
@@ -431,7 +427,6 @@
   } // Stack::pop()
 
 
-<<<<<<< HEAD
   /** removes consecutive duplicates. instead of the operator== the given predicate is used */
   template<class Equal = std::equal_to<C>>
   void dedup(Equal eq = std::equal_to<C>{})
@@ -464,8 +459,6 @@
   Stack sorted(Equal eq = std::equal_to<C>{})
   { sort(); return std::move(*this); }
 
-=======
->>>>>>> b713bc15
   inline
   void pop(unsigned cnt)
   {
