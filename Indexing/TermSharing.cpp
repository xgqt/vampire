--- conflicted
+++ resolved
@@ -302,14 +302,10 @@
   Literal* s = _literals.insert(t);
   if (s == t) {
     t->markShared();
-<<<<<<< HEAD
-    t->setWeight(3); 
+    t->setId(_totalLiterals);
     //TODO AYB why weight 3? Should the sort be taken into account?
     //Look at Kernel/LiteralByMatchability
-=======
-    t->setId(_totalLiterals);
     t->setWeight(3);
->>>>>>> f4cbb935
     if (env.colorUsed) {
       t->setColor(COLOR_TRANSPARENT);
     }
