--- conflicted
+++ resolved
@@ -182,11 +182,8 @@
   
         vars += r->numVarOccs();
         weight += r->weight();
-<<<<<<< HEAD
         cweight += r->cweight();
-=======
         hasTermVar |= r->hasTermVar();
->>>>>>> f8866a37
         if (env.colorUsed) {
           color = static_cast<Color>(color | r->color());
         }
@@ -199,11 +196,8 @@
     t->setId(_totalTerms);
     t->setNumVarOccs(vars);
     t->setWeight(weight);
-<<<<<<< HEAD
     t->setCweight(cweight);
-=======
     t->setHasTermVar(hasTermVar);
->>>>>>> f8866a37
     if (env.colorUsed) {
       Color fcolor = env.signature->getFunction(t->functor())->color();
       color = static_cast<Color>(color | fcolor);
