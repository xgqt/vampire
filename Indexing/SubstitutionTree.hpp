/*
 * This file is part of the source code of the software program
 * Vampire. It is protected by applicable
 * copyright laws.
 *
 * This source code is distributed under the licence found here
 * https://vprover.github.io/license.html
 * and in the source directory
 */
/**
 * @file SubstitutionTree.hpp
 * Defines class SubstitutionTree.
 *
 * @since 16/08/2008 flight Sydney-San Francisco
 */

#ifndef __SubstitutionTree__
#define __SubstitutionTree__

#include <utility>

#include "Forwards.hpp"

#include "Lib/VirtualIterator.hpp"
#include "Lib/Metaiterators.hpp"
#include "Lib/Comparison.hpp"
#include "Lib/Int.hpp"
#include "Lib/Stack.hpp"
#include "Lib/List.hpp"
#include "Lib/SkipList.hpp"
#include "Lib/BinaryHeap.hpp"
#include "Lib/Backtrackable.hpp"
#include "Lib/ArrayMap.hpp"
#include "Lib/Array.hpp"
#include "Lib/BiMap.hpp"
#include "Kernel/ApplicativeHelper.hpp"

#include "Kernel/RobSubstitution.hpp"
#include "Kernel/Renaming.hpp"
#include "Kernel/Clause.hpp"
#include "Kernel/SortHelper.hpp"
#include "Shell/Options.hpp"
#include "Kernel/OperatorType.hpp"
#include "Kernel/Signature.hpp"
#include "Indexing/TermIndex.hpp"

#include "Lib/Allocator.hpp"

#include "Index.hpp"

#if VDEBUG
#include <iostream>
#endif

using namespace std;
using namespace Lib;
using namespace Kernel;

#define UARR_INTERMEDIATE_NODE_MAX_SIZE 4

#define REORDERING 1

namespace Indexing {

/**
 * Class of substitution trees. In fact, contains an array of substitution
 * trees.
 * @since 16/08/2008 flight Sydney-San Francisco
 */
template<class LeafData_>
class SubstitutionTree
{
public:
  using LeafData = LeafData_;
  using TermQueryResultIterator = VirtualIterator<TermQueryResult<LeafData>>;

  CLASS_NAME(SubstitutionTree);
  USE_ALLOCATOR(SubstitutionTree);

  SubstitutionTree(int nodes, Shell::Options::UnificationWithAbstraction uwa, bool useC=false, bool rfSubs=false);
  ~SubstitutionTree();

<<<<<<< HEAD
  // Tags are used as a debug tool to turn debugging on for a particular instance
  bool tag;
  virtual void markTagged(){ tag=true;}

  friend std::ostream& operator<<(std::ostream& out, SubstitutionTree const& self)
  { return out << "SubstitutionTree(...)"; }
=======
//protected:
>>>>>>> bfefda86

  
  typedef VirtualIterator<LeafData&> LDIterator;

  class LDComparator
  {
  public:
    template<class LD>
    static Comparison compare(const LD& ld1, const LD& ld2)
    {
      return ld1 < ld2 ? Comparison::LESS 
           : ld1 > ld2 ? Comparison::GREATER
           : Comparison::EQUAL;
    }

  };

  static bool isGround(Literal* literal) { return literal->ground(); }
  static bool isGround(TermList term) { return term.ground(); }

  enum NodeAlgorithm
  {
    UNSORTED_LIST=1,
    SKIP_LIST=2,
    SET=3
  };

  class Node {
  public:
    inline
    Node() { term.makeEmpty(); }
    inline
    Node(TermList ts) : term(ts) { }
    virtual ~Node();
    /** True if a leaf node */
    virtual bool isLeaf() const = 0;
    virtual bool isEmpty() const = 0;
    virtual bool withSorts(){ return false; }
    /**
     * Return number of elements held in the node.
     *
     * Descendant classes should override this method.
     */
    virtual int size() const = 0;
    virtual NodeAlgorithm algorithm() const = 0;

    /**
     * Remove all referenced structures without destroying them.
     *
     * This is used when the implementation of a node is being changed.
     * The current node will be deleted, but we don't want to destroy
     * structures, that are taken over by the new node implementation.
     */
    virtual void makeEmpty() { term.makeEmpty(); }
    static void split(Node** pnode, TermList* where, int var);

#if VDEBUG
    virtual void assertValid() const = 0;
#endif

    /** term at this node */
    TermList term;

    virtual void print(unsigned depth=0, std::ostream& out = std::cout) const = 0;
    void printDepth(unsigned depth) const 
    { while(depth-->0){ cout << " "; } }

    friend std::ostream& operator<<(std::ostream& out, Node const& self)
    { self.print(0, out); return out; }
  };


  typedef VirtualIterator<Node**> NodeIterator;
  typedef VirtualIterator<Node const *> ConstNodeIterator;
  typedef List<Node*> NodeList;
  class IntermediateNode;
    
    //We can remove this class once we deal with UWA uniformly for
    //for theories and HOL AYB
    class ChildBySortHelper
    {
    public:
        
        CLASS_NAME(SubstitutionTree::ChildBySortHelper);
        USE_ALLOCATOR(ChildBySortHelper);
        
        ChildBySortHelper(IntermediateNode* p):  _parent(p)
        {
            bySort.ensure(Signature::FIRST_USER_CON);
            bySortTerms.ensure(Signature::FIRST_USER_CON);
        }

        void loadFrom(ChildBySortHelper* other){
          ASS(other->bySort.size() == other->bySortTerms.size());
          for(unsigned i=0;i<other->bySort.size();i++){
            DHSet<unsigned>::Iterator it1(other->bySort[i]);
            bySort[i].loadFromIterator(it1);
            Stack<TermList>::Iterator it2(other->bySortTerms[i]);
            bySortTerms[i].loadFromIterator(it2);
          }
        } 
        
        /**
         * Return an iterator of child nodes whose top term has the same sort
         * as Termlist t. Only consider interpreted sorts.
         *
         */
        NodeIterator childBySort(TermList t)
        {
          CALL("SubstitutionTree::ChildBySortHelper::childBySort");
          TermList srt;
          // only consider interpreted sorts
          if(SortHelper::tryGetResultSort(t,srt) && !srt.isVar()){
            ASS(srt.isTerm());
            unsigned con = srt.term()->functor(); 
            if(!srt.term()->isSuper() && env.signature->isInterpretedNonDefault(con)){
              unsigned top = t.term()->functor();
              TermStack::Iterator fit(bySortTerms[con]);
              auto withoutThisTop = getFilteredIterator(fit,NotTop(top));
              auto nodes = getMappingIterator(withoutThisTop,ByTopFn(this));
              return pvi(getFilteredIterator(nodes,NonzeroFn()));
             }
          }
          return NodeIterator::getEmpty();
        } 
        
        DArray<DHSet<unsigned>> bySort;
        DArray<Stack<TermList>> bySortTerms;
        
        IntermediateNode* _parent; 
        /*
         * This is used for recording terms that might
         */
        void mightExistAsTop(TermList t)
        {
          CALL("SubstitutionTree::ChildBySortHelper::mightExistAsTop");
          if(!t.isTerm()){ return; }
          TermList srt;
          if(SortHelper::tryGetResultSort(t,srt) &&  !srt.isVar() && 
             !srt.term()->isSuper()){
            unsigned con = srt.term()->functor();
            if(env.signature->isInterpretedNonDefault(con)){
              unsigned f = t.term()->functor();
              if(bySort[con].insert(f)){
                bySortTerms[con].push(t);
              }
            }
          }
        }
        void remove(TermList t)
        {
          CALL("SubstitutionTree::ChildBySortHelper::remove");
          if(!t.isTerm()){ return;}
          TermList srt;
          if(SortHelper::tryGetResultSort(t,srt) && !srt.isVar() &&  
             !srt.term()->isSuper()){
            unsigned con = srt.term()->functor();
            if(env.signature->isInterpretedNonDefault(con)){
              unsigned f = t.term()->functor();
              if(bySort[con].remove(f)){
                bySortTerms[con].remove(t);
              }
            }
          }
        }
        
    };// class SubstitutionTree::ChildBySortHelper
    
    

  class IntermediateNode
    	: public Node
  {
  public:
    /** Build a new intermediate node which will serve as the root*/
    inline
    IntermediateNode(unsigned childVar) : childVar(childVar),_childBySortHelper(0) {}

    /** Build a new intermediate node */
    inline
    IntermediateNode(TermList ts, unsigned childVar) : Node(ts), childVar(childVar),_childBySortHelper(0) {}

    inline
    bool isLeaf() const final override { return false; };

    virtual NodeIterator allChildren() = 0;
    virtual ConstNodeIterator allChildren() const = 0;
    virtual NodeIterator variableChildren() = 0;
    /**
     * Return pointer to pointer to child node with top symbol
     * of @b t. This pointer to node can be changed.
     *
     * If canCreate is true and such child node does
     * not exist, pointer to null pointer is returned, and it's
     * assumed, that pointer to newly created node with given
     * top symbol will be put there.
     *
     * If canCreate is false, null pointer is returned in case
     * suitable child does not exist.
     */
    virtual Node** childByTop(TermList t, bool canCreate) = 0;


    /**
     * Remove child which points to node with top symbol of @b t.
     * This node has to still exist in time of the call to remove method.
     */
    virtual void remove(TermList t) = 0;

    /**
     * Remove all children of the node without destroying them.
     */
    virtual void removeAllChildren() = 0;

    void destroyChildren();

    void makeEmpty() final override 
    {
      Node::makeEmpty();
      removeAllChildren();
    }

    
    virtual NodeIterator childBySort(TermList t)
    {
        if(!_childBySortHelper) return NodeIterator::getEmpty();
        return _childBySortHelper->childBySort(t);
    }
    virtual void mightExistAsTop(TermList t) {
        if(_childBySortHelper){
          _childBySortHelper->mightExistAsTop(t);
        }
    }

    void loadChildren(NodeIterator children);

    const unsigned childVar;
    ChildBySortHelper* _childBySortHelper;

    virtual void print(unsigned depth=0, std::ostream& out = std::cout) const final override 
    {
       auto children = allChildren();
       Node::printDepth(depth);
       cout << "I [" << childVar << "] with " << Node::term.toString() << endl;
       while(children.hasNext()){
         children.next()->print(depth+1, out);
       }
    }

  }; // class SubstitutionTree::IntermediateNode

    struct ByTopFn
    {
        ByTopFn(ChildBySortHelper* n) : node(n) {};
        Node** operator()(TermList t){
            return node->_parent->childByTop(t,false);
        }
    private:
        ChildBySortHelper* node;
    }; 
    struct NotTop
    {
        NotTop(unsigned t) : top(t) {};
        bool operator()(TermList t){
            return t.term()->functor()!=top;
        }
    private:
        unsigned top;
    };
    

  class Leaf
  : public Node
  {
  public:
    /** Build a new leaf which will serve as the root */
    inline
    Leaf()
    {}
    /** Build a new leaf */
    inline
    Leaf(TermList ts) : Node(ts) {}

    inline
    bool isLeaf() const final override { return true; };
    virtual LDIterator allChildren() const = 0;
    virtual void insert(LeafData ld) = 0;
    virtual void remove(LeafData ld) = 0;
    void loadChildren(LDIterator children);

    virtual void print(unsigned depth=0, std::ostream& out = std::cout) const final override {
       auto children = allChildren();
       while(children.hasNext()){
         this->printDepth(depth);
         out << children.next() << endl;
       } 
    }
  };

  //These classes and methods are defined in SubstitutionTree_Nodes.cpp
  class UListLeaf;
  class SListIntermediateNode;
  class SListLeaf;
  class SetLeaf;
  static Leaf* createLeaf();
  static Leaf* createLeaf(TermList ts);
  static void ensureLeafEfficiency(Leaf** l);
  static IntermediateNode* createIntermediateNode(unsigned childVar,bool constraints);
  static IntermediateNode* createIntermediateNode(TermList ts, unsigned childVar,bool constraints);
  static void ensureIntermediateNodeEfficiency(IntermediateNode** inode);

  struct IsPtrToVarNodeFn
  {
    bool operator()(Node** n)
    {
      return (*n)->term.isVar();
    }
  };

  class UArrIntermediateNode
  : public IntermediateNode
  {
  public:
    inline
    UArrIntermediateNode(unsigned childVar) : IntermediateNode(childVar), _size(0)
    {
      _nodes[0]=0;
    }
    inline
    UArrIntermediateNode(TermList ts, unsigned childVar) : IntermediateNode(ts, childVar), _size(0)
    {
      _nodes[0]=0;
    }

    ~UArrIntermediateNode()
    {
      if(!isEmpty()) {
        this->destroyChildren();
      }
    }

    void removeAllChildren() final override 
    {
      _size=0;
      _nodes[0]=0;
    }

    NodeAlgorithm algorithm() const final override  { return UNSORTED_LIST; }
    bool isEmpty() const final override { return !_size; }
    int size() const final override  { return _size; }
    NodeIterator allChildren() final override
    { return pvi( PointerPtrIterator<Node*>(&_nodes[0],&_nodes[_size]) ); }
    ConstNodeIterator allChildren() const final override
    { return pvi( iterTraits(ConstPointerPtrIterator<Node*>(&_nodes[0],&_nodes[_size])).map([](Node* const* n) { return (Node const*) *n; }) ); }

    NodeIterator variableChildren() final override
    {
      return pvi( getFilteredIterator(PointerPtrIterator<Node*>(&_nodes[0],&_nodes[_size]),
  	    IsPtrToVarNodeFn()) );
    }
    virtual Node** childByTop(TermList t, bool canCreate) final override;
    void remove(TermList t) final override;

#if VDEBUG
    virtual void assertValid() const final override
    {
      ASS_ALLOC_TYPE(this,"SubstitutionTree::UArrIntermediateNode");
    }
#endif

    CLASS_NAME(SubstitutionTree::UArrIntermediateNode);
    USE_ALLOCATOR(UArrIntermediateNode);

    int _size;
    Node* _nodes[UARR_INTERMEDIATE_NODE_MAX_SIZE+1];
  };

  class UArrIntermediateNodeWithSorts
  : public UArrIntermediateNode
  {
  public:
   UArrIntermediateNodeWithSorts(unsigned childVar) : UArrIntermediateNode(childVar) {
     this->_childBySortHelper = new ChildBySortHelper(this);
   }
   UArrIntermediateNodeWithSorts(TermList ts, unsigned childVar) : UArrIntermediateNode(ts, childVar) {
     this->_childBySortHelper = new ChildBySortHelper(this);
   }
  }; 

  class SListIntermediateNode
  : public IntermediateNode
  {
  public:
    SListIntermediateNode(unsigned childVar) : IntermediateNode(childVar) {}
    SListIntermediateNode(TermList ts, unsigned childVar) : IntermediateNode(ts, childVar) {}

    ~SListIntermediateNode()
    {
      if(!isEmpty()) {
        this->destroyChildren();
      }
    }

    void removeAllChildren() final override 
    {
      while(!_nodes.isEmpty()) {
        _nodes.pop();
      }
    }

    static IntermediateNode* assimilate(IntermediateNode* orig);

    inline
    NodeAlgorithm algorithm() const final override  { return SKIP_LIST; }
    inline
    bool isEmpty() const final override { return _nodes.isEmpty(); }
    int size() const final override  { return _nodes.size(); }
#if VDEBUG
    virtual void assertValid() const final override
    {
      ASS_ALLOC_TYPE(this,"SubstitutionTree::SListIntermediateNode");
    }
#endif
    inline
    NodeIterator allChildren() final override
    { return pvi( typename NodeSkipList::PtrIterator(_nodes) ); }

    ConstNodeIterator allChildren() const final override
    { return pvi(iterTraits( typename NodeSkipList::Iterator(_nodes)).map([](Node* n) { return (Node const* ) n; } )); }

    inline
    NodeIterator variableChildren() final override
    {
      return pvi( getWhileLimitedIterator(
  		    typename NodeSkipList::PtrIterator(_nodes),
  		    IsPtrToVarNodeFn()) );
    }
    virtual Node** childByTop(TermList t, bool canCreate) final override
    {
      CALL("SubstitutionTree::SListIntermediateNode::childByTop");

      Node** res;
      bool found=_nodes.getPosition(t,res,canCreate);
      if(!found) {
        if(canCreate) {
          this->mightExistAsTop(t);
          *res=0;
        } else {
          res=0;
        }
      }
      return res;
    }
    inline
    void remove(TermList t) final override
    {
      _nodes.remove(t);
      if(IntermediateNode::_childBySortHelper){
        this->_childBySortHelper->remove(t);
      }
    }

    CLASS_NAME(SubstitutionTree::SListIntermediateNode);
    USE_ALLOCATOR(SListIntermediateNode);

    class NodePtrComparator
    {
    public:
      static Comparison compare(TermList t1,TermList t2)
      {
	CALL("SubstitutionTree::SListIntermediateNode::NodePtrComparator::compare");

	if(t1.isVar()) {
	  if(t2.isVar()) {
	    return Int::compare(t1.var(), t2.var());
	  }
	  return LESS;
	}
	if(t2.isVar()) {
	  return GREATER;
	}
	return Int::compare(t1.term()->functor(), t2.term()->functor());
      }

      static Comparison compare(Node* n1, Node* n2)
      { return compare(n1->term, n2->term); }
      static Comparison compare(TermList t1, Node* n2)
      { return compare(t1, n2->term); }
    };
    typedef SkipList<Node*,NodePtrComparator> NodeSkipList;
    NodeSkipList _nodes;
  };


  
  class SListIntermediateNodeWithSorts
  : public SListIntermediateNode
  {
   public:
   SListIntermediateNodeWithSorts(unsigned childVar) : SListIntermediateNode(childVar) {
     this->_childBySortHelper = new ChildBySortHelper(this);
   }
   SListIntermediateNodeWithSorts(TermList ts, unsigned childVar) : SListIntermediateNode(ts, childVar) {
     this->_childBySortHelper = new ChildBySortHelper(this);
   }
  };

  class Binding {
  public:
    /** Number of the variable at this node */
    unsigned var;
    /** term at this node */
    TermList term;
    /** Create new binding */
    Binding(int v,TermList t) : var(v), term(t) {}

    struct Comparator
    {
      inline
      static Comparison compare(Binding& b1, Binding& b2)
      {
    	return Int::compare(b2.var, b1.var);
      }
    };
    friend std::ostream& operator<<(std::ostream& out, Binding const& self)
    { return out << self.var << " -> " << self.term; }
  }; // class SubstitutionTree::Binding

  struct SpecVarComparator
  {
    inline
    static Comparison compare(unsigned v1, unsigned v2)
    { return Int::compare(v2, v1); }
    inline
    static unsigned max()
    { return 0u; }
  };

  typedef DHMap<unsigned,TermList,IdentityHash,Hash> BindingMap;
  //Using BinaryHeap as a BindingQueue leads to about 30% faster insertion,
  //that when SkipList is used.
  typedef BinaryHeap<Binding,typename Binding::Comparator> BindingQueue;
  //typedef SkipList<Binding,Binding::Comparator> BindingQueue;
//  typedef SkipList<unsigned,SpecVarComparator> SpecVarQueue;
  typedef BinaryHeap<unsigned,SpecVarComparator> SpecVarQueue;
  typedef Stack<unsigned> VarStack;

  void getBindings(Term* t, BindingMap& binding);

  Leaf* findLeaf(Node* root, BindingMap& svBindings);

  void insert(Node** node,BindingMap& binding,LeafData ld);
  void remove(Node** node,BindingMap& binding,LeafData ld);

  /** Number of the next variable */
  int _nextVar;
  /** Array of nodes */
  ZIArray<Node*> _nodes;
  /** enable searching with constraints for this tree */
  bool _useC;
  Shell::Options::UnificationWithAbstraction const _uwa;
  /** functional subterms of a term are replaced by extra sepcial
      variables before being inserted into the tree */
  bool _rfSubs;

  class LeafIterator
  : public IteratorCore<Leaf*>
  {
  public:
    LeafIterator(SubstitutionTree* st)
    : _nextRootPtr(st->_nodes.begin()), _afterLastRootPtr(st->_nodes.end()),
    _nodeIterators(8) {}
    bool hasNext();
    Leaf* next()
    {
      ASS(_curr->isLeaf());
      return static_cast<Leaf*>(_curr);
    }
  private:
    Node** _nextRootPtr;
    Node** _afterLastRootPtr;
    Node* _curr;
    Stack<NodeIterator> _nodeIterators;
  };

  typedef pair<pair<LeafData*, ResultSubstitutionSP>,UnificationConstraintStackSP> QueryResult;


  class GenMatcher;

  /**
   * Iterator, that yields generalizations of given term/literal.
   */
  class FastGeneralizationsIterator
  : public IteratorCore<QueryResult>
  {
  public:
    FastGeneralizationsIterator(SubstitutionTree* parent, Node* root, Term* query,
            bool retrieveSubstitution, bool reversed,bool withoutTop,bool useC, 
            FuncSubtermMap* fstm = 0);

    ~FastGeneralizationsIterator();

    QueryResult next();
    bool hasNext();
  protected:
    void createInitialBindings(Term* t);
    void createReversedInitialBindings(Term* t);

    bool findNextLeaf();
    bool enterNode(Node*& node);

    /** We should include substitutions in the results */
    bool _retrieveSubstitution;
    /** The iterator is currently in a leaf
     *
     * This is false in the beginning when it is in the root */
    bool _inLeaf;

    GenMatcher* _subst;

    LDIterator _ldIterator;

    Renaming _resultNormalizer;

    Node* _root;
    SubstitutionTree* _tree;

    Stack<void*> _alternatives;
    Stack<unsigned> _specVarNumbers;
    Stack<NodeAlgorithm> _nodeTypes;
  };

  class InstMatcher;

  /**
   * Iterator, that yields generalizations of given term/literal.
   */
  class FastInstancesIterator
  : public IteratorCore<QueryResult>
  {
  public:
    FastInstancesIterator(SubstitutionTree* parent, Node* root, Term* query,
	    bool retrieveSubstitution, bool reversed, bool withoutTop, bool useC, 
      FuncSubtermMap* fstm = 0);
    ~FastInstancesIterator();

    bool hasNext();
    QueryResult next();
  protected:
    void createInitialBindings(Term* t);
    void createReversedInitialBindings(Term* t);
    bool findNextLeaf();

    bool enterNode(Node*& node);

  private:
    bool _retrieveSubstitution;
    bool _inLeaf;
    LDIterator _ldIterator;

    InstMatcher* _subst;

    Renaming _resultDenormalizer;
    Node* _root;

    Stack<void*> _alternatives;
    Stack<unsigned> _specVarNumbers;
    Stack<NodeAlgorithm> _nodeTypes;
#if VDEBUG
    SubstitutionTree* _tree;
#endif
  };

  class SubstitutionTreeMismatchHandler : public UWAMismatchHandler 
  {
  public:
    SubstitutionTreeMismatchHandler(Shell::Options::UnificationWithAbstraction mode, Stack<UnificationConstraint>& c, BacktrackData& bd) : 
      UWAMismatchHandler(mode, c), _constraints(c), _bd(bd) {}
    //virtual bool handle(RobSubstitution* subst, TermList query, unsigned index1, TermList node, unsigned index2);
  private:
    virtual bool introduceConstraint(TermList t1,unsigned index1, TermList t2,unsigned index2);
    Stack<UnificationConstraint>& _constraints;
    BacktrackData& _bd;
  };

  class STHOMismatchHandler : public HOMismatchHandler 
  {
  public:
    STHOMismatchHandler(Stack<UnificationConstraint>& c, BacktrackData& bd) : 
      HOMismatchHandler(c), _constraints(c), _bd(bd) {}
    virtual bool handle(RobSubstitution* subst, TermList query, unsigned index1, TermList node, unsigned index2);
  private:
    Stack<UnificationConstraint>& _constraints;
    BacktrackData& _bd;
  };  

  class UnificationsIterator
  : public IteratorCore<QueryResult>
  {
  public:
    UnificationsIterator(SubstitutionTree* parent, Node* root, Term* query, 
      bool retrieveSubstitution, bool reversed, bool withoutTop, bool useC, 
      FuncSubtermMap* funcSubtermMap = 0);
    ~UnificationsIterator();

    bool hasNext();
    QueryResult next();
  protected:
    virtual bool associate(TermList query, TermList node, BacktrackData& bd);
    virtual NodeIterator getNodeIterator(IntermediateNode* n);

    void createInitialBindings(Term* t);
    /**
     * For a binary comutative literal, creates initial bindings,
     * where the order of special variables is reversed.
     */
    void createReversedInitialBindings(Term* t);
    bool findNextLeaf();
    bool enter(Node* n, BacktrackData& bd);


    static const int QUERY_BANK=0;
    static const int RESULT_BANK=1;
    static const int NORM_QUERY_BANK=2;
    static const int NORM_RESULT_BANK=3;

    RobSubstitution subst;
    VarStack svStack;

  private:
    bool retrieveSubstitution;
    bool inLeaf;
    LDIterator ldIterator;
    Stack<NodeIterator> nodeIterators;
    Stack<BacktrackData> bdStack;
    bool clientBDRecording;
    BacktrackData clientBacktrackData;
    Renaming queryNormalizer;
    bool useUWAConstraints;
    bool useHOConstraints;
    UnificationConstraintStack constraints;
    Options::UnificationWithAbstraction const uwa;
#if VDEBUG
    SubstitutionTree* tree;
#endif
  };
  friend class UnificationsIterator;

/*
  class GeneralizationsIterator
  : public UnificationsIterator
  {
  public:
    GeneralizationsIterator(SubstitutionTree* parent, Node* root, Term* query, bool retrieveSubstitution, bool reversed, bool withoutTop, bool useC)
    : UnificationsIterator(parent, root, query, retrieveSubstitution, reversed, withoutTop, useC) {}; 

  protected:
    virtual bool associate(TermList query, TermList node);
    virtual NodeIterator getNodeIterator(IntermediateNode* n);
  };
*/
/*
  class InstancesIterator
  : public UnificationsIterator
  {
  public:
    InstancesIterator(SubstitutionTree* parent, Node* root, Term* query, bool retrieveSubstitution, bool reversed,bool withoutTop,bool useC)
    : UnificationsIterator(parent, root, query, retrieveSubstitution, reversed, withoutTop,useC) {}; 
  protected:
    virtual bool associate(TermList query, TermList node);
    virtual NodeIterator getNodeIterator(IntermediateNode* n);
  };
*/

#if VDEBUG
public:
  static vstring nodeToString(Node* topNode);
  vstring toString() const;
  bool isEmpty() const;

  int _iteratorCnt;
#endif
}; // class SubstitutionTree


} // namespace Indexing


#include "Indexing/SubstitutionTree.cpp"
#include "Indexing/SubstitutionTree_Nodes.cpp"
#include "Indexing/SubstitutionTree_FastGen.cpp"
#include "Indexing/SubstitutionTree_FastInst.cpp"

#endif<|MERGE_RESOLUTION|>--- conflicted
+++ resolved
@@ -80,17 +80,8 @@
   SubstitutionTree(int nodes, Shell::Options::UnificationWithAbstraction uwa, bool useC=false, bool rfSubs=false);
   ~SubstitutionTree();
 
-<<<<<<< HEAD
-  // Tags are used as a debug tool to turn debugging on for a particular instance
-  bool tag;
-  virtual void markTagged(){ tag=true;}
-
   friend std::ostream& operator<<(std::ostream& out, SubstitutionTree const& self)
   { return out << "SubstitutionTree(...)"; }
-=======
-//protected:
->>>>>>> bfefda86
-
   
   typedef VirtualIterator<LeafData&> LDIterator;
 
