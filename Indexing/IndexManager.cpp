--- conflicted
+++ resolved
@@ -33,8 +33,7 @@
 using namespace Lib;
 using namespace Indexing;
 
-<<<<<<< HEAD
-IndexManager::IndexManager(SaturationAlgorithm* alg) : _alg(alg), _genLitIndex(0), _handler(0)
+IndexManager::IndexManager(SaturationAlgorithm* alg) : _alg(alg), _handler(0)
 {
   CALL("IndexManager::IndexManager");
 
@@ -55,10 +54,6 @@
       _handler->addHandler(new HOMismatchHandler());
     }
   }
-
-  if(alg) {
-    attach(alg);
-  }
 }
 
 IndexManager::~IndexManager()
@@ -68,31 +63,8 @@
   if(_handler){
     delete _handler;
   }
-
-  if(_alg) {
-    release(GENERATING_SUBST_TREE);
-  }
-}
-
-void IndexManager::setSaturationAlgorithm(SaturationAlgorithm* alg)
-{
-  CALL("IndexManager::setSaturationAlgorithm");
-  ASS(!_alg);
-  ASS(alg);
-
-  _alg = alg;
-  attach(alg);
-}
-
-void IndexManager::attach(SaturationAlgorithm* salg)
-{
-  CALL("IndexManager::attach");
-
-  request(GENERATING_SUBST_TREE);
-}
-
-=======
->>>>>>> c84b1d6a
+}
+
 Index* IndexManager::request(IndexType t)
 {
   CALL("IndexManager::request");
@@ -167,19 +139,9 @@
   bool isGenerating;
                     
   switch(t) {
-<<<<<<< HEAD
-  case GENERATING_SUBST_TREE:
+  case BINARY_RESOLUTION_SUBST_TREE:
     is=new LiteralSubstitutionTree(_handler);
-#if VDEBUG
-    //is->markTagged();
-#endif
-    _genLitIndex=is;
-    res=new GeneratingLiteralIndex(is);
-=======
-  case BINARY_RESOLUTION_SUBST_TREE:
-    is=new LiteralSubstitutionTree(useConstraints);
     res=new BinaryResolutionIndex(is);
->>>>>>> c84b1d6a
     isGenerating = true;
     break;
   case BACKWARD_SUBSUMPTION_SUBST_TREE:
@@ -204,14 +166,7 @@
     break;
 
   case SUPERPOSITION_SUBTERM_SUBST_TREE:
-<<<<<<< HEAD
     tis=new TermSubstitutionTree(_handler);
-#if VDEBUG
-    //tis->markTagged();
-#endif
-=======
-    tis=new TermSubstitutionTree(useConstraints, extByAbs);
->>>>>>> c84b1d6a
     res=new SuperpositionSubtermIndex(tis, _alg->getOrdering());
     isGenerating = true;
     break;
