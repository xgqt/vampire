--- conflicted
+++ resolved
@@ -56,23 +56,6 @@
 
 struct TypeSubstitutionTree::ToTermUnifier
 {
-<<<<<<< HEAD
-  ToTermUnifier(TermList queryTerm, bool retrieveSubstitutions)
-  : _queryTerm(queryTerm) {}
-
-  TermQueryResult operator() (TermQueryResult tqr) {
-    CALL("TypeSubstitutionTree::VarUnifFn::operator()");
-    
-    if((_queryTerm.isVar() || tqr.term.isVar()) && retrieveSubstitutions){
-      RobSubstitution* subst=tqr.substitution->tryGetRobSubstitution();
-      ASS(subst);
-      ALWAYS(subst->unify(_queryTerm, QRS_QUERY_BANK, tqr.term, QRS_RESULT_BANK));
-    } else {
-      tqr.isTypeSub = true;
-    }
-
-    return tqr;
-=======
   ToTermUnifier(TermList queryTerm, bool retrieveSubstitutions, MismatchHandler* hndlr)
   : _queryTerm(queryTerm), _retrieveSubstitutions(retrieveSubstitutions), _handler(hndlr) {}
 
@@ -106,18 +89,13 @@
        _bdata.backtrack();
       ASS(_bdata.isEmpty());
     }
->>>>>>> abfcfaf3
   }
 
 private:
   TermList _queryTerm;
-<<<<<<< HEAD
-  bool retrieveSubstitutions;
-=======
   bool _retrieveSubstitutions;
   MismatchHandler* _handler;
   BacktrackData _bdata;
->>>>>>> abfcfaf3
 };
 
 /**
@@ -163,26 +141,6 @@
 {
   CALL("TypeSubstitutionTree::getUnifications");
  
-<<<<<<< HEAD
-  //cout << "getting unification partners for " + sort.toString() << endl;
-  //Debug::Tracer::printStack(cout);
-
-
-  auto it1 = !_vars.isEmpty() ? 
-    pvi(getMappingIterator(ldIteratorToTQRIterator(LDSkipList::RefIterator(_vars), sort, false), 
-      ToTermUnifier(trm, retrieveSubstitutions))) :
-             TermQueryResultIterator::getEmpty();
-
-  if(sort.isOrdinaryVar()) { //TODO return vars as well?
-    auto it2 = getMappingIterator(getAllUnifyingIterator(sort,retrieveSubstitutions), 
-      ToTermUnifier(trm, retrieveSubstitutions));
-    return pvi(getConcatenatedIterator(it1, it2)); 
-  } else {
-    ASS(sort.isTerm());
-    auto it2 =  getMappingIterator(
-	  getResultIterator<UnificationsIterator>(sort.term(), retrieveSubstitutions), 
-      ToTermUnifier(trm, retrieveSubstitutions));
-=======
   if(sort.isOrdinaryVar()) {
     return pvi(getContextualIterator(getAllUnifyingIterator(sort,retrieveSubstitutions), 
       ToTermUnifier(trm, retrieveSubstitutions, _handler)));
@@ -194,7 +152,6 @@
     auto it2 = getContextualIterator(
 	    getResultIterator<UnificationsIterator>(sort.term(), retrieveSubstitutions), 
         ToTermUnifier(trm, retrieveSubstitutions, _handler));
->>>>>>> abfcfaf3
     return pvi(getConcatenatedIterator(it1, it2));     
   }
 }
@@ -229,11 +186,7 @@
       result = ldIteratorToTQRIterator(ldit,TermList(trm),retrieveSubstitutions);
     }
     else{
-<<<<<<< HEAD
-      VirtualIterator<QueryResult> qrit=vi( new Iterator(this, root, trm, retrieveSubstitutions,false,false) );
-=======
       VirtualIterator<QueryResult> qrit=vi( new Iterator(this, root, trm, retrieveSubstitutions,false,false,_handler) );
->>>>>>> abfcfaf3
       result = pvi( getMappingIterator(qrit, TermQueryResultFn()) );
     }
   }
@@ -309,11 +262,7 @@
     return pvi( getContextualIterator(
 	    getMappingIterator(
 		    ldIt,
-<<<<<<< HEAD
-		    LDToTermQueryResultWithSubstFn()),
-=======
 		    LDToTermQueryResultWithSubstFn(_handler)),
->>>>>>> abfcfaf3
 	    UnifyingContext(querySort)) );
   } else {
     return pvi( getMappingIterator(
