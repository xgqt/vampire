--- conflicted
+++ resolved
@@ -52,9 +52,9 @@
  * Initialise the substitution tree.
  * @since 16/08/2008 flight Sydney-San Francisco
  */
-SubstitutionTree::SubstitutionTree(bool useC, bool polymorphic, bool rfSubs)
+SubstitutionTree::SubstitutionTree(MismatchHandler* mismatchHandler, bool polymorphic, bool rfSubs)
   : _nextVar(0)
-  , _useC(useC)
+  , _mismatchHandler(mismatchHandler)
   , _polymorphic(polymorphic)
   , _functionalSubtermMap(rfSubs ? Option<FuncSubtermMap>(FuncSubtermMap()) : Option<FuncSubtermMap>())
   , _root(nullptr)
@@ -154,7 +154,7 @@
 
   if(*pnode == 0) {
     ASS(!svBindings.isEmpty())
-    *pnode=createIntermediateNode(svBindings.getOneKey(),_useC);
+    *pnode=createIntermediateNode(svBindings.getOneKey(), _mismatchHandler != nullptr);
   }
   if(svBindings.isEmpty()) {
     ASS((*pnode)->isLeaf());
@@ -221,7 +221,7 @@
       UnresolvedSplitRecord urr=unresolvedSplits.pop();
 
       Node* node=*pnode;
-      IntermediateNode* newNode = createIntermediateNode(node->term, urr.var,_useC);
+      IntermediateNode* newNode = createIntermediateNode(node->term, urr.var, _mismatchHandler != nullptr);
       node->term=urr.original;
 
       *pnode=newNode;
@@ -258,7 +258,7 @@
     }
     while (!remainingBindings.isEmpty()) {
       Binding b=remainingBindings.pop();
-      IntermediateNode* inode = createIntermediateNode(term, b.var,_useC);
+      IntermediateNode* inode = createIntermediateNode(term, b.var, _mismatchHandler != nullptr);
       term=b.term;
 
       *pnode = inode;
@@ -681,6 +681,7 @@
     } else {
       normalizer.normalizeVariables(ld.term);
       if (ld.sort.isNonEmpty()) {
+        DBGE(ld.sort)
         normalizer.normalizeVariables(ld.sort);
       }
     }
@@ -780,15 +781,7 @@
     } else {
       IntermediateNode* inode=static_cast<IntermediateNode*>(n);
       _svStack->push(inode->childVar);
-      NodeIterator nit=getNodeIterator(inode);
-      if(_useUWAConstraints){
-        TermList qt = _subst->getSpecialVarTop(inode->childVar);
-        NodeIterator enit = pvi(getConcatenatedIterator(inode->childBySort(qt),nit));
-        _nodeIterators->backtrackablePush(enit,bd);
-      }
-      else{
-        _nodeIterators->backtrackablePush(nit, bd);
-      }
+      _nodeIterators->backtrackablePush(getNodeIterator(inode), bd);
     }
   }
   if(recording) {
@@ -796,25 +789,6 @@
   }
   return success;
 }
-
-// bool SubstitutionTree::SubstitutionTreeMismatchHandler::introduceConstraint(TermList query,unsigned index1, TermList node,unsigned index2)
-// {
-//   CALL("SubstitutionTree::MismatchHandler::introduceConstraint");
-//   
-//   auto constraint = make_pair(make_pair(query,index1),make_pair(node,index2));
-//   _constraints.backtrackablePush(constraint,_bd);
-//   return true;
-// }
-//
-// bool SubstitutionTree::STHOMismatchHandler::handle
-//      (RobSubstitution* subst,TermList query,unsigned index1, TermList node,unsigned index2)
-// {
-//   CALL("SubstitutionTree::STHOMismatchHandler::handle");
-//
-//   auto constraint = make_pair(make_pair(query,index1),make_pair(node,index2));
-//   _constraints.backtrackablePush(constraint,_bd);
-//   return true;
-// }
 
 /**
  * TODO: explain properly what associate does
@@ -824,30 +798,8 @@
 {
   CALL("SubstitutionTree::UnificationsIterator::associate");
 
-  //The ordering of the if statements is important here. Higher-order problems
-  //should never require theory resoning (at the moment, theories cannot be parsed in HOL)
-  //However, a user can still set UWA option on. We don't wan't that to result in 
-  //the wrong handler being used.
-<<<<<<< HEAD
-  MismatchHandler::BacktrackableStackConstraintSet c(constraints, bd);
-  if(useHOConstraints){
-    HOMismatchHandler h;
-    return subst.unify(query,NORM_QUERY_BANK,node,NORM_RESULT_BANK,&h, &c);
-  }
-  if(useUWAConstraints){ 
-    UWAMismatchHandler h;
-    return subst.unify(query,NORM_QUERY_BANK,node,NORM_RESULT_BANK,&h, &c);
-=======
-  if(_useHOConstraints){
-    STHOMismatchHandler hndlr(*_constraints,bd);
-    return _subst->unify(query,QUERY_BANK,node,NORM_RESULT_BANK,&hndlr);    
-  }
-  if(_useUWAConstraints){ 
-    SubstitutionTreeMismatchHandler hndlr(*_constraints,bd);
-    return _subst->unify(query,QUERY_BANK,node,NORM_RESULT_BANK,&hndlr);
->>>>>>> 0f8c048a
-  } 
-  return _subst->unify(query,QUERY_BANK,node,NORM_RESULT_BANK);
+  MismatchHandler::BacktrackableStackConstraintSet c(*_constraints, bd);
+  return _subst->unify(query, QUERY_BANK, node, NORM_RESULT_BANK, _mismatchHandler, &c);
 }
 
 //TODO I think this works for VSpcialVars as well. Since .isVar() will return true 
@@ -855,6 +807,10 @@
 SubstitutionTree::NodeIterator SubstitutionTree::UnificationsIterator::getNodeIterator(IntermediateNode* n)
 {
   CALL("SubstitutionTree::UnificationsIterator::getNodeIterator");
+
+  if (_mismatchHandler) {
+    return n->allChildren();
+  }
 
   unsigned specVar=n->childVar;
   TermList qt=_subst->getSpecialVarTop(specVar);
@@ -874,32 +830,6 @@
   }
 }
 
-<<<<<<< HEAD
-void Indexing::SubstitutionTree::IntermediateNode::output(std::ostream& out) const {
-  out << term << " ; ";
-  out << "$" << childVar << " -> ";
-  out << " [ ";
-  // TODO create const version of allChildren
-  auto iter = iterTraits(((IntermediateNode*)this)->allChildren());
-  if (iter.hasNext()) {
-    (*iter.next())->output(out);
-    for (auto x : iter) {
-      out << " | ";
-      (*x)->output(out);
-    }
-  }
-  out << " ]";
-}
-
-void Indexing::SubstitutionTree::Leaf::output(std::ostream& out) const {
-  out << term;
-=======
-template<class T>
-void repeat(std::ostream& out, T const& c, int times) 
-{ for (int i = 0; i < times; i++) out << c; };
-
-static constexpr char const* INDENT = "    ";
-
 void SubstitutionTree::Leaf::output(std::ostream& out, bool multiline, int indent) const 
 { out << this->term; }
 
@@ -921,7 +851,7 @@
     if (multiline) {
       auto outp = [&](Node** x) { 
         out << endl; 
-        repeat(out, INDENT, indent + 1);
+        OutputMultiline<int>::outputIndent(out, indent + 1);
         out << "| ";
         (*x)->output(out, multiline, indent + 1);
       };
@@ -931,7 +861,7 @@
         outp(childIter.next());
       }
       out << endl; 
-      repeat(out, INDENT, indent);
+      OutputMultiline<int>::outputIndent(out, indent + 1);
       out << "]";
 
     } else {
@@ -974,23 +904,9 @@
 std::ostream& Indexing::operator<<(std::ostream& out, OutputMultiline<SubstitutionTree> const& self)
 {
   if (self.self._root) {
-    self.self._root->output(out, true, /* indent */ 0);
+    self.self._root->output(out, /* multiline */ true, /* indent */ 0);
   } else {
     out << "<empty tree>";
   }
   return out;
->>>>>>> 0f8c048a
-}
-
-std::ostream& Indexing::operator<<(std::ostream& out, SubstitutionTree const& self)
-{
-  out << "nextVar: $" << self._nextVar << " nodes: [ ";
-  for (auto n : self._nodes) {
-    if (n) {
-      n->output(out);
-      out << ", ";
-    }
-  }
-  out << "]";
-  return out;
-}
+}