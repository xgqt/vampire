/*
 * This file is part of the source code of the software program
 * Vampire. It is protected by applicable
 * copyright laws.
 *
 * This source code is distributed under the licence found here
 * https://vprover.github.io/license.html
 * and in the source directory
 */
/**
 * @file TermSubstitutionTree.hpp
 * Defines class TermSubstitutionTree.
 */


#ifndef __TermSubstitutionTree__
#define __TermSubstitutionTree__


#include "Kernel/Renaming.hpp"

#include "Lib/SkipList.hpp"
#include "Lib/BiMap.hpp"

#include "Index.hpp"
#include "TermIndexingStructure.hpp"
#include "TypeSubstitutionTree.hpp"
#include "SubstitutionTree.hpp"

namespace Indexing {

/*
 * Note that unlike LiteralSubstitutionTree, TermSubstitutionTree does
 * not (yet) carry out sort checking when attempting to find unifiers, generalisations
 * or instances. In particular, if the query or result is a variable, it is the callers'
 * responsibility to ensure that the sorts are unifiable/matchable
 */

class TermSubstitutionTree
: public TermIndexingStructure, SubstitutionTree
{
public:
  CLASS_NAME(TermSubstitutionTree);
  USE_ALLOCATOR(TermSubstitutionTree);
  
  /* 
   * The extra flag is a higher-order concern. it is set to true when 
   * we require the term query result to include two terms, the result term
   * and another. 
   *
   * The main use case is to store a different term in the leaf to the one indexed 
   * in the tree. This is used for example in Skolemisation on the fly where we 
   * store Terms of type $o (formulas) in the tree, but in the leaf we store
   * the skolem terms used to witness them (to facilitate the reuse of Skolems)
   */
<<<<<<< HEAD
  TermSubstitutionTree(bool theoryConstraints = false, bool hoConstraints = false, bool extra = false);
=======
  TermSubstitutionTree(MismatchHandler* hndlr = 0, bool extra = false);
>>>>>>> abfcfaf3

  void insert(TermList t, Literal* lit, Clause* cls);
  void remove(TermList t, Literal* lit, Clause* cls);
  void insert(TermList t, TermList trm);
  void insert(TermList t, TermList trm, Literal* lit, Clause* cls);

  bool generalizationExists(TermList t);


  TermQueryResultIterator getUnifications(TermList t,
	  bool retrieveSubstitutions);

  TermQueryResultIterator getUnificationsUsingSorts(TermList t, TermList sort,
    bool retrieveSubstitutions);

  TermQueryResultIterator getGeneralizations(TermList t,
	  bool retrieveSubstitutions);

  TermQueryResultIterator getInstances(TermList t,
	  bool retrieveSubstitutions);

#if VDEBUG
  virtual void markTagged(){ SubstitutionTree::markTagged();}
#endif

private:

  void insert(TermList t, LeafData ld);
  void handleTerm(TermList t, Literal* lit, Clause* cls, bool insert);
  bool constraintTermHandled(TermList t, LeafData ld, bool insert);

  struct TermQueryResultFn;

  template<class Iterator>
  TermQueryResultIterator getResultIterator(Term* term,
	  bool retrieveSubstitutions);

  struct LDToTermQueryResultFn;
  struct LDToTermQueryResultWithSubstFn;
  struct LeafToLDIteratorFn;
  struct UnifyingContext;

  template<class LDIt>
  TermQueryResultIterator ldIteratorToTQRIterator(LDIt ldIt,
	  TermList queryTerm, bool retrieveSubstitutions);

  TermQueryResultIterator getAllUnifyingIterator(TermList trm,
	  bool retrieveSubstitutions);

  inline
  unsigned getRootNodeIndex(Term* t)
  {
    return t->functor();
  }

  typedef SkipList<LeafData,LDComparator> LDSkipList;
  LDSkipList _vars;
  bool _withConstraints;
  bool _theoryConstraints;

<<<<<<< HEAD
  bool _higherOrderConstraints;

  VSpecVarToTermMap _termMap;

  /* 
   * Used to store terms that are not to be unified, but rather to form part of constraints
   * For example $sum(X, Y) will be stored in _termsByType
   */
  TypeSubstitutionTree* _termsByType;
=======
  /* 
   * Used to store terms that could be part of constraints
   * For example $sum(X, Y) will be stored in _constraintTerms
   */
  TypeSubstitutionTree* _constraintTerms;
  MismatchHandler* _handler;
>>>>>>> abfcfaf3

  //higher-order concerns
  bool _extra;

};

};

#endif /* __TermSubstitutionTree__ */<|MERGE_RESOLUTION|>--- conflicted
+++ resolved
@@ -53,11 +53,7 @@
    * store Terms of type $o (formulas) in the tree, but in the leaf we store
    * the skolem terms used to witness them (to facilitate the reuse of Skolems)
    */
-<<<<<<< HEAD
-  TermSubstitutionTree(bool theoryConstraints = false, bool hoConstraints = false, bool extra = false);
-=======
   TermSubstitutionTree(MismatchHandler* hndlr = 0, bool extra = false);
->>>>>>> abfcfaf3
 
   void insert(TermList t, Literal* lit, Clause* cls);
   void remove(TermList t, Literal* lit, Clause* cls);
@@ -115,27 +111,13 @@
 
   typedef SkipList<LeafData,LDComparator> LDSkipList;
   LDSkipList _vars;
-  bool _withConstraints;
-  bool _theoryConstraints;
 
-<<<<<<< HEAD
-  bool _higherOrderConstraints;
-
-  VSpecVarToTermMap _termMap;
-
-  /* 
-   * Used to store terms that are not to be unified, but rather to form part of constraints
-   * For example $sum(X, Y) will be stored in _termsByType
-   */
-  TypeSubstitutionTree* _termsByType;
-=======
   /* 
    * Used to store terms that could be part of constraints
    * For example $sum(X, Y) will be stored in _constraintTerms
    */
   TypeSubstitutionTree* _constraintTerms;
   MismatchHandler* _handler;
->>>>>>> abfcfaf3
 
   //higher-order concerns
   bool _extra;
