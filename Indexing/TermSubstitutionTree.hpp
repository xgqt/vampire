--- conflicted
+++ resolved
@@ -57,25 +57,7 @@
   CLASS_NAME(TermSubstitutionTree);
   USE_ALLOCATOR(TermSubstitutionTree);
   
-<<<<<<< HEAD
-  /* 
-   * The extra flag is a higher-order concern. it is set to true when 
-   * we require the term query result to include two terms, the result term
-   * and another. 
-   *
-   * The main use case is to store a different term in the leaf to the one indexed 
-   * in the tree. This is used for example in Skolemisation on the fly where we 
-   * store Terms of type $o (formulas) in the tree, but in the leaf we store
-   * the skolem terms used to witness them (to facilitate the reuse of Skolems)
-   */
-  TermSubstitutionTree(Shell::Options::UnificationWithAbstraction uwa, bool useC=false, bool replaceFunctionalSubterms = false, bool extra = false);
-
-  void insert(TermList t, Literal* lit, Clause* cls) final override;
-  void remove(TermList t, Literal* lit, Clause* cls) final override;
-  void insert(TermList t, TermList trm) final override;
-  void insert(TermList t, TermList trm, Literal* lit, Clause* cls) final override;
-=======
-  TermSubstitutionTree(bool useC=false, bool replaceFunctionalSubterms = false);
+  TermSubstitutionTree(Shell::Options::UnificationWithAbstraction uwa, bool useC=false, bool replaceFunctionalSubterms = false);
 
   // TODO add final override
   void insert(LeafData d) final override { handleTerm(d, /* insert */ true); }
@@ -83,7 +65,6 @@
   void remove(LeafData d) final override { handleTerm(d, /* insert */ false); }
 
   // void remove(TermList t, Literal* lit, Clause* cls);
->>>>>>> 04536a23
 
   bool generalizationExists(TermList t) final override;
 
@@ -105,13 +86,10 @@
 
   TermQueryResultIterator getInstances(TermList t,
 	  bool retrieveSubstitutions) final override;
-<<<<<<< HEAD
-=======
 
 #if VDEBUG
   virtual void markTagged() final override { SubstitutionTree::markTagged();}
 #endif
->>>>>>> 04536a23
 
 private:
 
