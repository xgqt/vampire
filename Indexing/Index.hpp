/*
 * This file is part of the source code of the software program
 * Vampire. It is protected by applicable
 * copyright laws.
 *
 * This source code is distributed under the licence found here
 * https://vprover.github.io/license.html
 * and in the source directory
 */
/**
 * @file Indexing/Index.hpp
 * Defines abstract Index class and some other auxiliary classes.
 */

#ifndef __Indexing_Index__
#define __Indexing_Index__

#include "Forwards.hpp"

#include "Lib/Event.hpp"
#include "Kernel/Clause.hpp"
#include "Lib/Exception.hpp"
#include "Lib/VirtualIterator.hpp"
#include "Saturation/ClauseContainer.hpp"
#include "Kernel/Clause.hpp"
#include "ResultSubstitution.hpp"
#include "Kernel/SortHelper.hpp"

#include "Lib/Allocator.hpp"

namespace Indexing
{

using namespace Kernel;
using namespace Lib;
using namespace Saturation;


struct DefaultLiteralLeafData 
{
  CLASS_NAME(DefaultLiteralLeafData);

  DefaultLiteralLeafData() {}
  using Key = Literal*;

  Key const& key() const
  { return literal; }


  DefaultLiteralLeafData(Clause* cls, Literal* literal)
    : clause(cls), literal(literal) {  }

private:
  auto toTuple() const
  { return make_tuple(
      clause == nullptr, 
      clause == nullptr ? 0 : clause->number(), 
      literal == nullptr,
      literal == nullptr ? 0 : literal->getId()); }
public:

  friend bool operator==(DefaultLiteralLeafData const& l, DefaultLiteralLeafData const& r)
  { return l.toTuple() == r.toTuple(); }

  friend bool operator!=(DefaultLiteralLeafData const& l, DefaultLiteralLeafData const& r)
  { return !(l == r); }

  friend bool operator<(DefaultLiteralLeafData const& l, DefaultLiteralLeafData const& r)
  { return l.toTuple() < r.toTuple(); }

  friend bool operator> (DefaultLiteralLeafData const& l, DefaultLiteralLeafData const& r) { return r < l; }
  friend bool operator<=(DefaultLiteralLeafData const& l, DefaultLiteralLeafData const& r) { return l == r || l < r; }
  friend bool operator>=(DefaultLiteralLeafData const& l, DefaultLiteralLeafData const& r) { return l == r || l > r; }

  Clause* clause;
  Literal* literal;

  friend std::ostream& operator<<(std::ostream& out, DefaultLiteralLeafData const& self)
  { 
    out << "DefaultLiteralLeafData(";
    if (self.literal) out << *self.literal;
    else              out << "null";
    out << ", ";
    if (self.clause) out << *self.clause;
    else             out << "null";
    out << ")";
    return out;
  }

};

template<class Value>
class TermIndexData {
  TermList _key;
  TermList _sort;
  Value _value;
public:
  CLASS_NAME(TermIndexData);

  TermIndexData() {}

  TermIndexData(Term* key, Value v)
    : _key(TermList(key))
    , _sort(SortHelper::getResultSort(key))
    , _value(std::move(v)) {}

  TermList const& sort() const
  { return _sort; }

  TermList const& key() const 
  { return _key; }

  Value const& value() const 
  { return _value; }

private:
  auto toTuple() const
  { return std::tie(key(), sort(), value()); }
public:

  friend bool operator==(TermIndexData const& l, TermIndexData const& r)
  { return l.toTuple() == r.toTuple(); }

  friend bool operator!=(TermIndexData const& l, TermIndexData const& r)
  { return !(l == r); }

  friend bool operator<(TermIndexData const& l, TermIndexData const& r)
  { return l.toTuple() < r.toTuple(); }

  friend bool operator> (TermIndexData const& l, TermIndexData const& r) { return r < l; }
  friend bool operator<=(TermIndexData const& l, TermIndexData const& r) { return l == r || l < r; }
  friend bool operator>=(TermIndexData const& l, TermIndexData const& r) { return l == r || l > r; }

  friend std::ostream& operator<<(std::ostream& out, TermIndexData const& self)
  { return out << "TermIndexData" << self.toTuple(); }
};

struct ClauseLiteralPair 
{
  CLASS_NAME(ClauseLiteralPair);

  ClauseLiteralPair() {}

  ClauseLiteralPair(Clause* c, Literal* l)
    : clause(c), literal(l) {}

protected:
  auto  toTuple() const
  { return make_tuple(
      clause == nullptr, 
      clause == nullptr ? 0 : clause->number(), 
      literal == nullptr,
      literal == nullptr ? 0 : literal->getId()); }
public:

  friend bool operator==(ClauseLiteralPair const& l, ClauseLiteralPair const& r)
  { return l.toTuple() == r.toTuple(); }

  friend bool operator!=(ClauseLiteralPair const& l, ClauseLiteralPair const& r)
  { return !(l == r); }

  friend bool operator<(ClauseLiteralPair const& l, ClauseLiteralPair const& r)
  { return l.toTuple() < r.toTuple(); }

  friend bool operator> (ClauseLiteralPair const& l, ClauseLiteralPair const& r) { return r < l; }
  friend bool operator<=(ClauseLiteralPair const& l, ClauseLiteralPair const& r) { return l == r || l < r; }
  friend bool operator>=(ClauseLiteralPair const& l, ClauseLiteralPair const& r) { return l == r || l > r; }

  Clause* clause;
  Literal* literal;

  friend std::ostream& operator<<(std::ostream& out, ClauseLiteralPair const& self)
  { 
    out << "(";
    if (self.literal) out << *self.literal;
    else              out << "null";
    out << ", ";
    if (self.clause) out << *self.clause;
    else             out << "null";
    out << ")";
    return out;
  }
};

struct DefaultTermLeafData 
{
  CLASS_NAME(DefaultTermLeafData);

  using Key = TermList;

  DefaultTermLeafData() {}

  DefaultTermLeafData(TermList t, Literal* l, Clause* c)
    : clause(c), literal(l), term(t) {}

  explicit DefaultTermLeafData(Term* term)
    : clause(nullptr), literal(nullptr),  term(TermList(term))
  {}

  // TODO maybe make sort an argument and not recompute it here
  TermList sort() const
  { return SortHelper::getTermSort(term, literal); }

  Key const& key() const 
  { return term; }

private:
  auto  toTuple() const
  { return make_tuple(
      clause == nullptr, 
      clause == nullptr ? 0 : clause->number(), 
      literal == nullptr,
      literal == nullptr ? 0 : literal->getId(), 
      term); }
public:

  // TODO shouldn't extraTerm be compared as well?
  friend bool operator==(DefaultTermLeafData const& l, DefaultTermLeafData const& r)
  { return l.toTuple() == r.toTuple(); }

  friend bool operator!=(DefaultTermLeafData const& l, DefaultTermLeafData const& r)
  { return !(l == r); }

  friend bool operator<(DefaultTermLeafData const& l, DefaultTermLeafData const& r)
  { return l.toTuple() < r.toTuple(); }

  friend bool operator> (DefaultTermLeafData const& l, DefaultTermLeafData const& r) { return r < l; }
  friend bool operator<=(DefaultTermLeafData const& l, DefaultTermLeafData const& r) { return l == r || l < r; }
  friend bool operator>=(DefaultTermLeafData const& l, DefaultTermLeafData const& r) { return l == r || l > r; }

  Clause* clause;
  Literal* literal;
  TermList term;

  friend std::ostream& operator<<(std::ostream& out, DefaultTermLeafData const& self)
  { 
    out << "DefaultTermLeafData("
        << self.term << ", ";
    if (self.literal) out << *self.literal;
    else              out << "null";
    out << ", ";
    if (self.clause) out << *self.clause;
    else             out << "null";
    out << ")";
    return out;
  }

};


/**
 * Class of objects which contain results of single literal queries.
 */
struct SLQueryResult
{
  SLQueryResult() {}
  SLQueryResult(Literal* l, Clause* c, ResultSubstitutionSP s)
  : literal(l), clause(c), substitution(s) {}
  SLQueryResult(Literal* l, Clause* c)
  : literal(l), clause(c) {}
  SLQueryResult(Literal* l, Clause* c, ResultSubstitutionSP s,UnificationConstraintStackSP con)
  : literal(l), clause(c), substitution(s), constraints(con) {}


  Literal* literal;
  Clause* clause;
  ResultSubstitutionSP substitution;
  UnificationConstraintStackSP constraints;

  struct ClauseExtractFn
  {
    Clause* operator()(const SLQueryResult& res)
    {
      return res.clause;
    }
  };
};

/**
 * Class of objects which contain results of term queries.
 */
template<class Data>
struct TermQueryResult : public Data
{
  CLASS_NAME(TermQueryResult)

  TermQueryResult() {}

  TermQueryResult(Data d, ResultSubstitutionSP s)
    : Data(std::move(d)), substitution(s) {}

  TermQueryResult(Data d, ResultSubstitutionSP s, bool b)
    : Data(std::move(d)), substitution(s), isTypeSub(b) {}

  TermQueryResult(Data d)
    : Data(std::move(d)) {}

  TermQueryResult(Data d, ResultSubstitutionSP s,UnificationConstraintStackSP con) 
    : Data(std::move(d)), substitution(s), constraints(con) {}

  TermQueryResult(Data d, ResultSubstitutionSP s,UnificationConstraintStackSP con, bool b)
    : Data(std::move(d)), substitution(s), constraints(con), isTypeSub(b) {}


  Data const& data() const
  { return *this; }

  ResultSubstitutionSP substitution;
  UnificationConstraintStackSP constraints;
  bool isTypeSub = false; //true if the substitution only unifies the types of the terms
<<<<<<< HEAD

  friend std::ostream& operator<<(std::ostream& out, TermQueryResult const& self);
=======
                          //
>>>>>>> 04536a23
};

struct ClauseSResQueryResult
{
  ClauseSResQueryResult() {}
  ClauseSResQueryResult(Clause* c)
  : clause(c), resolved(false) {}
  ClauseSResQueryResult(Clause* c, unsigned rqlIndex)
  : clause(c), resolved(true), resolvedQueryLiteralIndex(rqlIndex) {}
  
  Clause* clause;
  bool resolved;
  unsigned resolvedQueryLiteralIndex;
};

struct FormulaQueryResult
{
  FormulaQueryResult() {}
  FormulaQueryResult(FormulaUnit* unit, Formula* f, ResultSubstitutionSP s=ResultSubstitutionSP())
  : unit(unit), formula(f), substitution(s) {}

  FormulaUnit* unit;
  Formula* formula;
  ResultSubstitutionSP substitution;
};

typedef VirtualIterator<SLQueryResult> SLQueryResultIterator;
template<class Data>
using TermQueryResultIterator = VirtualIterator<TermQueryResult<Data>> ;
typedef VirtualIterator<ClauseSResQueryResult> ClauseSResResultIterator;
typedef VirtualIterator<FormulaQueryResult> FormulaQueryResultIterator;

class Index
{
public:
  CLASS_NAME(Index);

  virtual ~Index();

  void attachContainer(ClauseContainer* cc);
protected:
  Index() {}

  void onAddedToContainer(Clause* c)
  { handleClause(c, true); }
  void onRemovedFromContainer(Clause* c)
  { handleClause(c, false); }

  virtual void handleClause(Clause* c, bool adding) {}

  //TODO: postponing index modifications during iteration (methods isBeingIterated() etc...)

private:
  SubscriptionData _addedSD;
  SubscriptionData _removedSD;
};



class ClauseSubsumptionIndex
: public Index
{
public:
  CLASS_NAME(ClauseSubsumptionIndex);

  virtual ClauseSResResultIterator getSubsumingOrSResolvingClauses(Clause* c, 
    bool subsumptionResolution)
  { NOT_IMPLEMENTED; };
};

};
#endif /*__Indexing_Index__*/<|MERGE_RESOLUTION|>--- conflicted
+++ resolved
@@ -308,12 +308,6 @@
   ResultSubstitutionSP substitution;
   UnificationConstraintStackSP constraints;
   bool isTypeSub = false; //true if the substitution only unifies the types of the terms
-<<<<<<< HEAD
-
-  friend std::ostream& operator<<(std::ostream& out, TermQueryResult const& self);
-=======
-                          //
->>>>>>> 04536a23
 };
 
 struct ClauseSResQueryResult
