/*
 * This file is part of the source code of the software program
 * Vampire. It is protected by applicable
 * copyright laws.
 *
 * This source code is distributed under the licence found here
 * https://vprover.github.io/license.html
 * and in the source directory
 */
/**
 * @file TermIndexingStructure.hpp
 * Defines class TermIndexingStructure.
 */


#ifndef __TermIndexingStructure__
#define __TermIndexingStructure__

#include "Index.hpp"

namespace Indexing {

template<class Data>
class TermIndexingStructure {
  using TermQueryResultIterator = Indexing::TermQueryResultIterator<Data>;
public:
  virtual ~TermIndexingStructure() {}

  virtual void insert(Data data) = 0;
  virtual void remove(Data data) = 0;

  // virtual void remove(TermList t, Literal* lit, Clause* cls) = 0;

  virtual TermQueryResultIterator getUnifications(TermList t,
	  bool retrieveSubstitutions = true) { NOT_IMPLEMENTED; }
  virtual TermQueryResultIterator getUnificationsUsingSorts(TermList t, TermList sort,
    bool retrieveSubstitutions = true) { NOT_IMPLEMENTED; }  
  virtual TermQueryResultIterator getUnificationsWithConstraints(TermList t,
    bool retrieveSubstitutions = true) { NOT_IMPLEMENTED; }
  virtual TermQueryResultIterator getGeneralizations(TermList t,
	  bool retrieveSubstitutions = true) { NOT_IMPLEMENTED; }
  virtual TermQueryResultIterator getInstances(TermList t,
	  bool retrieveSubstitutions = true) { NOT_IMPLEMENTED; }

  virtual bool generalizationExists(TermList t) { NOT_IMPLEMENTED; }

<<<<<<< HEAD

  virtual std::ostream& output(std::ostream& out) const = 0;

  friend std::ostream& operator<<(std::ostream& out, TermIndexingStructure const& self) 
  { return self.output(out); }
=======
>>>>>>> bfefda86
};

};

#endif /* __TermIndexingStructure__ */<|MERGE_RESOLUTION|>--- conflicted
+++ resolved
@@ -44,14 +44,10 @@
 
   virtual bool generalizationExists(TermList t) { NOT_IMPLEMENTED; }
 
-<<<<<<< HEAD
-
   virtual std::ostream& output(std::ostream& out) const = 0;
 
   friend std::ostream& operator<<(std::ostream& out, TermIndexingStructure const& self) 
   { return self.output(out); }
-=======
->>>>>>> bfefda86
 };
 
 };
