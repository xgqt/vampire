/**
 * @file ConflictSelector.cpp
 * Implements class ConflictSelector.
 */
#if GNUMP
#include "Lib/Environment.hpp"

#include "Kernel/Signature.hpp"

#include "Shell/Options.hpp"
#include "Shell/Statistics.hpp"

#include "Solver.hpp"

#include "ConflictSelector.hpp"


#undef LOGGING
#define LOGGING 0

namespace Solving
{
 
using namespace Shell;

ConflictSelector::ConflictSelector(Solver& s)
 : _solver(s), _bounds(s.getBounds())
{
  CALL("ConflictSelector::ConflictSelector");
} 

void ConflictSelector::getConflictIndexes(Var v, size_t& left, size_t& right)
{
  CALL("ConflictSelector::getConflictIndexes"); 

  BoundStack& leftBounds = _bounds.getBounds(BoundId(v, true));
  ASS(&leftBounds);	//when we have a conflict, there must be some bounds
  BoundStack& rightBounds = _bounds.getBounds(BoundId(v, false));
  ASS(&rightBounds);	//when we have a conflict, there must be some bounds
  ASS(leftBounds.top().hasConflictWith(rightBounds.top(), true));
  getConflictIndexes(v, leftBounds, rightBounds, left, right);
  ASS(leftBounds[left].hasConflictWith(rightBounds[right], true));

  if(left!=leftBounds.size()-1 || right!=rightBounds.size()-1) {
    _solver.getStats().nonRecentConflicts++;
  }
}

class MostRecentConflictSelector : public ConflictSelector {
public:
  MostRecentConflictSelector(Solver& s) : ConflictSelector(s) {}
  ~MostRecentConflictSelector(){};
protected:
  virtual void getConflictIndexes(Var v, const BoundStack& leftBounds,
      const BoundStack& rightBounds, size_t& left, size_t& right)
  {
    CALL("MostRecentConflictSelector::getConflictIndexes");

    left = leftBounds.size()-1;
    right = rightBounds.size()-1;
  }
};

class TooEarlyConflictSelector : public ConflictSelector {
public:
  TooEarlyConflictSelector(Solver& s) : ConflictSelector(s) {}
   ~TooEarlyConflictSelector(){};
protected:
  virtual void getConflictIndexes(Var v, const BoundStack& leftBounds,
      const BoundStack& rightBounds, size_t& left, size_t& right)
  {
    CALL("TooEarlyConflictSelector::getConflictIndexes");

    size_t curLeft = leftBounds.size()-1;
    size_t curRight = rightBounds.size()-1;
<<<<<<< HEAD
    LOG("tkv_conflict","Conflict selection for "<<env -> signature->varName(v));
=======
>>>>>>> eaef0d47
    while(curLeft>0 && leftBounds[curLeft-1].hasConflictWith(rightBounds[curRight], true)) {
      curLeft--;
    }
    while(curRight>0 && leftBounds[curLeft].hasConflictWith(rightBounds[curRight-1], true)) {
      curRight--;
    }
    left = curLeft;
    right = curRight;
  }
};


class GoodConflictSelector : public ConflictSelector {
public:
  GoodConflictSelector(Solver& s) : ConflictSelector(s) {}

protected:
  typedef int Goodness;

  virtual Goodness getGoodness(Var v, size_t left, size_t right, const BoundStack& leftBounds,
      const BoundStack& rightBounds) = 0;

  virtual void getConflictIndexes(Var v, const BoundStack& leftBounds,
      const BoundStack& rightBounds, size_t& left, size_t& right)
  {
    CALL("GoodConflictSelector::getConflictIndexes");

    size_t curLeft = leftBounds.size()-1;
    size_t curRight = rightBounds.size()-1;
    bool onlyCandidate = true;
    size_t bestLeft = curLeft;
    size_t bestRight = curRight;
    Goodness bestGoodness; //we evaluate the goodness of candidates only if there are more than one

<<<<<<< HEAD
    LOG("tkv_conflict","Conflict selection for "<<env -> signature->varName(v));
=======
>>>>>>> eaef0d47
    while(curLeft>0 && leftBounds[curLeft-1].hasConflictWith(rightBounds[curRight], true) && leftBounds[curLeft].justification().parent()) {
      if(onlyCandidate) {
	bestGoodness = getGoodness(v, bestLeft, bestRight, leftBounds, rightBounds);
	onlyCandidate = false;
      }    
      curLeft--;
      Goodness curGoodness = getGoodness(v, curLeft, curRight, leftBounds, rightBounds);
      if(curGoodness>bestGoodness) {
	bestGoodness = curGoodness;
	bestLeft = curLeft;
	bestRight = curRight;
      }
    }
    while(curRight>0 && leftBounds[curLeft].hasConflictWith(rightBounds[curRight-1], true) && rightBounds[curRight].justification().parent()) {
      //If we can go to earlier right bounds, left bound must have been the
      //one whose adding caused conflict (so we could not have gone to earlier
      //bounds on the left side).
      //This is possible to assume only becase we stop the bound propagation
      //immediately after deriving a conflict.
      ASS_EQ(curLeft, leftBounds.size()-1);
      if(onlyCandidate) {
	bestGoodness = getGoodness(v, bestLeft, bestRight, leftBounds, rightBounds);
	onlyCandidate = false;
      }
      curRight--;
      Goodness curGoodness = getGoodness(v, curLeft, curRight, leftBounds, rightBounds);
      if(curGoodness>bestGoodness) {
	bestGoodness = curGoodness;
	bestLeft = curLeft;
	bestRight = curRight;
      }
    }
    left = bestLeft;
    right = bestRight;
  }
};

class LeastRecentConflictSelector : public GoodConflictSelector {
public:
  LeastRecentConflictSelector(Solver& s) : GoodConflictSelector(s) {}

protected:
  virtual Goodness getGoodness(Var v, size_t left, size_t right, const BoundStack& leftBounds,
      const BoundStack& rightBounds)
  {
    CALL("LeastRecentConflictSelector::getGoodness");

    return -left-right;
  }
};

class ShortestConstraintConflictSelector : public GoodConflictSelector {
public:
  ShortestConstraintConflictSelector(Solver& s) : GoodConflictSelector(s) {}

protected:
  virtual Goodness getGoodness(Var v, size_t left, size_t right, const BoundStack& leftBounds,
      const BoundStack& rightBounds)
  {
    CALL("ShortestConstraintConflictSelector::getGoodness");

    ConstraintRCPtr conf;
    _bounds.getConflictCollapsingInequality(v, left, right, conf);
    Goodness res = conf->coeffCnt();
//    cout<<env -> signature->varName(v)<<": "<<res<<endl;
    return res;
  }
};

ConflictSelector* ConflictSelector::create(Solver& s, Options& opt)
{
  CALL("ConflictSelector::create");

  ConflictSelector* res;
  switch(opt.bpConflictSelector()) {
  case Options::CS_LEAST_RECENT:
    res = new LeastRecentConflictSelector(s);
//    res = new TooEarlyConflictSelector(s);
    break;
  case Options::CS_MOST_RECENT:
    res = new MostRecentConflictSelector(s);
    break;
  case Options::CS_SHORTEST_CONSTRAINT:
    res = new ShortestConstraintConflictSelector(s);
    break;
  default:
    ASSERTION_VIOLATION;
  }
  return res;
}

}
#endif //GNUMP<|MERGE_RESOLUTION|>--- conflicted
+++ resolved
@@ -73,10 +73,6 @@
 
     size_t curLeft = leftBounds.size()-1;
     size_t curRight = rightBounds.size()-1;
-<<<<<<< HEAD
-    LOG("tkv_conflict","Conflict selection for "<<env -> signature->varName(v));
-=======
->>>>>>> eaef0d47
     while(curLeft>0 && leftBounds[curLeft-1].hasConflictWith(rightBounds[curRight], true)) {
       curLeft--;
     }
@@ -111,10 +107,6 @@
     size_t bestRight = curRight;
     Goodness bestGoodness; //we evaluate the goodness of candidates only if there are more than one
 
-<<<<<<< HEAD
-    LOG("tkv_conflict","Conflict selection for "<<env -> signature->varName(v));
-=======
->>>>>>> eaef0d47
     while(curLeft>0 && leftBounds[curLeft-1].hasConflictWith(rightBounds[curRight], true) && leftBounds[curLeft].justification().parent()) {
       if(onlyCandidate) {
 	bestGoodness = getGoodness(v, bestLeft, bestRight, leftBounds, rightBounds);
