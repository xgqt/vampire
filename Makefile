#/*
# * This file is part of the source code of the software program
# * Vampire. It is protected by applicable
# * copyright laws.
# *
# * This source code is distributed under the licence found here
# * https://vprover.github.io/license.html
# * and in the source directory
# *
# * In summary, you are allowed to use Vampire for non-commercial
# * uses but not allowed to distribute, modify, copy, create derivatives,
# * or use in competitions. 
# * For other uses of Vampire please contact developers for a different
# * licence, which we will make an effort to provide. 
# */



###############################################################
# File:    makefile 
# Author:  Andrei Voronkov
# Created: 07/04/2006
# Purpose: makefile for Vampire
################################################################

# The following flags are available for compilation:
#   VDEBUG           - the debug mode
#   VTEST            - testing procedures will also be compiled
#   CHECK_LEAKS      - test for memory leaks (debugging mode only)
#   UNIX_USE_SIGALRM - the SIGALRM timer will be used even in debug mode
#   GNUMPF           - this option allows us to compile with bound propagation or without it ( value 1 or 0 ) 
#                      Importantly, it includes the GNU Multiple Precision Arithmetic Library (GMP)
#   VZ3              - compile with Z3

GNUMPF = 0
DBG_FLAGS = -g -O1 -fsanitize=address -fno-omit-frame-pointer -DUSE_SYSTEM_ALLOCATION=1 -DVDEBUG=1 -DCHECK_LEAKS=0 -DUNIX_USE_SIGALRM=1 -DGNUMP=$(GNUMPF)# debugging for spider 
# DELETEMEin2017: the bug with gcc-6.2 and problems in ClauseQueue could be also fixed by adding -fno-tree-ch
REL_FLAGS = -O6 -DVDEBUG=0 -DGNUMP=$(GNUMPF)# no debugging 
GCOV_FLAGS = -O0 --coverage #-pedantic

MINISAT_DBG_FLAGS = -D DEBUG
MINISAT_REL_FLAGS = -D NDEBUG
MINISAT_FLAGS = $(MINISAT_DBG_FLAGS)

#XFLAGS = -g -DVDEBUG=1 -DVTEST=1 -DCHECK_LEAKS=1 # full debugging + testing
#XFLAGS = $(DBG_FLAGS)
# XFLAGS = -Wfatal-errors -g -DVDEBUG=1 -DCHECK_LEAKS=0 -DUSE_SYSTEM_ALLOCATION=1 -DGNUMP=$(GNUMPF)# standard debugging only
# careful, AddressSanitizer for clang does not show line numbers by default: https://stackoverflow.com/questions/24566416/how-do-i-get-line-numbers-in-the-debug-output-with-clangs-fsanitize-address
XFLAGS = -Wfatal-errors -g -DVDEBUG=1 -DCHECK_LEAKS=0 -DUSE_SYSTEM_ALLOCATION=1 -DGNUMP=$(GNUMPF) -fsanitize=address -fno-omit-frame-pointer # standard debugging only
#XFLAGS = -g -DVDEBUG=1 -DCHECK_LEAKS=0 -DUSE_SYSTEM_ALLOCATION=1 -DVALGRIND=1 -DGNUMP=$(GNUMPF)# memory leaks
#XFLAGS = $(REL_FLAGS)

# TODO: consider trying -flto (see https://gcc.gnu.org/onlinedocs/gcc/Optimize-Options.html)

#XFLAGS = -O6 -DVDEBUG=0 -march=native -mtune=native # no debugging 
#XFLAGS = -O6 -DVDEBUG=0 -msse3 # no debugging 
#XFLAGS = -O6 -DVDEBUG=0 -msse3 -g # no debugging 
#XFLAGS = -O6 -DVDEBUG=0 -march=core2 -msse4.1 -mtune=core2 # no debugging 
#XFLAGS = -O6 -DVDEBUG=0 -march=core2 -msse4.1 -mtune=core2 -g # no debugging 
#XFLAGS = -O6 -DUSE_SYSTEM_ALLOCATION=1 -DVDEBUG=0 -march=core2 -msse4.1 -mtune=core2 -g # no debugging 

#XFLAGS = -pg -g -O6 -DVDEBUG=0 # profiling with max optimization
#XFLAGS = -pg -g -O6 -DVDEBUG=0 -fno-inline # profiling with no inlining
#XFLAGS = -pg -g -DVDEBUG=0 # profiling
#XFLAGS = -pg -g -DVDEBUG=1 -DCHECK_LEAKS=0 # profiling & debugging
#XFLAGS = -fprofile-arcs -pg -O6 -DVDEBUG=0 # coverage & profiling optimized
#XFLAGS = -O0 -DVDEBUG=0 -g # no debugging, no optimization
#XFLAGS = -O6 -DVDEBUG=1 -DCHECK_LEAKS=0 -g # debugging and optimized

#XFLAGS = -O6 -DVDEBUG=0 -g # Cachegrind
#XFLAGS = -O6 -DVDEBUG=0 -DUNIX_USE_SIGALRM=0 -g # Cachegrind
#XFLAGS = -O2 -DVDEBUG=0 -fno-inline-functions -fno-inline-functions-called-once -fno-default-inline -fno-inline-small-functions -fno-early-inlining -g # Callgrind
#XFLAGS = -O6 -DVDEBUG=0 -fno-inline-functions -fno-inline-functions-called-once -fno-default-inline -fno-early-inlining -g # Callgrind
#XFLAGS = -O0 -DVDEBUG=0 -DUNIX_USE_SIGALRM=0 -fno-inline-functions -fno-inline-functions-called-once -fno-default-inline -fno-early-inlining -g # Callgrind
#XFLAGS = -O2 -DVDEBUG=0 -fno-inline-functions -fno-inline-functions-called-once -fno-default-inline -fno-early-inlining -g # Callgrind
#XFLAGS = -O6 -DVDEBUG=0 -DUNIX_USE_SIGALRM=0 -fno-inline -g # Callgrind
#XFLAGS = -O0 -DVDEBUG=0 -DUSE_SYSTEM_ALLOCATION=1 -fno-inline -fno-default-inline -g # Valgrind
#XFLAGS = -O0 -DVDEBUG=0 -DUSE_SYSTEM_ALLOCATION=1 -DVALGRIND=1 -fno-inline -g #Valgrind
#XFLAGS = -O0 -DVDEBUG=0 -DUSE_SYSTEM_ALLOCATION=1 -DVALGRIND=1 -g #Valgrind
#XFLAGS = -O6 -DVDEBUG=0 -DUSE_SYSTEM_ALLOCATION=1 -DVALGRIND=1 -g #Valgrind
#XFLAGS = -O0 -DVDEBUG=1 -DCHECK_LEAKS=0 -DUSE_SYSTEM_ALLOCATION=1 -DVALGRIND=1 -fno-inline -fno-default-inline -g #Valgrind
#XFLAGS = -O0 -DVDEBUG=0 -DUSE_SYSTEM_ALLOCATION=1 -DEFENCE=1 -fno-inline -g -lefence #Electric Fence
#XFLAGS = -O6 -DVDEBUG=0 -DUSE_SYSTEM_ALLOCATION=1 -DEFENCE=1 -g -lefence #Electric Fence
#XFLAGS = -O6 -DVDEBUG=0 -DUSE_SYSTEM_ALLOCATION=1 -g

INCLUDES= -I.
Z3FLAG= -DVZ3=0
Z3LIB=
ifeq (,$(shell echo $(MAKECMDGOALS) | sed 's/.*z3.*//g')) 
INCLUDES= -I. -Iz3/api -Iz3/api/c++ 
ifeq (,$(shell echo $(MAKECMDGOALS) | sed 's/.*static.*//g'))
Z3LIB= -Linclude -lz3 -lgomp -pthread  -Wl,--whole-archive -lrt -lpthread -Wl,--no-whole-archive -ldl
else
Z3LIB= -Linclude -lz3
endif

Z3FLAG= -DVZ3=1
endif

ifneq (,$(filter vtest%,$(MAKECMDGOALS)))
XFLAGS = $(DBG_FLAGS) $(Z3FLAG)
endif
ifneq (,$(filter %_dbg,$(MAKECMDGOALS)))
XFLAGS = $(DBG_FLAGS) $(Z3FLAG)
endif
ifneq (,$(filter %_rel,$(MAKECMDGOALS)))
XFLAGS = $(REL_FLAGS) $(Z3FLAG)
MINISAT_FLAGS = $(MINISAT_REL_FLAGS)
endif

ifneq (,$(filter %_dbg_gcov,$(MAKECMDGOALS)))
XFLAGS = $(DBG_FLAGS) $(GCOV_FLAGS) $(Z3FLAG)
endif
ifneq (,$(filter %_rel_gcov,$(MAKECMDGOALS)))
XFLAGS = $(REL_FLAGS) $(GCOV_FLAGS) $(Z3FLAG)
MINISAT_FLAGS = $(MINISAT_REL_FLAGS)
endif

OS = $(shell uname)
ifeq ($(OS),Darwin)
STATIC = -static-libgcc -static-libstdc++ 
else
STATIC = -static
endif

ifneq (,$(filter %_dbg_static,$(MAKECMDGOALS)))
XFLAGS = $(STATIC) $(DBG_FLAGS) $(Z3FLAG)
endif
ifneq (,$(filter %_rel_static,$(MAKECMDGOALS)))
XFLAGS = $(STATIC) $(REL_FLAGS) $(Z3FLAG)
MINISAT_FLAGS = $(MINISAT_REL_FLAGS)
endif


################################################################
# Specific build options for some targets
#

ifneq (,$(filter libvapi,$(MAKECMDGOALS)))
XFLAGS = $(REL_FLAGS) -DVAPI_LIBRARY=1 -fPIC
endif
ifneq (,$(filter libvapi_dbg,$(MAKECMDGOALS)))
XFLAGS = $(DBG_FLAGS) -DVAPI_LIBRARY=1 -fPIC 
endif

################################################################

CXX = g++
CXXFLAGS = $(XFLAGS) -Wall -std=c++11  $(INCLUDES) # -Wno-unknown-warning-option for clang

CC = gcc 
CCFLAGS = -Wall -O3 -DNDBLSCR -DNLGLOG -DNDEBUG -DNCHKSOL -DNLGLPICOSAT 
################################################################
MINISAT_OBJ = Minisat/core/Solver.o\
  Minisat/simp/SimpSolver.o\
  Minisat/utils/Options.o\
  Minisat/utils/System.o\
  SAT/MinisatInterfacing.o\
  SAT/MinisatInterfacingNewSimp.o

API_OBJ = Api/FormulaBuilder.o\
	  Api/Helper.o\
	  Api/ResourceLimits.o\
	  Api/Tracing.o
#	  Api/Problem.o\	  

VD_OBJ = Debug/Assertion.o\
         Debug/RuntimeStatistics.o\
         Debug/Tracer.o

VL_OBJ= Lib/Allocator.o\
        Lib/DHMap.o\
        Lib/Environment.o\
        Lib/Event.o\
        Lib/Exception.o\
        Lib/Hash.o\
        Lib/Int.o\
        Lib/IntNameTable.o\
        Lib/IntUnionFind.o\
        Lib/MemoryLeak.o\
        Lib/MultiCounter.o\
        Lib/NameArray.o\
        Lib/Random.o\
        Lib/StringUtils.o\
        Lib/System.o\
        Lib/TimeCounter.o\
        Lib/Timer.o
#        Lib/OptionsReader.o\
#        Lib/Graph.o\

VLS_OBJ= Lib/Sys/Multiprocessing.o\
         Lib/Sys/Semaphore.o\
         Lib/Sys/SyncPipe.o

VK_OBJ= Kernel/Clause.o\
        Kernel/ClauseQueue.o\
        Kernel/ColorHelper.o\
        Kernel/EqHelper.o\
        Kernel/FlatTerm.o\
        Kernel/Formula.o\
        Kernel/FormulaTransformer.o\
        Kernel/FormulaUnit.o\
        Kernel/FormulaVarIterator.o\
        Kernel/Grounder.o\
        Kernel/Inference.o\
        Kernel/InferenceStore.o\
        Kernel/InterpretedLiteralEvaluator.o\
        Kernel/Rebalancing.o\
        Kernel/Rebalancing/Inverters.o\
	Kernel/num_traits.o\
        Kernel/KBO.o\
        Kernel/KBOForEPR.o\
        Kernel/LiteralSelector.o\
        Kernel/LookaheadLiteralSelector.o\
	Kernel/LPO.o\
        Kernel/MainLoop.o\
        Kernel/Matcher.o\
        Kernel/MaximalLiteralSelector.o\
        Kernel/SpassLiteralSelector.o\
        Kernel/ELiteralSelector.o\
        Kernel/MLMatcher.o\
        Kernel/MLVariant.o\
        Kernel/Ordering.o\
        Kernel/Ordering_Equality.o\
        Kernel/Problem.o\
        Kernel/Renaming.o\
        Kernel/RobSubstitution.o\
        Kernel/Signature.o\
        Kernel/SortHelper.o\
        Kernel/Sorts.o\
        Kernel/SubformulaIterator.o\
        Kernel/Substitution.o\
        Kernel/Term.o\
        Kernel/TermIterators.o\
        Kernel/TermTransformer.o\
        Kernel/Theory.o\
         Kernel/Signature.o\
         Kernel/Unit.o
#        Kernel/MatchTag.o\
#        Kernel/Assignment.o\     
#        Kernel/Constraint.o\
#         Kernel/Number.o\
#         Kernel/Rational.o\
#         Kernel/V2CIndex.o\
    

VI_OBJ = Indexing/AcyclicityIndex.o\
	 Indexing/ClauseCodeTree.o\
         Indexing/ClauseVariantIndex.o\
         Indexing/CodeTree.o\
         Indexing/CodeTreeInterfaces.o\
         Indexing/GroundingIndex.o\
         Indexing/Index.o\
         Indexing/IndexManager.o\
         Indexing/LiteralIndex.o\
         Indexing/LiteralMiniIndex.o\
         Indexing/LiteralSubstitutionTree.o\
         Indexing/ResultSubstitution.o\
         Indexing/SubstitutionTree.o\
         Indexing/SubstitutionTree_FastGen.o\
         Indexing/SubstitutionTree_FastInst.o\
         Indexing/SubstitutionTree_Nodes.o\
         Indexing/TermCodeTree.o\
         Indexing/TermIndex.o\
         Indexing/TermSharing.o\
         Indexing/TermSubstitutionTree.o
#         Indexing/FormulaIndex.o\         

VIG_OBJ = InstGen/IGAlgorithm.o\
          InstGen/ModelPrinter.o

VINF_OBJ=Inferences/BackwardDemodulation.o\
         Inferences/BackwardSubsumptionResolution.o\
         Inferences/BinaryResolution.o\
         Inferences/Condensation.o\
         Inferences/DistinctEqualitySimplifier.o\
         Inferences/EqualityFactoring.o\
         Inferences/EqualityResolution.o\
         Inferences/ExtensionalityResolution.o\
         Inferences/Factoring.o\
         Inferences/FastCondensation.o\
         Inferences/FOOLParamodulation.o\
         Inferences/ForwardDemodulation.o\
         Inferences/ForwardLiteralRewriting.o\
         Inferences/ForwardSubsumptionAndResolution.o\
         Inferences/GlobalSubsumption.o\
         Inferences/HyperSuperposition.o\
         Inferences/InnerRewriting.o\
         Inferences/EquationalTautologyRemoval.o\
         Inferences/InferenceEngine.o\
	 Inferences/Instantiation.o\
         Inferences/InterpretedEvaluation.o\
         Inferences/SLQueryBackwardSubsumption.o\
         Inferences/Superposition.o\
         Inferences/TautologyDeletionISE.o\
         Inferences/TermAlgebraReasoning.o\
         Inferences/TheoryInstAndSimp.o\
         Inferences/Induction.o\
         Inferences/URResolution.o \
         Inferences/RebalancingElimination.o
#         Inferences/CTFwSubsAndRes.o\

VSAT_OBJ=SAT/ClauseDisposer.o\
         SAT/DIMACS.o\
         SAT/MinimizingSolver.o\
         SAT/Preprocess.o\
         SAT/RestartStrategy.o\
         SAT/SAT2FO.o\
         SAT/SATClause.o\
         SAT/SATInference.o\
         SAT/SATLiteral.o\
         SAT/TWLSolver.o\
         SAT/VariableSelector.o\
	 SAT/Z3Interfacing.o\
	 SAT/Z3MainLoop.o\
	 SAT/BufferedSolver.o\
	 SAT/FallbackSolverWrapper.o
#         SAT/ISSatSweeping.o\	 
#         SAT/SATClauseSharing.o\
#         SAT/TransparentSolver.o\
#         SAT/SingleWatchSAT.o

VST_OBJ= Saturation/AWPassiveClauseContainer.o\
         Saturation/ClauseContainer.o\
         Saturation/ConsequenceFinder.o\
         Saturation/Discount.o\
         Saturation/ExtensionalityClauseContainer.o\
	 Saturation/LabelFinder.o\
         Saturation/Limits.o\
         Saturation/LRS.o\
         Saturation/Otter.o\
         Saturation/ProvingHelper.o\
         Saturation/SaturationAlgorithm.o\
         Saturation/Splitter.o\
         Saturation/SymElOutput.o\
         Saturation/ManCSPassiveClauseContainer.o\

VS_OBJ = Shell/AnswerExtractor.o\
         Shell/BFNT.o\
         Shell/BFNTMainLoop.o\
         Shell/CommandLine.o\
         Shell/CNF.o\
         Shell/NewCNF.o\
         Shell/DistinctProcessor.o\
         Shell/DistinctGroupExpansion.o\
         Shell/EqResWithDeletion.o\
         Shell/EqualityProxy.o\
         Shell/Flattening.o\
         Shell/FunctionDefinition.o\
         Shell/GeneralSplitting.o\
         Shell/GoalGuessing.o\
         Shell/Grounding.o\
         Shell/InequalitySplitting.o\
         Shell/InterpolantMinimizer.o\
         Shell/InterpolantMinimizerNew.o\
         Shell/Interpolants.o\
         Shell/InterpolantsNew.o\
         Shell/InterpretedNormalizer.o\
         Shell/LaTeX.o\
         Shell/LispLexer.o\
         Shell/LispParser.o\
         Shell/Naming.o\
         Shell/NNF.o\
         Shell/Normalisation.o\
         Shell/Options.o\
         Shell/PredicateDefinition.o\
         Shell/Preprocess.o\
         Shell/Property.o\
         Shell/Rectify.o\
         Shell/Skolem.o\
         Shell/SimplifyFalseTrue.o\
         Shell/SimplifyProver.o\
         Shell/SineUtils.o\
         Shell/SMTFormula.o\
         Shell/FOOLElimination.o\
         Shell/Statistics.o\
         Shell/Analysis/TheorySubclauseAnalyser.o\
         Shell/SubexpressionIterator.o\
         Shell/SymbolDefinitionInlining.o\
         Shell/SymbolOccurrenceReplacement.o\
         Shell/SymCounter.o\
         Shell/TermAlgebra.o\
         Shell/TheoryAxioms.o\
         Shell/TheoryFinder.o\
         Shell/TheoryFlattening.o\
         Shell/BlockedClauseElimination.o\
         Shell/Token.o\
         Shell/TPTPPrinter.o\
         Shell/UIHelper.o\
         Shell/VarManager.o\
         Shell/Lexer.o\
         Shell/Preprocess.o\
         version.o
#         Shell/PARSER_TKV.o\
#         Shell/SMTLEX.o\
#         Shell/SMTPAR.o\
#         Shell/CParser.o\
#         Shell/EqualityAxiomatizer.o\
#         Shell/GlobalOptions.o\
#         Shell/Lexer.o\
#         Shell/PDUtils.o\
#         Shell/Refutation.o\
#         Shell/SMTPrinter.o\
#         Shell/ConstantRemover.o\
#         Shell/ConstraintReaderBack.o\
#         Shell/EqualityVariableRemover.o\
#         Shell/EquivalentVariableRemover.o\
#         Shell/HalfBoundingRemover.o\
#         Shell/SubsumptionRemover.o\

PARSE_OBJ = Parse/SMTLIB2.o\
            Parse/TPTP.o

DP_OBJ = DP/ShortConflictMetaDP.o\
         DP/SimpleCongruenceClosure.o

LTB_OBJ = Shell/LTB/Builder.o\
          Shell/LTB/Selector.o\
          Shell/LTB/Storage.o

CASC_OBJ = CASC/PortfolioMode.o\
           CASC/Schedules.o\
	   CASC/ScheduleExecutor.o\
           CASC/CLTBMode.o\
           CASC/CLTBModeLearning.o

VFMB_OBJ = FMB/ClauseFlattening.o\
           FMB/SortInference.o\
	   FMB/Monotonicity.o\
	   FMB/FunctionRelationshipInference.o\
	   FMB/FiniteModel.o\
	   FMB/FiniteModelMultiSorted.o\
           FMB/FiniteModelBuilder.o

# testing procedures
VT_OBJ = Test/CheckedSatSolver.o\
         Test/CompitOutput.o\
         Test/Compit2Output.o\
         Test/Output.o\
         Test/UnitTesting.o
#         Test/TestUtils.o\         
 #Test/CheckedFwSimplifier.o\

VUT_OBJ = $(patsubst %.cpp,%.o,$(wildcard UnitTests/*.cpp))

VUTIL_OBJ = VUtils/AnnotationColoring.o\
            VUtils/CPAInterpolator.o\
            VUtils/DPTester.o\
            VUtils/EPRRestoringScanner.o\
            VUtils/FOEquivalenceDiscovery.o\
            VUtils/LocalityRestoring.o\
            VUtils/PreprocessingEvaluator.o\
            VUtils/ProblemColoring.o\
            VUtils/RangeColoring.o\
            VUtils/SATReplayer.o\
            VUtils/SimpleSMT.o\
            VUtils/SMTLIBConcat.o\
            VUtils/Z3InterpolantExtractor.o

LIB_DEP = Indexing/TermSharing.o\
	  Inferences/DistinctEqualitySimplifier.o\
	  Inferences/InferenceEngine.o\
	  Kernel/Clause.o\
	  Kernel/Formula.o\
	  Kernel/FormulaUnit.o\
	  Kernel/FormulaVarIterator.o\
	  Kernel/InterpretedLiteralEvaluator.o\
	  Kernel/Rebalancing.o\
	  Kernel/Rebalancing/Inverters.o\
	  Kernel/num_traits.o\
	  Kernel/Inference.o\
	  Kernel/InferenceStore.o\
	  Kernel/Problem.o\
	  Kernel/SortHelper.o\
	  Kernel/Sorts.o\
	  Kernel/Signature.o\
	  Kernel/SubformulaIterator.o\
	  Kernel/Substitution.o\
	  Kernel/Term.o\
	  Kernel/TermIterators.o\
	  Kernel/TermTransformer.o\
	  Kernel/Theory.o\
	  Kernel/Unit.o\
	  Parse/TPTP.o\
	  Saturation/ClauseContainer.o\
	  Shell/FunctionDefinition.o\
	  Shell/Options.o\
	  Shell/Property.o\
	  Shell/Statistics.o\
	  Shell/Analysis/TheorySubclauseAnalyser.o\
	  Shell/GlobalOptions.o\
	  version.o
	  # ClausifierDependencyFix.o\

OTHER_CL_DEP = Indexing/FormulaIndex.o\
	       Indexing/LiteralSubstitutionTree.o\
	       Indexing/ResultSubstitution.o\
	       Indexing/SubstitutionTree_FastGen.o\
	       Indexing/SubstitutionTree_FastInst.o\
	       Indexing/SubstitutionTree_Nodes.o\
	       Indexing/SubstitutionTree.o\
	       Inferences/InferenceEngine.o\
	       Inferences/TautologyDeletionISE.o\
	       Kernel/EqHelper.o\
	       Kernel/FormulaTransformer.o\
	       Kernel/Grounder.o\
	       Kernel/InferenceStore.o\
	       Kernel/Matcher.o\
	       Kernel/KBO.o\
	       Kernel/KBOForEPR.o\
	       Kernel/Ordering.o\
	       Kernel/Ordering_Equality.o\
	       Kernel/Problem.o\
	       Kernel/Renaming.o\
	       Kernel/RobSubstitution.o\
	       SAT/ClauseDisposer.o\
	       SAT/ISSatSweeping.o\
	       SAT/Preprocess.o\
	       SAT/RestartStrategy.o\
	       SAT/SATClause.o\
	       SAT/SATInference.o\
	       SAT/SATLiteral.o\
	       SAT/TWLSolver.o\
	       SAT/VariableSelector.o	

<<<<<<< HEAD
VAMP_DIRS := Api Debug DP Lib Lib/Sys Kernel FMB Indexing Inferences InstGen Shell CASC Shell/LTB SAT Saturation Test UnitTests VUtils Parse Minisat Minisat/core Minisat/mtl Minisat/simp Minisat/utils Kernel/Rebalancing
=======
VAMP_DIRS := Api Debug DP Lib Lib/Sys Kernel FMB Indexing Inferences InstGen Shell CASC Shell/LTB SAT Saturation Test UnitTests VUtils Parse Minisat Minisat/core Minisat/mtl Minisat/simp Minisat/utils Shell/Analysis
>>>>>>> 152394b8

VAMP_BASIC := $(MINISAT_OBJ) $(VD_OBJ) $(VL_OBJ) $(VLS_OBJ) $(VK_OBJ) $(BP_VD_OBJ) $(BP_VL_OBJ) $(BP_VLS_OBJ) $(BP_VSOL_OBJ) $(BP_VT_OBJ) $(BP_MPS_OBJ) $(ALG_OBJ) $(VI_OBJ) $(VINF_OBJ) $(VIG_OBJ) $(VSAT_OBJ) $(DP_OBJ) $(VST_OBJ) $(VS_OBJ) $(PARSE_OBJ) $(VFMB_OBJ)
#VCLAUSIFY_BASIC := $(VD_OBJ) $(VL_OBJ) $(VLS_OBJ) $(VK_OBJ) $(ALG_OBJ) $(VI_OBJ) $(VINF_OBJ) $(VSAT_OBJ) $(VST_OBJ) $(VS_OBJ) $(VT_OBJ)
VCLAUSIFY_BASIC := $(VD_OBJ) $(VL_OBJ) $(VLS_OBJ) $(filter-out Shell/InterpolantMinimizer.o Shell/AnswerExtractor.o Shell/BFNTMainLoop.o, $(VS_OBJ)) $(PARSE_OBJ) $(LIB_DEP) $(OTHER_CL_DEP) 
VSAT_BASIC := $(VD_OBJ) $(VL_OBJ) $(VLS_OBJ) $(VSAT_OBJ) Test/CheckedSatSolver.o $(LIB_DEP)
#VGROUND_BASIC := $(VD_OBJ) $(VL_OBJ) $(VK_OBJ) $(VI_OBJ) $(VSAT_OBJ) $(VS_OBJ) $(VT_OBJ)  

VAMPIRE_DEP := $(VAMP_BASIC) $(CASC_OBJ) $(TKV_BASIC) Global.o vampire.o
VCOMPIT_DEP = $(VAMP_BASIC) Global.o vcompit.o
VLTB_DEP = $(VAMP_BASIC) $(LTB_OBJ) Global.o vltb.o
VCLAUSIFY_DEP = $(VCLAUSIFY_BASIC) Global.o vclausify.o
VUTIL_DEP = $(VAMP_BASIC) $(CASC_OBJ) $(VUTIL_OBJ) Global.o vutil.o
VSAT_DEP = $(VSAT_BASIC) Global.o vsat.o
VTEST_DEP = $(VAMP_BASIC) $(VT_OBJ) $(VUT_OBJ) $(DP_OBJ) Global.o vtest.o
LIBVAPI_DEP = $(VD_OBJ) $(API_OBJ) $(VCLAUSIFY_BASIC) Global.o
VAPI_DEP =  $(LIBVAPI_DEP) test_vapi.o
#UCOMPIT_OBJ = $(VCOMPIT_BASIC) Global.o compit2.o compit2_impl.o
VGROUND_DEP = $(VAMP_BASIC) Global.o vground.o


all:#default make disabled

#the $(CONF_ID) directory is considered intermediate and make would otherwise try to delete it
#(this forbids deletion of intermediate files)
.SECONDARY:

################################################################
# automated generation of Vampire revision information

VERSION_NUMBER = 4.4.0

# We extract the revision number from svn every time the svn meta-data are modified
# (that's why there is the dependency on .svn/entries) 

#.svn/entries:

#version.cpp: .svn/entries Makefile
#	echo "//Automatically generated file, see Makefile for details" > $@
#	svn info | (grep Revision || echo "Revision: unknown") | sed 's|Revision: \(.*\)|const char* VERSION_STRING = "Vampire $(VERSION_NUMBER) (revision \1)";|' >> $@

# Since we switched to Git we extract the commit hash.
# The dependency on .git/HEAD tracks switching between branches,
# the dependency on .git/index tracks new commits.

.git/HEAD:
.git/index:

version.cpp: .git/HEAD .git/index Makefile
	@echo "//Automatically generated file, see Makefile for details" > $@
	@echo "const char* VERSION_STRING = \"Vampire $(VERSION_NUMBER) (commit $(shell git log -1 --format=%h\ on\ %ci || echo unknown))\";" >> $@

################################################################
# separate directory for object files implementation

# different directory for each configuration, so there is no need for "make clean"
SED_CMD='s/^[(]HEAD$$/detached/'      #
BRANCH=$(shell git branch | grep "\*" | cut -d ' ' -f 2 | sed -e $(SED_CMD)  )
COM_CNT=$(shell git rev-list HEAD --count)
CONF_ID := obj/$(shell echo -n "$(BRANCH) $(XFLAGS)"|sum|cut -d ' ' -f1)X

obj:
	-mkdir obj
obj/%X: | obj
	-mkdir -p $@
	-cd $@ ; mkdir -p $(VAMP_DIRS); cd .. 

#cancel the implicit rule
%.o : %.cpp

$(CONF_ID)/%.o : %.cpp | $(CONF_ID)
	mkdir -p `dirname $@`
	$(CXX) $(CXXFLAGS) -c -o $@ $*.cpp -D __STDC_LIMIT_MACROS -D __STDC_FORMAT_MACROS -MMD -MF $(CONF_ID)/$*.d

%.o : %.c 
$(CONF_ID)/%.o : %.c | $(CONF_ID)
	$(CC) $(CCFLAGS) -c -o $@ $*.c -MMD -MF $(CONF_ID)/$*.d

%.o : %.cc
$(CONF_ID)/%.o : %.cc | $(CONF_ID)
	$(CXX) $(CXXFLAGS) -c -o $@ $*.cc $(MINISAT_FLAGS) -D __STDC_LIMIT_MACROS -D __STDC_FORMAT_MACROS -MMD -MF $(CONF_ID)/$*.d

################################################################
# targets for executables

VAMPIRE_OBJ := $(addprefix $(CONF_ID)/, $(VAMPIRE_DEP))
VCOMPIT_OBJ := $(addprefix $(CONF_ID)/, $(VCOMPIT_DEP))
VLTB_OBJ := $(addprefix $(CONF_ID)/, $(VLTB_DEP))
VCLAUSIFY_OBJ := $(addprefix $(CONF_ID)/, $(VCLAUSIFY_DEP))
VTEST_OBJ := $(addprefix $(CONF_ID)/, $(VTEST_DEP))
VUTIL_OBJ := $(addprefix $(CONF_ID)/, $(VUTIL_DEP))
VSAT_OBJ := $(addprefix $(CONF_ID)/, $(VSAT_DEP))
VAPI_OBJ := $(addprefix $(CONF_ID)/, $(VAPI_DEP))
LIBVAPI_OBJ := $(addprefix $(CONF_ID)/, $(LIBVAPI_DEP))
VGROUND_OBJ := $(addprefix $(CONF_ID)/, $(VGROUND_DEP))
TKV_OBJ := $(addprefix $(CONF_ID)/, $(TKV_DEP))

LGMP = 
ifneq (,$(filter 1,$(GNUMPF)))
-lgmp:
-lgmpxx: 
LGMP = -lgmp -lgmpxx
endif 

define COMPILE_CMD
$(CXX) $(CXXFLAGS) $(filter -l%, $+) $(filter %.o, $^) -o $@_$(BRANCH)_$(COM_CNT) $(LGMP) $(Z3LIB)
@#$(CXX) -static $(CXXFLAGS) $(Z3LIB) $(filter %.o, $^) -o $@
@#strip $@
endef

define COMPILE_CMD_SIMPLE
$(CXX) $(CXXFLAGS) $(filter -l%, $+) $(filter %.o, $^) -o $@ $(LGMP)
endef

define COMPILE_CMD_TKV
$(CXX) $(CXXFLAGS) $(filter -l%, $+) $(filter %.o, $^) -o $@ -lgmp -lgmpxx
@#$(CXX) -static $(CXXFLAGS) $(filter %.o, $^) -o $@
@#strip $@
endef

################################################################
# definitions of targets

.LIBPATTERNS =

-lmemcached:

EXEC_DEF_PREREQ = Makefile

vampire_dbg vampire_rel vampire_dbg_static vampire_dbg_gcov vampire_rel_static vampire_rel_gcov vampire_z3_dbg vampire_z3_rel vampire_z3_dbg_static vampire_z3_dbg_gcov vampire_z3_rel_static vampire_z3_rel_gcov: $(VAMPIRE_OBJ) $(EXEC_DEF_PREREQ)
	$(COMPILE_CMD)

vampire: $(VAMPIRE_OBJ) $(EXEC_DEF_PREREQ)
	$(COMPILE_CMD_SIMPLE)

vcompit: $(VCOMPIT_OBJ) $(EXEC_DEF_PREREQ)
	$(COMPILE_CMD)

vltb vltb_rel vltb_dbg: -lmemcached $(VLTB_OBJ) $(EXEC_DEF_PREREQ)
	$(COMPILE_CMD)

vclausify vclausify_rel vclausify_dbg: $(VCLAUSIFY_OBJ) $(EXEC_DEF_PREREQ)
	$(COMPILE_CMD)

vtest vtest_z3: $(VTEST_OBJ) $(EXEC_DEF_PREREQ)
	$(COMPILE_CMD)

vutil vutil_rel vutil_dbg: $(VUTIL_OBJ) $(EXEC_DEF_PREREQ)
	$(COMPILE_CMD)

vsat vsat_rel vsat_dbg: $(VSAT_OBJ) $(EXEC_DEF_PREREQ)
	$(COMPILE_CMD)

vapi vapi_dbg vapi_rel: $(VAPI_OBJ) $(EXEC_DEF_PREREQ)
	$(COMPILE_CMD)

libvapi libvapi_dbg: $(LIBVAPI_OBJ) $(EXEC_DEF_PREREQ)
	$(CXX) $(CXXFLAGS) -shared -Wl,-soname,libvapi.so -o libvapi.so $(filter %.o, $^) -lc

test_libvapi: $(CONF_ID)/test_libvapi.o $(EXEC_DEF_PREREQ)
	$(CXX) $(CXXFLAGS) $(filter %.o, $^) -o $@ -lvapi -L. -Wl,-R,\$$ORIGIN

compile_commands:
	mkdir compile_commands

compile_commands/%.o: compile_commands
	mkdir -p $(dir $@)
	echo $(CXX) $(CXXFLAGS) -c $*.cpp -D __STDC_LIMIT_MACROS -D __STDC_FORMAT_MACROS -MMD -MF $(CONF_ID)/$*.d > $@

compile_commands.json: $(foreach x, $(VAMPIRE_DEP), compile_commands/$x)
	echo '[' > $@
	for f in $(VAMPIRE_DEP);\
	do\
	  echo '  {';\
	  echo '    "directory": "$(PWD)",';\
	  echo '    "command"  : "'$$(cat compile_commands/$$f)'",';\
	  echo '    "file"     : "'$$f'"';\
	  echo '  },';\
	done | sed '$$d' >> $@
	echo '  }'>> $@
	echo ']' >> $@

clausify_src:
	rm -rf $@
	mkdir $@
	mkdir $(patsubst %, $@/%, $(VAMP_DIRS))
	tar cf - $(sort $(patsubst %.o,%.cpp,$(VCLAUSIFY_DEP))) | (cd $@ ; tar xvf -) 2>/dev/null
	cp Makefile Makefile_depend $@
	tar cf - $(sort $(shell $(CXX) -I. -MM -DVDEBUG=1 -DVTEST=1 -DCHECK_LEAKS=1 $(sort $(patsubst %.o,%.cpp,$(VCLAUSIFY_DEP))) |tr '\n' ' '|tr -d ':\\'|sed -E 's/(^| )[^ ]+\.(o|cpp)//g' )) | (cd $@ ; tar xvf -) 2>/dev/null
	rm -f $@.tgz
	tar -czf $@.tgz $@

api_src:
	rm -rf $@
	mkdir $@
	mkdir $(patsubst %, $@/%, $(VAMP_DIRS))
	tar cf - $(sort $(patsubst %.o,%.cpp,$(VCLAUSIFY_DEP) $(VAPI_DEP) test_libvapi.o)) | (cd $@ ; tar xvf -) 2>/dev/null
	cp Makefile Makefile_depend test_vapi.cpp $@
	tar cf - $(sort $(shell $(CXX) -I. -MM -DVDEBUG=1 -DVTEST=1 -DCHECK_LEAKS=1 $(sort $(patsubst %.o,%.cpp,$(VCLAUSIFY_DEP) $(VAPI_DEP))) |tr '\n' ' '|tr -d ':\\'|sed -E 's/(^| )[^ ]+\.(o|cpp)//g' )) | (cd $@ ; tar xvf -) 2>/dev/null
	rm -f $@.tgz
	tar -czf $@.tgz $@


vground: $(VGROUND_OBJ) $(EXEC_DEF_PREREQ)
	$(COMPILE_CMD)

#
#ucompit: $(UCOMPIT_OBJ) $(EXEC_DEF_PREREQ)
#	$(CXX) $(CXXFLAGS) $^ -o $@
#
#sat: $(SAT_OBJ) $(EXEC_DEF_PREREQ)
#	$(CXX) $(CXXFLAGS) $^ -o $@
##	strip sat
#
#test: $(TEST_OBJ) $(EXEC_DEF_PREREQ)
#	$(CXX) $(CXXFLAGS) $^ -o $@
#
#rtest: $(RTEST_OBJ) $(EXEC_DEF_PREREQ)
#	$(CXX) $(CXXFLAGS) $^ -o $@
#
#test_alloc: $(ALLOCTEST_OBJ) $(EXEC_DEF_PREREQ)
#	$(CXX) $(CXXFLAGS) $^ -o $@
#
#
#test_DHMap: $(DHTEST_OBJ) $(EXEC_DEF_PREREQ)
#	$(CXX) $(CXXFLAGS) $^ -o $@
#
#test_DHMultiset: $(DHMSTEST_OBJ) $(EXEC_DEF_PREREQ)
#	$(CXX) $(CXXFLAGS) $^ -o $@
#
#test_BinaryHeap: $(BHTEST_OBJ) $(EXEC_DEF_PREREQ)
#	$(CXX) $(CXXFLAGS) $^ -o $@
#
#test_SkipList: $(SLTEST_OBJ) $(EXEC_DEF_PREREQ)
#	$(CXX) $(CXXFLAGS) $^ -o $@

clean:
	rm -rf obj version.cpp

doc:
	rm -fr doc/html
	doxygen config.doc

.PHONY: doc clean clausify_src api_src

###########################
# include header dependencies

include $(shell find obj -name *.d)<|MERGE_RESOLUTION|>--- conflicted
+++ resolved
@@ -523,11 +523,32 @@
 	       SAT/TWLSolver.o\
 	       SAT/VariableSelector.o	
 
-<<<<<<< HEAD
-VAMP_DIRS := Api Debug DP Lib Lib/Sys Kernel FMB Indexing Inferences InstGen Shell CASC Shell/LTB SAT Saturation Test UnitTests VUtils Parse Minisat Minisat/core Minisat/mtl Minisat/simp Minisat/utils Kernel/Rebalancing
-=======
-VAMP_DIRS := Api Debug DP Lib Lib/Sys Kernel FMB Indexing Inferences InstGen Shell CASC Shell/LTB SAT Saturation Test UnitTests VUtils Parse Minisat Minisat/core Minisat/mtl Minisat/simp Minisat/utils Shell/Analysis
->>>>>>> 152394b8
+VAMP_DIRS := Api \
+	     Debug \
+	     DP\
+	     Lib\
+	     Lib/Sys\
+	     Kernel\
+	     FMB\
+	     Indexing\
+	     Inferences\
+	     InstGen\
+	     Shell\
+	     CASC\
+	     Shell/LTB\
+	     SAT\
+	     Saturation\
+	     Test\
+	     UnitTests\
+	     VUtils\
+	     Parse\
+	     Minisat\
+	     Minisat/core\
+	     Minisat/mtl\
+	     Minisat/simp\
+	     Minisat/utils\
+	     Kernel/Rebalancing \
+	     Shell/Analysis
 
 VAMP_BASIC := $(MINISAT_OBJ) $(VD_OBJ) $(VL_OBJ) $(VLS_OBJ) $(VK_OBJ) $(BP_VD_OBJ) $(BP_VL_OBJ) $(BP_VLS_OBJ) $(BP_VSOL_OBJ) $(BP_VT_OBJ) $(BP_MPS_OBJ) $(ALG_OBJ) $(VI_OBJ) $(VINF_OBJ) $(VIG_OBJ) $(VSAT_OBJ) $(DP_OBJ) $(VST_OBJ) $(VS_OBJ) $(PARSE_OBJ) $(VFMB_OBJ)
 #VCLAUSIFY_BASIC := $(VD_OBJ) $(VL_OBJ) $(VLS_OBJ) $(VK_OBJ) $(ALG_OBJ) $(VI_OBJ) $(VINF_OBJ) $(VSAT_OBJ) $(VST_OBJ) $(VS_OBJ) $(VT_OBJ)
