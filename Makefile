#/*
# * This file is part of the source code of the software program
# * Vampire. It is protected by applicable
# * copyright laws.
# *
# * This source code is distributed under the licence found here
# * https://vprover.github.io/license.html
# * and in the source directory
# */



###############################################################
# File:    makefile 
# Author:  Andrei Voronkov
# Created: 07/04/2006
# Purpose: makefile for Vampire
################################################################

# The following flags are available for compilation:
#   VDEBUG           - the debug mode
#   VTEST            - testing procedures will also be compiled
#   CHECK_LEAKS      - test for memory leaks (debugging mode only)
#   VZ3              - compile with Z3

DBG_FLAGS = -g -DVDEBUG=1 -DCHECK_LEAKS=0 # debugging for spider 
# DELETEMEin2017: the bug with gcc-6.2 and problems in ClauseQueue could be also fixed by adding -fno-tree-ch
REL_FLAGS = -O6 -DVDEBUG=0 # no debugging
GCOV_FLAGS = -O0 --coverage #-pedantic

MINISAT_DBG_FLAGS = -D DEBUG
MINISAT_REL_FLAGS = -D NDEBUG
MINISAT_FLAGS = $(MINISAT_DBG_FLAGS)

#XFLAGS = -g -DVDEBUG=1 -DVTEST=1 -DCHECK_LEAKS=1 # full debugging + testing
#XFLAGS = $(DBG_FLAGS)
# XFLAGS = -Wfatal-errors -g -DVDEBUG=1 -DCHECK_LEAKS=0 -DUSE_SYSTEM_ALLOCATION=1 # standard debugging only
# careful, AddressSanitizer for clang does not show line numbers by default: https://stackoverflow.com/questions/24566416/how-do-i-get-line-numbers-in-the-debug-output-with-clangs-fsanitize-address
XFLAGS = -Wfatal-errors -g -DVDEBUG=1 -DCHECK_LEAKS=0 -DUSE_SYSTEM_ALLOCATION=1 -fsanitize=address -fno-omit-frame-pointer  # standard debugging only
# TODO: try the sanitizer of undefined behaviour from time to time:
# XFLAGS = -Wfatal-errors -g -DVDEBUG=1 -DCHECK_LEAKS=0 -DUSE_SYSTEM_ALLOCATION=1 -fsanitize=undefined
#XFLAGS = -g -DVDEBUG=1 -DCHECK_LEAKS=0 -DUSE_SYSTEM_ALLOCATION=1 -DVALGRIND=1 # memory leaks
#XFLAGS = $(REL_FLAGS)

# TODO: consider trying -flto (see https://gcc.gnu.org/onlinedocs/gcc/Optimize-Options.html)

#XFLAGS = -O6 -DVDEBUG=0 -march=native -mtune=native # no debugging 
#XFLAGS = -O6 -DVDEBUG=0 -msse3 # no debugging 
#XFLAGS = -O6 -DVDEBUG=0 -msse3 -g # no debugging 
#XFLAGS = -O6 -DVDEBUG=0 -march=core2 -msse4.1 -mtune=core2 # no debugging 
#XFLAGS = -O6 -DVDEBUG=0 -march=core2 -msse4.1 -mtune=core2 -g # no debugging 
#XFLAGS = -O6 -DUSE_SYSTEM_ALLOCATION=1 -DVDEBUG=0 -march=core2 -msse4.1 -mtune=core2 -g # no debugging 

#XFLAGS = -pg -g -O6 -DVDEBUG=0 # profiling with max optimization
#XFLAGS = -pg -g -O6 -DVDEBUG=0 -fno-inline # profiling with no inlining
#XFLAGS = -pg -g -DVDEBUG=0 # profiling
#XFLAGS = -pg -g -DVDEBUG=1 -DCHECK_LEAKS=0 # profiling & debugging
#XFLAGS = -fprofile-arcs -pg -O6 -DVDEBUG=0 # coverage & profiling optimized
#XFLAGS = -O0 -DVDEBUG=0 -g # no debugging, no optimization
#XFLAGS = -O6 -DVDEBUG=1 -DCHECK_LEAKS=0 -g # debugging and optimized

#XFLAGS = -O6 -DVDEBUG=0 -g # Cachegrind
#XFLAGS = -O6 -DVDEBUG=0 -g # Cachegrind
#XFLAGS = -O2 -DVDEBUG=0 -fno-inline-functions -fno-inline-functions-called-once -fno-default-inline -fno-inline-small-functions -fno-early-inlining -g # Callgrind
#XFLAGS = -O6 -DVDEBUG=0 -fno-inline-functions -fno-inline-functions-called-once -fno-default-inline -fno-early-inlining -g # Callgrind
#XFLAGS = -O0 -DVDEBUG=0 -fno-inline-functions -fno-inline-functions-called-once -fno-default-inline -fno-early-inlining -g # Callgrind
#XFLAGS = -O2 -DVDEBUG=0 -fno-inline-functions -fno-inline-functions-called-once -fno-default-inline -fno-early-inlining -g # Callgrind
#XFLAGS = -O6 -DVDEBUG=0 -fno-inline -g # Callgrind
#XFLAGS = -O0 -DVDEBUG=0 -DUSE_SYSTEM_ALLOCATION=1 -fno-inline -fno-default-inline -g # Valgrind
#XFLAGS = -O0 -DVDEBUG=0 -DUSE_SYSTEM_ALLOCATION=1 -DVALGRIND=1 -fno-inline -g #Valgrind
#XFLAGS = -O0 -DVDEBUG=0 -DUSE_SYSTEM_ALLOCATION=1 -DVALGRIND=1 -g #Valgrind
#XFLAGS = -O6 -DVDEBUG=0 -DUSE_SYSTEM_ALLOCATION=1 -DVALGRIND=1 -g #Valgrind
#XFLAGS = -O0 -DVDEBUG=1 -DCHECK_LEAKS=0 -DUSE_SYSTEM_ALLOCATION=1 -DVALGRIND=1 -fno-inline -fno-default-inline -g #Valgrind
#XFLAGS = -O0 -DVDEBUG=0 -DUSE_SYSTEM_ALLOCATION=1 -DEFENCE=1 -fno-inline -g -lefence #Electric Fence
#XFLAGS = -O6 -DVDEBUG=0 -DUSE_SYSTEM_ALLOCATION=1 -DEFENCE=1 -g -lefence #Electric Fence
#XFLAGS = -O6 -DVDEBUG=0 -DUSE_SYSTEM_ALLOCATION=1 -g

INCLUDES= -I.
Z3FLAG= -DVZ3=0
Z3LIB=
ifeq (,$(shell echo $(MAKECMDGOALS) | sed 's/.*z3.*//g')) 
INCLUDES= -I. -Iz3/src/api -Iz3/src/api/c++ 
ifeq (,$(shell echo $(MAKECMDGOALS) | sed 's/.*static.*//g'))
Z3LIB= -Lz3/build -lz3 -lgomp -pthread  -Wl,--whole-archive -lrt -lpthread -Wl,--no-whole-archive -ldl
else
Z3LIB= -Lz3/build -lz3
endif

Z3FLAG= -DVZ3=1
endif

ifneq (,$(filter vtest%,$(MAKECMDGOALS)))
XFLAGS = $(DBG_FLAGS) $(Z3FLAG)
endif
ifneq (,$(filter %_dbg,$(MAKECMDGOALS)))
XFLAGS = $(DBG_FLAGS) $(Z3FLAG)
endif
ifneq (,$(filter %_rel,$(MAKECMDGOALS)))
XFLAGS = $(REL_FLAGS) $(Z3FLAG)
MINISAT_FLAGS = $(MINISAT_REL_FLAGS)
endif

ifneq (,$(filter %_dbg_gcov,$(MAKECMDGOALS)))
XFLAGS = $(DBG_FLAGS) $(GCOV_FLAGS) $(Z3FLAG)
endif
ifneq (,$(filter %_rel_gcov,$(MAKECMDGOALS)))
XFLAGS = $(REL_FLAGS) $(GCOV_FLAGS) $(Z3FLAG)
MINISAT_FLAGS = $(MINISAT_REL_FLAGS)
endif

OS = $(shell uname)
ifeq ($(OS),Darwin)
STATIC = -static-libgcc -static-libstdc++ 
else
STATIC = -static
endif

ifneq (,$(filter %_dbg_static,$(MAKECMDGOALS)))
XFLAGS = $(STATIC) $(DBG_FLAGS) $(Z3FLAG)
endif
ifneq (,$(filter %_rel_static,$(MAKECMDGOALS)))
XFLAGS = $(STATIC) $(REL_FLAGS) $(Z3FLAG)
MINISAT_FLAGS = $(MINISAT_REL_FLAGS)
endif


################################################################
# Specific build options for some targets
#

ifneq (,$(filter libvapi,$(MAKECMDGOALS)))
XFLAGS = $(REL_FLAGS) -DVAPI_LIBRARY=1 -fPIC
endif
ifneq (,$(filter libvapi_dbg,$(MAKECMDGOALS)))
XFLAGS = $(DBG_FLAGS) -DVAPI_LIBRARY=1 -fPIC 
endif

################################################################

CXX = g++
CXXFLAGS = $(XFLAGS) -Wall -fno-threadsafe-statics -std=c++14  $(INCLUDES) # -Wno-unknown-warning-option for clang

CC = gcc 
CCFLAGS = -Wall -O3 -DNDBLSCR -DNLGLOG -DNDEBUG -DNCHKSOL -DNLGLPICOSAT 
################################################################
MINISAT_OBJ = Minisat/core/Solver.o\
  Minisat/simp/SimpSolver.o\
  Minisat/utils/Options.o\
  Minisat/utils/System.o\
  SAT/MinisatInterfacing.o\
  SAT/MinisatInterfacingNewSimp.o

API_OBJ = Api/FormulaBuilder.o\
	  Api/Helper.o\
	  Api/ResourceLimits.o\
	  Api/Tracing.o
#	  Api/Problem.o\	  

VD_OBJ = Debug/Assertion.o\
         Debug/RuntimeStatistics.o\
         Debug/Tracer.o

VL_OBJ= Lib/Allocator.o\
        Lib/DHMap.o\
        Lib/Environment.o\
        Lib/Event.o\
        Lib/Exception.o\
        Lib/Int.o\
        Lib/IntNameTable.o\
        Lib/IntUnionFind.o\
        Lib/MemoryLeak.o\
        Lib/MultiCounter.o\
        Lib/NameArray.o\
        Lib/Random.o\
        Lib/StringUtils.o\
        Lib/System.o\
        Lib/TimeCounter.o\
        Lib/Timer.o

VLS_OBJ= Lib/Sys/Multiprocessing.o\
         Lib/Sys/Semaphore.o\
         Lib/Sys/SyncPipe.o

VK_OBJ= Kernel/Clause.o\
        Kernel/ClauseQueue.o\
        Kernel/ColorHelper.o\
        Kernel/EqHelper.o\
        Kernel/FlatTerm.o\
        Kernel/Formula.o\
        Kernel/FormulaTransformer.o\
        Kernel/FormulaUnit.o\
        Kernel/FormulaVarIterator.o\
        Kernel/Grounder.o\
        Kernel/Inference.o\
        Kernel/InferenceStore.o\
        Kernel/KBO.o\
        Kernel/SKIKBO.o\
        Kernel/KBOForEPR.o\
        Kernel/LiteralSelector.o\
        Kernel/LookaheadLiteralSelector.o\
	Kernel/LPO.o\
        Kernel/MainLoop.o\
        Kernel/Matcher.o\
        Kernel/MaximalLiteralSelector.o\
        Kernel/SpassLiteralSelector.o\
        Kernel/ELiteralSelector.o\
        Kernel/MLMatcher.o\
        Kernel/MLMatcherSD.o\
        Kernel/MLVariant.o\
        Kernel/Ordering.o\
        Kernel/Ordering_Equality.o\
        Kernel/Problem.o\
        Kernel/Renaming.o\
        Kernel/RobSubstitution.o\
        Kernel/MismatchHandler.o\
        Kernel/Signature.o\
        Kernel/SortHelper.o\
        Kernel/ApplicativeHelper.o\
        Kernel/OperatorType.o\
        Kernel/SubformulaIterator.o\
        Kernel/Substitution.o\
        Kernel/Term.o\
	Kernel/PolynomialNormalizer.o\
	Kernel/Polynomial.o\
        Kernel/TermIterators.o\
        Kernel/TermTransformer.o\
        Kernel/Theory.o\
        Kernel/Signature.o\
        Kernel/Unit.o\
        Kernel/InterpretedLiteralEvaluator.o\
        Kernel/Rebalancing.o\
        Kernel/Rebalancing/Inverters.o\
        Kernel/NumTraits.o

VI_OBJ = Indexing/AcyclicityIndex.o\
         Indexing/ClauseCodeTree.o\
         Indexing/ClauseVariantIndex.o\
         Indexing/CodeTree.o\
         Indexing/CodeTreeInterfaces.o\
         Indexing/GroundingIndex.o\
         Indexing/Index.o\
         Indexing/IndexManager.o\
         Indexing/InductionFormulaIndex.o\
         Indexing/LiteralIndex.o\
         Indexing/LiteralMiniIndex.o\
         Indexing/LiteralSubstitutionTree.o\
         Indexing/ResultSubstitution.o\
         Indexing/SubstitutionTree.o\
         Indexing/SubstitutionTree_FastGen.o\
         Indexing/SubstitutionTree_FastInst.o\
         Indexing/SubstitutionTree_Nodes.o\
         Indexing/TermCodeTree.o\
         Indexing/TermIndex.o\
         Indexing/TermSharing.o\
         Indexing/TermSubstitutionTree.o\
         Indexing/TypeSubstitutionTree.o

VIG_OBJ = InstGen/IGAlgorithm.o\
          InstGen/ModelPrinter.o

VINF_OBJ=Inferences/BackwardDemodulation.o\
         Inferences/BackwardSubsumptionResolution.o\
         Inferences/BackwardSubsumptionDemodulation.o\
         Inferences/BinaryResolution.o\
         Inferences/Condensation.o\
         Inferences/DistinctEqualitySimplifier.o\
         Inferences/EqualityFactoring.o\
         Inferences/EqualityResolution.o\
         Inferences/ExtensionalityResolution.o\
         Inferences/ArgCong.o\
         Inferences/NegativeExt.o\
         Inferences/Narrow.o\
         Inferences/SubVarSup.o\
         Inferences/Factoring.o\
         Inferences/FastCondensation.o\
         Inferences/FOOLParamodulation.o\
         Inferences/Injectivity.o\
         Inferences/ForwardDemodulation.o\
         Inferences/CombinatorDemodISE.o\
         Inferences/CombinatorNormalisationISE.o\
         Inferences/ForwardLiteralRewriting.o\
         Inferences/ForwardSubsumptionAndResolution.o\
         Inferences/SubsumptionDemodulationHelper.o\
         Inferences/ForwardSubsumptionDemodulation.o\
         Inferences/GlobalSubsumption.o\
         Inferences/HyperSuperposition.o\
         Inferences/InnerRewriting.o\
         Inferences/EquationalTautologyRemoval.o\
         Inferences/InferenceEngine.o\
	 Inferences/Instantiation.o\
         Inferences/InterpretedEvaluation.o\
         Inferences/PushUnaryMinus.o\
         Inferences/Cancellation.o\
         Inferences/PolynomialEvaluation.o\
         Inferences/ArithmeticSubtermGeneralization.o\
         Inferences/SLQueryBackwardSubsumption.o\
         Inferences/Superposition.o\
         Inferences/TautologyDeletionISE.o\
         Inferences/TermAlgebraReasoning.o\
         Inferences/Induction.o\
         Inferences/InductionHelper.o\
         Inferences/URResolution.o\
         Inferences/CNFOnTheFly.o\
         Inferences/CasesSimp.o\
         Inferences/Cases.o\
         Inferences/BoolSimp.o\
         Inferences/PrimitiveInstantiation.o\
         Inferences/Choice.o\
         Inferences/ElimLeibniz.o\
         Inferences/BoolEqToDiseq.o\
         Inferences/GaussianVariableElimination.o\
         Inferences/InterpretedEvaluation.o\
         Inferences/TheoryInstAndSimp.o
#         Inferences/RenamingOnTheFly.o\

VSAT_OBJ=SAT/MinimizingSolver.o\
         SAT/SAT2FO.o\
         SAT/SATClause.o\
         SAT/SATInference.o\
         SAT/SATLiteral.o\
	 SAT/Z3Interfacing.o\
	 SAT/Z3MainLoop.o\
	 SAT/BufferedSolver.o\
	 SAT/FallbackSolverWrapper.o

VST_OBJ= Saturation/AWPassiveClauseContainer.o\
         Saturation/InductionAWPassiveClauseContainer.o\
         Saturation/PredicateSplitPassiveClauseContainer.o\
         Saturation/ClauseContainer.o\
         Saturation/ConsequenceFinder.o\
         Saturation/Discount.o\
         Saturation/ExtensionalityClauseContainer.o\
	 Saturation/LabelFinder.o\
         Saturation/LRS.o\
         Saturation/Otter.o\
         Saturation/ProvingHelper.o\
         Saturation/SaturationAlgorithm.o\
         Saturation/Splitter.o\
         Saturation/SymElOutput.o\
         Saturation/ManCSPassiveClauseContainer.o\

VS_OBJ = Shell/AnswerExtractor.o\
         Shell/CommandLine.o\
         Shell/CNF.o\
         Shell/NewCNF.o\
         Shell/NameReuse.o\
         Shell/DistinctProcessor.o\
         Shell/DistinctGroupExpansion.o\
         Shell/EqResWithDeletion.o\
         Shell/EqualityProxy.o\
         Shell/EqualityProxyMono.o\
         Shell/Flattening.o\
         Shell/FunctionDefinition.o\
         Shell/GeneralSplitting.o\
         Shell/GoalGuessing.o\
<<<<<<< HEAD
         Shell/Grounding.o\
         Shell/InductionCNF.o\
=======
>>>>>>> 25405149
         Shell/InequalitySplitting.o\
         Shell/InterpolantMinimizer.o\
         Shell/Interpolants.o\
         Shell/InterpretedNormalizer.o\
         Shell/LambdaElimination.o\
         Shell/LaTeX.o\
         Shell/LispLexer.o\
         Shell/LispParser.o\
         Shell/Naming.o\
         Shell/NNF.o\
         Shell/Normalisation.o\
         Shell/Options.o\
         Shell/PredicateDefinition.o\
         Shell/Preprocess.o\
         Shell/Property.o\
         Shell/Rectify.o\
         Shell/Skolem.o\
         Shell/SimplifyFalseTrue.o\
         Shell/SineUtils.o\
         Shell/FOOLElimination.o\
         Shell/Statistics.o\
         Shell/SubexpressionIterator.o\
         Shell/SymbolDefinitionInlining.o\
         Shell/SymbolOccurrenceReplacement.o\
         Shell/SymCounter.o\
         Shell/TermAlgebra.o\
         Shell/TheoryAxioms.o\
         Shell/TheoryFinder.o\
         Shell/TheoryFlattening.o\
         Shell/TweeGoalTransformation.o\
         Shell/BlockedClauseElimination.o\
         Shell/Token.o\
         Shell/TPTPPrinter.o\
         Shell/UIHelper.o\
         Shell/VarManager.o\
         Shell/Lexer.o\
         Shell/Preprocess.o\
         Shell/UnificationWithAbstractionConfig.o\
         version.o

PARSE_OBJ = Parse/SMTLIB2.o\
            Parse/TPTP.o\



DP_OBJ = DP/ShortConflictMetaDP.o\
         DP/SimpleCongruenceClosure.o

CASC_OBJ = CASC/PortfolioMode.o\
           CASC/Schedules.o\
           CASC/CLTBMode.o\
           CASC/CLTBModeLearning.o

VFMB_OBJ = FMB/ClauseFlattening.o\
           FMB/SortInference.o\
	   FMB/Monotonicity.o\
	   FMB/FunctionRelationshipInference.o\
	   FMB/FiniteModel.o\
	   FMB/FiniteModelMultiSorted.o\
           FMB/FiniteModelBuilder.o

# testing procedures
VT_OBJ = Test/UnitTesting.o

VUT_OBJ = $(patsubst %.cpp,%.o,$(wildcard UnitTests/*.cpp))

LIB_DEP = Indexing/TermSharing.o\
	  Inferences/DistinctEqualitySimplifier.o\
	  Inferences/InferenceEngine.o\
	  Kernel/Clause.o\
	  Kernel/Formula.o\
	  Kernel/FormulaUnit.o\
	  Kernel/FormulaVarIterator.o\
	  Kernel/InterpretedLiteralEvaluator.o\
	  Kernel/PolynomialNormalizer.o\
	  Kernel/Rebalancing.o\
	  Kernel/Rebalancing/Inverters.o\
	  Kernel/NumTraits.o\
	  Kernel/Inference.o\
	  Kernel/InferenceStore.o\
	  Kernel/Problem.o\
	  Kernel/SortHelper.o\
      Kernel/ApplicativeHelper.o\
      Kernel/OperatorType.o\
	  Kernel/Signature.o\
	  Kernel/SubformulaIterator.o\
	  Kernel/Substitution.o\
	  Kernel/Term.o\
	  Kernel/TermIterators.o\
	  Kernel/TermTransformer.o\
    Kernel/Theory.o\
	  Kernel/Unit.o\
	  Parse/TPTP.o\
	  Saturation/ClauseContainer.o\
	  Shell/FunctionDefinition.o\
	  Shell/Options.o\
	  Shell/Property.o\
	  Shell/Statistics.o\
          Shell/UnificationWithAbstractionConfig.o\
	  version.o
	  # ClausifierDependencyFix.o\
	  version.o\
    Kernel/InterpretedLiteralEvaluator.o\
    Kernel/Rebalancing.o\
    Kernel/Rebalancing/Inverters.o\
    Kernel/NumTraits.o

OTHER_CL_DEP = Indexing/LiteralSubstitutionTree.o\
	       Indexing/ResultSubstitution.o\
	       Indexing/SubstitutionTree_FastGen.o\
	       Indexing/SubstitutionTree_FastInst.o\
	       Indexing/SubstitutionTree_Nodes.o\
	       Indexing/SubstitutionTree.o\
	       Inferences/InferenceEngine.o\
	       Inferences/TautologyDeletionISE.o\
	       Kernel/EqHelper.o\
	       Kernel/FormulaTransformer.o\
	       Kernel/Grounder.o\
	       Kernel/InferenceStore.o\
	       Kernel/Matcher.o\
	       Kernel/KBO.o\
         Kernel/SKIKBO.o\
	       Kernel/KBOForEPR.o\
	       Kernel/Ordering.o\
	       Kernel/Ordering_Equality.o\
	       Kernel/Problem.o\
	       Kernel/Renaming.o\
	       Kernel/RobSubstitution.o\
	       SAT/SATClause.o\
	       SAT/SATInference.o\
	       SAT/SATLiteral.o\

VAMP_DIRS := Api Debug DP Lib Lib/Sys Kernel FMB Indexing Inferences InstGen Shell CASC SAT Saturation Test UnitTests VUtils Parse Minisat Minisat/core Minisat/mtl Minisat/simp Minisat/utils Kernel/Rebalancing

VAMP_BASIC := $(MINISAT_OBJ) $(VD_OBJ) $(VL_OBJ) $(VLS_OBJ) $(VK_OBJ) $(BP_VD_OBJ) $(BP_VL_OBJ) $(BP_VLS_OBJ) $(BP_VSOL_OBJ) $(BP_VT_OBJ) $(BP_MPS_OBJ) $(ALG_OBJ) $(VI_OBJ) $(VINF_OBJ) $(VIG_OBJ) $(VSAT_OBJ) $(DP_OBJ) $(VST_OBJ) $(VS_OBJ) $(PARSE_OBJ) $(VFMB_OBJ)
VSAT_BASIC := $(VD_OBJ) $(VL_OBJ) $(VLS_OBJ) $(VSAT_OBJ) $(LIB_DEP)

VAMPIRE_DEP := $(VAMP_BASIC) $(CASC_OBJ) $(TKV_BASIC) vampire.o
VSAT_DEP = $(VSAT_BASIC)
VTEST_DEP = $(VAMP_BASIC) $(VT_OBJ) $(VUT_OBJ) $(DP_OBJ) vtest.o
LIBVAPI_DEP = $(VD_OBJ) $(API_OBJ)
VAPI_DEP =  $(LIBVAPI_DEP) test_vapi.o

all: #default make disabled
	@echo "The make(1)-based build is no longer supported: use the CMake build instead."
	@echo "If you know what you're doing and want to use it, read the Makefile."

#the $(CONF_ID) directory is considered intermediate and make would otherwise try to delete it
#(this forbids deletion of intermediate files)
.SECONDARY:

################################################################
# automated generation of Vampire revision information

VERSION_NUMBER = 4.7

# We extract the revision number from svn every time the svn meta-data are modified
# (that's why there is the dependency on .svn/entries) 

#.svn/entries:

#version.cpp: .svn/entries Makefile
#	echo "//Automatically generated file, see Makefile for details" > $@
#	svn info | (grep Revision || echo "Revision: unknown") | sed 's|Revision: \(.*\)|const char* VERSION_STRING = "Vampire $(VERSION_NUMBER) (revision \1)";|' >> $@

# Since we switched to Git we extract the commit hash.
# The dependency on .git/HEAD tracks switching between branches,
# the dependency on .git/index tracks new commits.

.git/HEAD:
.git/index:

version.cpp: .git/HEAD .git/index Makefile
	@echo "//Automatically generated file, see Makefile for details" > $@
	@echo "const char* VERSION_STRING = \"Vampire $(VERSION_NUMBER) (commit $(shell git log -1 --format=%h\ on\ %ci || echo unknown))\";" >> $@

################################################################
# separate directory for object files implementation

# different directory for each configuration, so there is no need for "make clean"
SED_CMD='s/.*[(].*/detached/' # if branch name contains an opening bracket, replace it with detached (in order to avoid a crash during linking). This covers at least the case '(HEAD' occuring if one is in detached state, and '(no' occuring if one currently performs a rebase.
BRANCH=$(shell git branch | grep "\*" | cut -d ' ' -f 2 | sed -e $(SED_CMD)  )
COM_CNT=$(shell git rev-list HEAD --count)
CONF_ID := obj/$(shell echo -n "$(BRANCH) $(XFLAGS)"|sum|cut -d ' ' -f1)X

obj:
	-mkdir obj
obj/%X: | obj
	-mkdir $@
	-cd $@ ; mkdir $(VAMP_DIRS); cd .. 

#cancel the implicit rule
%.o : %.cpp

$(CONF_ID)/%.o : %.cpp | $(CONF_ID)
	mkdir -p `dirname $@`
	$(CXX) $(CXXFLAGS) -c -o $@ $*.cpp -D __STDC_LIMIT_MACROS -D __STDC_FORMAT_MACROS -MMD -MF $(CONF_ID)/$*.d

%.o : %.c 
$(CONF_ID)/%.o : %.c | $(CONF_ID)
	$(CC) $(CCFLAGS) -c -o $@ $*.c -MMD -MF $(CONF_ID)/$*.d

%.o : %.cc
$(CONF_ID)/%.o : %.cc | $(CONF_ID)
	$(CXX) $(CXXFLAGS) -c -o $@ $*.cc $(MINISAT_FLAGS) -D __STDC_LIMIT_MACROS -D __STDC_FORMAT_MACROS -MMD -MF $(CONF_ID)/$*.d

################################################################
# targets for executables

VAMPIRE_OBJ := $(addprefix $(CONF_ID)/, $(VAMPIRE_DEP))
VTEST_OBJ := $(addprefix $(CONF_ID)/, $(VTEST_DEP))
VUTIL_OBJ := $(addprefix $(CONF_ID)/, $(VUTIL_DEP))
VSAT_OBJ := $(addprefix $(CONF_ID)/, $(VSAT_DEP))
VAPI_OBJ := $(addprefix $(CONF_ID)/, $(VAPI_DEP))
LIBVAPI_OBJ := $(addprefix $(CONF_ID)/, $(LIBVAPI_DEP))
TKV_OBJ := $(addprefix $(CONF_ID)/, $(TKV_DEP))

define COMPILE_CMD
$(CXX) $(CXXFLAGS) $(filter -l%, $+) $(filter %.o, $^) -o $@_$(BRANCH)_$(COM_CNT) $(Z3LIB)
@#$(CXX) -static $(CXXFLAGS) $(Z3LIB) $(filter %.o, $^) -o $@
@#strip $@
endef

define COMPILE_CMD_SIMPLE
$(CXX) $(CXXFLAGS) $(filter -l%, $+) $(filter %.o, $^) -o $@
endef

define COMPILE_CMD_TKV
$(CXX) $(CXXFLAGS) $(filter -l%, $+) $(filter %.o, $^) -o $@
@#$(CXX) -static $(CXXFLAGS) $(filter %.o, $^) -o $@
@#strip $@
endef

################################################################
# definitions of targets

.LIBPATTERNS =

-lmemcached:

EXEC_DEF_PREREQ = Makefile

vampire_dbg vampire_rel vampire_dbg_static vampire_dbg_gcov vampire_rel_static vampire_rel_gcov vampire_z3_dbg vampire_z3_rel vampire_z3_dbg_static vampire_z3_dbg_gcov vampire_z3_rel_static vampire_z3_rel_gcov: $(VAMPIRE_OBJ) $(EXEC_DEF_PREREQ)
	$(COMPILE_CMD)

vampire: $(VAMPIRE_OBJ) $(EXEC_DEF_PREREQ)
	$(COMPILE_CMD_SIMPLE)

vtest vtest_z3: $(VTEST_OBJ) $(EXEC_DEF_PREREQ)
	$(COMPILE_CMD)

vapi vapi_dbg vapi_rel: $(VAPI_OBJ) $(EXEC_DEF_PREREQ)
	$(COMPILE_CMD)

libvapi libvapi_dbg: $(LIBVAPI_OBJ) $(EXEC_DEF_PREREQ)
	$(CXX) $(CXXFLAGS) -shared -Wl,-soname,libvapi.so -o libvapi.so $(filter %.o, $^) -lc

test_libvapi: $(CONF_ID)/test_libvapi.o $(EXEC_DEF_PREREQ)
	$(CXX) $(CXXFLAGS) $(filter %.o, $^) -o $@ -lvapi -L. -Wl,-R,\$$ORIGIN

compile_commands:
	mkdir compile_commands

compile_commands/%.o: compile_commands
	mkdir -p $(dir $@)
	echo $(CXX) $(CXXFLAGS) -c $*.cpp -D __STDC_LIMIT_MACROS -D __STDC_FORMAT_MACROS -MMD -MF $(CONF_ID)/$*.d > $@

compile_commands.json: $(foreach x, $(VAMPIRE_DEP), compile_commands/$x)
	echo '[' > $@
	for f in $(VAMPIRE_DEP);\
	do\
	  echo '  {';\
	  echo '    "directory": "$(PWD)",';\
	  echo '    "command"  : "'$$(cat compile_commands/$$f)'",';\
	  echo '    "file"     : "'$$f'"';\
	  echo '  },';\
	done | sed '$$d' >> $@
	echo '  }'>> $@
	echo ']' >> $@

api_src:
	rm -rf $@
	mkdir $@
	mkdir $(patsubst %, $@/%, $(VAMP_DIRS))
	tar cf - $(sort $(patsubst %.o,%.cpp, $(VAPI_DEP) test_libvapi.o)) | (cd $@ ; tar xvf -) 2>/dev/null
	cp Makefile Makefile_depend test_vapi.cpp $@
	tar cf - $(sort $(shell $(CXX) -I. -MM -DVDEBUG=1 -DVTEST=1 -DCHECK_LEAKS=1 $(sort $(patsubst %.o,%.cpp, $(VAPI_DEP))) |tr '\n' ' '|tr -d ':\\'|sed -E 's/(^| )[^ ]+\.(o|cpp)//g' )) | (cd $@ ; tar xvf -) 2>/dev/null
	rm -f $@.tgz
	tar -czf $@.tgz $@

clean:
	rm -rf obj version.cpp

doc:
	rm -fr doc/html
	doxygen config.doc

.PHONY: doc clean api_src

###########################
# include header dependencies

include $(shell find obj -name *.d)<|MERGE_RESOLUTION|>--- conflicted
+++ resolved
@@ -353,11 +353,7 @@
          Shell/FunctionDefinition.o\
          Shell/GeneralSplitting.o\
          Shell/GoalGuessing.o\
-<<<<<<< HEAD
-         Shell/Grounding.o\
          Shell/InductionCNF.o\
-=======
->>>>>>> 25405149
          Shell/InequalitySplitting.o\
          Shell/InterpolantMinimizer.o\
          Shell/Interpolants.o\
