--- conflicted
+++ resolved
@@ -88,12 +88,8 @@
 ifeq (,$(shell echo $(MAKECMDGOALS) | sed 's/.*z3.*//g')) 
 INCLUDES= -I. -Linclude -Iz3/api -Iz3/api/c++ 
 ifeq (,$(shell echo $(MAKECMDGOALS) | sed 's/.*static.*//g'))
-<<<<<<< HEAD
-Z3LIB= -lz3 -lgomp -pthread -lrt
+Z3LIB= -lz3 -lgomp -pthread -lrt -ldl
 CVC4LIB=
-=======
-Z3LIB= -lz3 -lgomp -pthread -lrt -ldl
->>>>>>> 2956adb1
 else
 Z3LIB= -lz3
 CVC4LIB=
@@ -158,11 +154,7 @@
 ################################################################
 
 CXX = g++
-<<<<<<< HEAD
-CXXFLAGS = $(XFLAGS) -Wall -std=c++11 -Wno-deprecated -Wno-unknown-warning-option -Wno-terminate $(INCLUDES) # TODO: we will want -Wdeprecated back!
-=======
 CXXFLAGS = $(XFLAGS) -Wall -std=c++11 -Wno-terminate $(INCLUDES) # -Wno-unknown-warning-option for clang
->>>>>>> 2956adb1
 
 CC = gcc 
 CCFLAGS = -Wall -O3 -DNDBLSCR -DNLGLOG -DNDEBUG -DNCHKSOL -DNLGLPICOSAT 
