--- conflicted
+++ resolved
@@ -461,13 +461,8 @@
 
   using namespace Shell;
 
-<<<<<<< HEAD
-  string originalInclude=env -> options->include();
+  vstring originalInclude=env -> options->include();
   env -> options->setInclude(includeDirectory);
-=======
-  vstring originalInclude=env.options->include();
-  env.options->setInclude(includeDirectory);
->>>>>>> eaef0d47
 
   Kernel::UnitList* units;
   if(simplifySyntax) {
