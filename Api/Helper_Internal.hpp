/*
 * This file is part of the source code of the software program
 * Vampire. It is protected by applicable
 * copyright laws.
 *
 * This source code is distributed under the licence found here
 * https://vprover.github.io/license.html
 * and in the source directory
 */
/**
 * @file Helper_Internal.hpp
 * Defines classes that do not need to be exposed to the API user.
 */

#ifndef __Api_Helper_Internal__
#define __Api_Helper_Internal__

#include "Forwards.hpp"

#include "FormulaBuilder.hpp"

#include "Helper.hpp"

#include "Lib/Environment.hpp"
#include "Lib/Set.hpp"

#include "Kernel/Clause.hpp"
#include "Kernel/Connective.hpp"
#include "Kernel/Formula.hpp"
#include "Kernel/FormulaUnit.hpp"
#include "Kernel/Inference.hpp"
#include "Kernel/Signature.hpp"
#include "Kernel/Term.hpp"
#include "Kernel/TermIterators.hpp"
#include "Kernel/Unit.hpp"
#include "Kernel/Sorts.hpp"

#include "Shell/TPTPPrinter.hpp"
#include "Shell/VarManager.hpp"

namespace Vampire {

using namespace Shell;

class DefaultHelperCore
{
public:
  DefaultHelperCore() {}
  virtual ~DefaultHelperCore() {
  }

  static DefaultHelperCore* instance();
  virtual vstring getVarName(Var v) const;
  vstring toString(Kernel::TermList t) const;
  
  virtual VarManager::VarFactory* getVarFactory() { return 0; };

  virtual bool isFBHelper() const { return false; }
  virtual bool isValid() const { return true; }
  virtual bool outputDummyNames() const { return false; }
private:
  struct Var2NameMapper;
public:
<<<<<<< HEAD
  //StringIterator getVarNames(VarList* l);
=======
  StringIterator getVarNames(VList* l);
>>>>>>> 54529512

  static vstring getDummyName(bool pred, unsigned functor);
  static vstring getDummyName(const Kernel::Term* t);

  vstring getSymbolName(bool pred, unsigned functor) const;
};

class FBHelperCore
: public DefaultHelperCore
{
public:
  CLASS_NAME(FBHelperCore);
  USE_ALLOCATOR(FBHelperCore);
  
  FBHelperCore() : nextVar(0), refCtr(0), varFact(*this), valid(true), _unaryPredicate(0)
  {
  }

  void incRef()
  {
    CALL("ApiHelperCore::incRef");

    refCtr++;
  }

  /**
   * Decrease the reference counter of the object and destroy it if it
   * becomes zero
   *
   * After the return from this function, the object may not exist any more.
   */
  void decRef()
  {
    CALL("ApiHelperCore::decRef");
    ASS_G(refCtr,0);

    refCtr--;
    if(refCtr==0) {
      delete this;
    }
  }

  virtual bool isFBHelper() const { return true; }
  virtual bool isValid() const { return valid; }

  void declareInvalid(){ valid = false; }

  Set<vstring>& getOverflow(){ return overflow; }

  Expression term(const Symbol& f,const Expression* args, unsigned arity); 
  Expression iteTerm(const Expression& cond,const Expression& t1,const Expression& t2);
  virtual vstring getVarName(Var v) const;
  Sort getVarSort(Var v) const;
  Var getVar(vstring varName, Sort varSort);

  virtual VarManager::VarFactory* getVarFactory()
  { return &varFact; }

  /** indicates whether we shall check names of functions,
   * predicates and variables */
  bool _checkNames;
  /** indicates whether we shall check that we do not bind
   * variables that are already bound in a formula */
  bool _checkBindingBoundVariables;

  bool _allowImplicitlyTypedVariables;

  bool _outputDummyNames;

  virtual bool outputDummyNames() const { return _outputDummyNames; }

  /** Return arbitrary uninterpreted unary predicate */
  unsigned getUnaryPredicate();

  Sort getSort(const Vampire::Expression t);
  void ensureArgumentsSortsMatch(OperatorType* type, const Vampire::Expression* args);
  void ensureEqualityArgumentsSortsMatch(const Vampire::Expression arg1, const Vampire::Expression arg2);

  typedef pair<vstring,vstring> AttribPair;
  typedef Stack<AttribPair> AttribStack;

  AttribStack& getSortAttributes(unsigned srt)
  {
    CALL("ApiHelperCore::getSortAttributes");
    AttribStack* res;
    _sortAttributes.getValuePtr(srt, res);
    return *res;
  }

  AttribStack& getPredicateAttributes(unsigned pred)
  {
    CALL("ApiHelperCore::getPredicateAttributes");
    AttribStack* res;
    _predicateAttributes.getValuePtr(pred, res);
    return *res;
  }

  AttribStack& getFunctionAttributes(unsigned func)
  {
    CALL("ApiHelperCore::getFunctionAttributes");
    AttribStack* res;
    _functionAttributes.getValuePtr(func, res);
    return *res;
  }

  static void addAttribute(AttribStack& stack, vstring name, vstring value);
private:

  DHMap<unsigned,AttribStack > _sortAttributes;
  DHMap<unsigned,AttribStack > _predicateAttributes;
  DHMap<unsigned,AttribStack > _functionAttributes;

  struct FBVarFactory : public VarManager::VarFactory
  {
    explicit FBVarFactory(FBHelperCore& parent) : _parent(parent) {}
    virtual unsigned getVarAlias(unsigned var);
    virtual vstring getVarName(unsigned var);

    FBHelperCore& _parent;
  };

  /** overflown arithmetical constants for which uninterpreted constants are introduced */
  Set<vstring> overflow;
  /** Map from variable names to their numbers */
  Map<vstring,Var> vars;
  /** Map from variable names to their numbers */
  Map<Var,vstring> varNames;
  /** Map from variable names to their sorts */
  Map<Var,Sort> varSorts;
  /** next available variable number */
  Var nextVar;

  int refCtr;

  FBVarFactory varFact;

  bool valid;

  /** Can contain an un-interpreted unary predicate, or zero in case
   * it is uninitialized
   *
   * Is used in @c FormulaBuilder::replaceConstant() */
  unsigned _unaryPredicate;
};

class SingleVarApplicator
{
public:
  SingleVarApplicator(unsigned var, TermList term) : _srcVar(var), _tgtTerm(term) {}
  TermList apply(unsigned var)
  {
    if(var!=_srcVar) {
      return TermList(var, false);
    }
    return _tgtTerm;
  }
private:
  unsigned _srcVar;
  TermList _tgtTerm;
};


}

#endif // __Api_Helper_Internal__<|MERGE_RESOLUTION|>--- conflicted
+++ resolved
@@ -33,7 +33,7 @@
 #include "Kernel/Term.hpp"
 #include "Kernel/TermIterators.hpp"
 #include "Kernel/Unit.hpp"
-#include "Kernel/Sorts.hpp"
+//#include "Kernel/Sorts.hpp"
 
 #include "Shell/TPTPPrinter.hpp"
 #include "Shell/VarManager.hpp"
@@ -61,12 +61,7 @@
 private:
   struct Var2NameMapper;
 public:
-<<<<<<< HEAD
   //StringIterator getVarNames(VarList* l);
-=======
-  StringIterator getVarNames(VList* l);
->>>>>>> 54529512
-
   static vstring getDummyName(bool pred, unsigned functor);
   static vstring getDummyName(const Kernel::Term* t);
 
