--- conflicted
+++ resolved
@@ -1342,7 +1342,6 @@
       ASS_EQ(   argSorts.size(), cons->arity())
       ASS_EQ(   argNames.size(), cons->arity())
 
-// <<<<<<< HEAD
       mkDatatypes.mkConstrs.top().push(Z3MkConstructorCall {
           .c           = _context,
           .name        = new_string_symbol(env.signature->getFunction(cons->functor())->name()),
@@ -1350,19 +1349,6 @@
           .field_names = std::move(argNames),
           .sorts       = std::move(argSorts),
           .sort_refs   = std::move(argSortRefs),
-// =======
-//     }
-//     ASS_EQ(ctors.size(), ta->nConstructors());
-//
-//     ctorss.push(std::move(ctors));
-//     ASS_EQ(ctorss.top().size(), ta->nConstructors());
-//     ctorss_z3.push(Z3_mk_constructor_list(_context, ctorss.top().size(),  ctorss.top().begin()));
-//     sortNames.push(Z3_mk_string_symbol(_context, ta->sort().toString().c_str()));
-//     if (_out.isSome())
-//       toSerialize.push(SerDtype {
-//         .name = ta->sort(),
-//         .ctors = std::move(serCtors),
-// >>>>>>> master
       });
     }
     mkDatatypes.sortNames.push(new_string_symbol(ta->sort().toString()));
@@ -1374,55 +1360,9 @@
   _exporter.apply([&](auto& e) { e.Z3_mk_datatypes(mkDatatypes); });
   auto dtys = mkDatatypes();
 
-  // register the `z3::func_decl`s created by `Z3_mk_datatypes` in indices to be queried when needed
-// <<<<<<< HEAD
   for (unsigned iSort = 0; iSort < mkDatatypes.sortNames.size(); iSort++) {
     auto& dty_v  = tas[iSort];
     auto& dty_z3 = dtys[iSort];
-// =======
-//   for (unsigned iSort = 0; iSort < sorts.size(); iSort++) {
-//     _sorts.insert(tas[iSort]->sort(), z3::sort(_context, sorts[iSort]));
-//     auto ta = tas[iSort];
-//     auto& ctors = ctorss[iSort];
-//     for (unsigned iCons = 0; iCons < ta->nConstructors(); iCons++) {
-//       auto ctor = ta->constructor(iCons);
-//
-//       Z3_func_decl constr_;
-//       Z3_func_decl discr_;
-//       Array<Z3_func_decl> destr(ctor->arity());
-//
-//       Z3_query_constructor(_context,
-//                            ctors[iCons],
-//                            ctor->arity(),
-//                            &constr_,
-//                            &discr_,
-//                            destr.begin());
-//
-//       auto discr = z3::func_decl(_context, discr_);
-//       auto constr = z3::func_decl(_context, constr_);
-//
-//       auto ctorId = FuncOrPredId::monomorphicFunction(ctor->functor());
-//       _toZ3.insert(ctorId, constr);
-//       _fromZ3.insert(constr, ctorId);
-//
-//       if (ctor->hasDiscriminator()) {
-//         auto discrId = FuncOrPredId::monomorphicPredicate(ctor->discriminator());
-//         _toZ3.insert(discrId, discr);
-//         // _fromZ3.insert(discr, discrId);
-//       }
-//       for (unsigned iDestr = 0; iDestr < ctor->arity(); iDestr++)  {
-//         auto dtor = z3::func_decl(_context, destr[iDestr]);
-//         // careful: datatypes can have boolean fields!
-//         auto id = FuncOrPredId(
-//           ctor->destructorFunctor(iDestr),
-//           dtor.range().is_bool()
-//         );
-//         _toZ3.insert(id, dtor);
-//         _fromZ3.insert(dtor, id);
-//       }
-//     }
-//   }
-// >>>>>>> master
 
     _sorts.insert(dty_v->sort(), dty_z3.sort);
 
@@ -1527,13 +1467,9 @@
     char kind;
     F quotient;
 
-<<<<<<< HEAD
     z3::expr operator()(z3::expr l, z3::expr r)
     { return ite(r == 0, remainder0(kind, l)
                        , l - r * quotient(l,r)); }
-=======
-    z3::expr operator()(z3::expr l, z3::expr r) { return l - r*quotient(l,r); }
->>>>>>> 447dcef5
   };
   template<class F> RemainderOp<F> remainder(char kind, F f) { return RemainderOp<F>{ kind, f }; }
 }
