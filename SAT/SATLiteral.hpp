--- conflicted
+++ resolved
@@ -29,11 +29,7 @@
    *
    * @b var must be greater than 0 and @b polarity either 1 or 0 (for positive or negative)
    */
-<<<<<<< HEAD
-  inline SATLiteral(unsigned var, unsigned polarity) :_polarity(polarity), _var(var)
-=======
   inline SATLiteral(unsigned var, unsigned polarity) :_polarity(polarity), _var(var) 
->>>>>>> eaef0d47
   { ASS_G(var,0); ASS_NEQ(var,0x7FFFFFFF); }
 
 
@@ -61,12 +57,7 @@
   inline bool operator!=(const SATLiteral& l) const
   { return _content!=l._content; }
 
-<<<<<<< HEAD
-
-  string toString() const;
-=======
   vstring toString() const;
->>>>>>> eaef0d47
 
   /**
    * Return a dummy literal that is not equal to any
