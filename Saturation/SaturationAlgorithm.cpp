--- conflicted
+++ resolved
@@ -1252,11 +1252,7 @@
     while (genCl->inference().hasNext(iit)) {
       Unit* premUnit=genCl->inference().next(iit);
       // Now we can get generated clauses having parents that are not clauses
-<<<<<<< HEAD
       // Indeed, from induction we can have generated clauses whose parents do 
-=======
-      // Indeed, from induction we can have generated clauses whose parents do
->>>>>>> 42fd6b8b
       // not include the activated clause
       if(premUnit->isClause()){
         Clause* premCl=static_cast<Clause*>(premUnit);
