--- conflicted
+++ resolved
@@ -1600,22 +1600,14 @@
       gie->addFront(new InjectivityGIE());
     }
   }
-<<<<<<< HEAD
   auto ise = createISE(prb, opt, res->getOrdering());
-=======
-
->>>>>>> b713bc15
   CompositeSGI* sgi = new CompositeSGI();
   sgi->push(gie);
 
   auto& ordering = res->getOrdering();
 
   if (opt.evaluationMode() == Options::EvaluationMode::POLYNOMIAL_CAUTIOUS) {
-<<<<<<< HEAD
     sgi->push(new PolynomialEvaluationRule(ordering));
-=======
-    sgi->push(new PolynomialEvaluation(ordering));
->>>>>>> b713bc15
   }
 
   if (env.options->cancellation() == Options::ArithmeticSimplificationMode::CAUTIOUS) {
@@ -1632,7 +1624,6 @@
     }
   }
 
-<<<<<<< HEAD
   if (env.options->inequalityResolution()) {
     auto shared = make_shared(new Kernel::IrcState {
         .normalizer = InequalityNormalizer(env.options->ircStrongNormalization()), 
@@ -1659,8 +1650,6 @@
     ise->addFront(new IRC::Normalization(shared)); 
   }
 
-=======
->>>>>>> b713bc15
 
 #if VZ3
   if (opt.theoryInstAndSimp() != Shell::Options::TheoryInstSimp::OFF){
@@ -1839,11 +1828,7 @@
       res->addFront(new NegativeInjectivityISE());
     }
   }
-<<<<<<< HEAD
-  if(prb.hasInterpretedOperations() || prb.hasInterpretedEquality()) {
-=======
   if(prb.hasInterpretedOperations() || prb.hasNumerals()) {
->>>>>>> b713bc15
     if (env.options->arithmeticSubtermGeneralizations() == Options::ArithmeticSimplificationMode::FORCE) {
       for (auto gen : allArithmeticSubtermGeneralizations())  {
         res->addFront(&gen->asISE());
@@ -1852,7 +1837,6 @@
 
     if (env.options->gaussianVariableElimination() == Options::ArithmeticSimplificationMode::FORCE) {
       res->addFront(&(new GaussianVariableElimination())->asISE()); 
-<<<<<<< HEAD
     }
 
     if (env.options->cancellation() == Options::ArithmeticSimplificationMode::FORCE) {
@@ -1872,24 +1856,6 @@
         break;
     }
 
-=======
-    }
-
-    if (env.options->cancellation() == Options::ArithmeticSimplificationMode::FORCE) {
-      res->addFront(&(new Cancellation(ordering))->asISE()); 
-    }
-
-    switch (env.options->evaluationMode()) {
-      case Options::EvaluationMode::SIMPLE: 
-        res->addFront(new InterpretedEvaluation(env.options->inequalityNormalization(), ordering));
-        break;
-      case Options::EvaluationMode::POLYNOMIAL_FORCE:
-        res->addFront(&(new PolynomialEvaluation(ordering))->asISE());
-        break;
-      case Options::EvaluationMode::POLYNOMIAL_CAUTIOUS:
-        break;
-    }
->>>>>>> b713bc15
 
     if (env.options->pushUnaryMinus()) {
       res->addFront(new PushUnaryMinus()); 
