--- conflicted
+++ resolved
@@ -107,21 +107,12 @@
   CALL("ProvingHelper::runVampireSaturationImpl");
 
   Unit::onPreprocessingEnd();
-<<<<<<< HEAD
-  LOG("pp_output", "onPreprocessingEnd(), Proving Helper");
-  TRACE("pp_output",
-      env -> beginOutput();
-      UIHelper::outputAllPremises(tout, prb.units(), "New: ");
-      env -> endOutput();
-  );
-=======
-  if (env.options->showPreprocessing()) {
-    env.beginOutput();
-    env.out() << "[PP] onPreprocessingEnd(), Proving Helper" << std::endl;
-    UIHelper::outputAllPremises(env.out(), prb.units(), "New: ");
-    env.endOutput();
+  if (env->options->showPreprocessing()) {
+    env->beginOutput();
+    env->out() << "[PP] onPreprocessingEnd(), Proving Helper" << std::endl;
+    UIHelper::outputAllPremises(env->out(), prb.units(), "New: ");
+    env->endOutput();
   }
->>>>>>> eaef0d47
 
   env -> statistics->phase=Statistics::SATURATION;
   ScopedPtr<MainLoop> salg(MainLoop::createFromOptions(prb, opt));
