--- conflicted
+++ resolved
@@ -44,15 +44,10 @@
 
 	class SaturationAlgorithmContext: public Kernel::MainLoopContext {
 	public:
-<<<<<<< HEAD
+        CLASS_NAME(SaturationAlgorithmContext);
+        USE_ALLOCATOR(SaturationAlgorithmContext);
+
 		SaturationAlgorithmContext(Kernel::Problem& prb, Shell::Options& opts, bool join = false);
-=======
-
-                CLASS_NAME(SaturationAlgorithmContext);
-                USE_ALLOCATOR(SaturationAlgorithmContext);
-
-		SaturationAlgorithmContext(Kernel::Problem& prb, Shell::Options& opts);
->>>>>>> 159dc489
 
 		~SaturationAlgorithmContext();
 
