
/*
 * File InequalitySplitting.cpp.
 *
 * This file is part of the source code of the software program
 * Vampire. It is protected by applicable
 * copyright laws.
 *
 * This source code is distributed under the licence found here
 * https://vprover.github.io/license.html
 * and in the source directory
 *
 * In summary, you are allowed to use Vampire for non-commercial
 * purposes but not allowed to distribute, modify, copy, create derivatives,
 * or use in competitions. 
 * For other uses of Vampire please contact developers for a different
 * licence, which we will make an effort to provide. 
 */
/**
 * @file InequalitySplitting.cpp
 * Implements class InequalitySplitting.
 */

#include "Lib/DArray.hpp"
#include "Lib/Environment.hpp"

#include "Kernel/Clause.hpp"
#include "Kernel/Inference.hpp"
#include "Kernel/InferenceStore.hpp"
#include "Kernel/Problem.hpp"
#include "Kernel/Signature.hpp"
#include "Kernel/SortHelper.hpp"
#include "Kernel/Term.hpp"
#include "Kernel/Unit.hpp"
#include "Kernel/ApplicativeHelper.hpp"

#include "Indexing/TermSharing.hpp"

#include "Options.hpp"
#include "Statistics.hpp"

#include "InequalitySplitting.hpp"

#define TRACE_INEQUALITY_SPLITTING 0

namespace Shell
{

using namespace Lib;
using namespace Kernel;


InequalitySplitting::InequalitySplitting(const Options& opt)
: _splittingTreshold(opt.inequalitySplitting()), _appify(false)
{
  ASS_G(_splittingTreshold,0);
}

void InequalitySplitting::perform(Problem& prb)
{
  CALL("InequalitySplitting::perform");

  _appify = prb.hasApp();
  if(perform(prb.units())) {
    prb.invalidateByRemoval();
  }
}

bool InequalitySplitting::perform(UnitList*& units)
{
  CALL("InequalitySplitting::perform");

  bool modified = false;

  UnitList::DelIterator uit(units);
  while(uit.hasNext()) {
    Clause* cl=static_cast<Clause*>(uit.next());
    ASS_REP(cl->isClause(), *cl);
    Clause* cl2=trySplitClause(cl);
    if(cl2!=cl) {
      modified = true;
      uit.replace(cl2);
    }
  }

  while(_predDefs.isNonEmpty()) {
    ASS(modified);
    uit.insert(_predDefs.pop());
  }
  return modified;
}

Clause* InequalitySplitting::trySplitClause(Clause* cl)
{
  CALL("InequalitySplitting::trySplitClause");
  ASS(cl);

  unsigned clen=cl->length();

  unsigned firstSplittable=clen;
  for(unsigned i=0;i<clen;i++) {
    if(isSplittable( (*cl)[i] )) {
      firstSplittable=i;
      break;
    }
  }
  if(firstSplittable==clen) {
    return cl;
  }

  static DArray<Literal*> resLits(8);
  resLits.ensure(clen);

  UnitInputType inpType = cl->inputType();
  UnitList* premises=0;

  for(unsigned i=0; i<firstSplittable; i++) {
    resLits[i] = (*cl)[i];
  }
  for(unsigned i=firstSplittable; i<clen; i++) {
    Literal* lit= (*cl)[i];
    if(i==firstSplittable || isSplittable(lit)) {
      Clause* prem;
      resLits[i] = splitLiteral(lit, inpType , prem);
      UnitList::push(prem, premises);
    } else {
      resLits[i] = lit;
    }
  }

  UnitList::push(cl, premises);
<<<<<<< HEAD
=======

>>>>>>> f4cbb935
  Clause* res = new(clen) Clause(clen,NonspecificInferenceMany(InferenceRule::INEQUALITY_SPLITTING, premises));
  res->setAge(cl->age()); // MS: this seems useless; as long as InequalitySplitting is only operating as a part of preprocessing, age is going to 0 anyway

  for(unsigned i=0;i<clen;i++) {
    (*res)[i] = resLits[i];
  }

#if TRACE_INEQUALITY_SPLITTING
  cout<<"---------"<<endl;
  cout<<"IEQ split from: "<<(*cl)<<endl;
  cout<<"IEQ split to: "<<(*res)<<endl;
  UnitList::Iterator pit(premises);
  ALWAYS(pit.hasNext()); pit.next();
  while(pit.hasNext()) {
    cout<<"IEQ name: "<<pit.next()->toString()<<endl;
  }
#endif

  return res;

}

Literal* InequalitySplitting::splitLiteral(Literal* lit, UnitInputType inpType, Clause*& premise)
{
  CALL("InequalitySplitting::splitLiteral");
  ASS(isSplittable(lit));

  TermList srt = SortHelper::getEqualityArgumentSort(lit);
  VList* vars = srt.freeVars();
  unsigned fun;
  OperatorType* type;
  if(!_appify){
    fun=env.signature->addNamePredicate(VList::length(vars) + 1);
    type = OperatorType::getPredicateType({srt}, vars);
  } else {
    srt = Term::arrowSort(srt, Term::boolSort());
    fun=env.signature->addNameFunction(VList::length(vars));
    type = OperatorType::getConstantsType(srt, vars);
  }


  Signature::Symbol* sym;
  if(_appify){
    sym = env.signature->getFunction(fun);    
  } else {
    sym = env.signature->getPredicate(fun);    
  }
  sym->setType(type);

  TermList s;
  TermList t; //the ground inequality argument, that'll be split out
  if( isSplittableEqualitySide(*lit->nthArgument(0)) ) {
    s=*lit->nthArgument(1);
    t=*lit->nthArgument(0);
  } else {
    ASS(isSplittableEqualitySide(*lit->nthArgument(1)));
    s=*lit->nthArgument(0);
    t=*lit->nthArgument(1);
  }

  ASS(t.isTerm());
  if(env.colorUsed && t.term()->color()!=COLOR_TRANSPARENT) {
    sym->addColor(t.term()->color());
  }
  if(env.colorUsed && t.term()->skip()) {
    sym->markSkip();
  }

  Clause* defCl=new(1) Clause(1,NonspecificInference0(inpType,InferenceRule::INEQUALITY_SPLITTING_NAME_INTRODUCTION));
<<<<<<< HEAD
  (*defCl)[0]=makeNameLiteral(fun, t, false, vars);
=======
  (*defCl)[0]=makeNameLiteral(predNum, t, false);
>>>>>>> f4cbb935
  _predDefs.push(defCl);

  InferenceStore::instance()->recordIntroducedSymbol(defCl,false,fun);

  premise=defCl;

  env.statistics->splitInequalities++;

<<<<<<< HEAD
  return makeNameLiteral(fun, s, true, vars);

=======
  return makeNameLiteral(predNum, s, true);
>>>>>>> f4cbb935
}

bool InequalitySplitting::isSplittable(Literal* lit)
{
  CALL("InequalitySplitting::isSplittable");

  return lit->isEquality() && lit->isNegative() &&
	(isSplittableEqualitySide(*lit->nthArgument(0)) ||
		isSplittableEqualitySide(*lit->nthArgument(1)));
}

bool InequalitySplitting::isSplittableEqualitySide(TermList t)
{
  return t.isTerm() && t.term()->ground() && t.term()->weight()>=_splittingTreshold;
}

Literal* InequalitySplitting::makeNameLiteral(unsigned predNum, TermList arg, bool polarity, VList* vars)
{
  CALL("InequalitySplitting::makeNameLiteral");
 
  TermStack args;
  while(!VList::isEmpty(vars)){
    unsigned var = vars->head();
    vars = vars->tail();
    args.push(TermList(var, false));
  }
  if(!_appify){
    args.push(arg);
  }
  Literal* lit;
  if(!_appify){
    lit = Literal::create(predNum, args.size(), polarity, false, args.begin());
  } else {
    TermList boolT = polarity ? TermList(Term::foolTrue()) : TermList(Term::foolFalse());
    TermList head = TermList(Term::create(predNum, args.size(), args.begin()));
    TermList headS = SortHelper::getResultSort(head.term());
    TermList t = ApplicativeHelper::createAppTerm(headS, head, arg);
    lit=Literal::createEquality(true, t, boolT, Term::boolSort());
  }

  return lit;
}


}<|MERGE_RESOLUTION|>--- conflicted
+++ resolved
@@ -129,10 +129,7 @@
   }
 
   UnitList::push(cl, premises);
-<<<<<<< HEAD
-=======
-
->>>>>>> f4cbb935
+
   Clause* res = new(clen) Clause(clen,NonspecificInferenceMany(InferenceRule::INEQUALITY_SPLITTING, premises));
   res->setAge(cl->age()); // MS: this seems useless; as long as InequalitySplitting is only operating as a part of preprocessing, age is going to 0 anyway
 
@@ -202,11 +199,7 @@
   }
 
   Clause* defCl=new(1) Clause(1,NonspecificInference0(inpType,InferenceRule::INEQUALITY_SPLITTING_NAME_INTRODUCTION));
-<<<<<<< HEAD
   (*defCl)[0]=makeNameLiteral(fun, t, false, vars);
-=======
-  (*defCl)[0]=makeNameLiteral(predNum, t, false);
->>>>>>> f4cbb935
   _predDefs.push(defCl);
 
   InferenceStore::instance()->recordIntroducedSymbol(defCl,false,fun);
@@ -215,12 +208,7 @@
 
   env.statistics->splitInequalities++;
 
-<<<<<<< HEAD
   return makeNameLiteral(fun, s, true, vars);
-
-=======
-  return makeNameLiteral(predNum, s, true);
->>>>>>> f4cbb935
 }
 
 bool InequalitySplitting::isSplittable(Literal* lit)
