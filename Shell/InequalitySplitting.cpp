--- conflicted
+++ resolved
@@ -165,15 +165,9 @@
     fun=env.signature->addNamePredicate(vars.size() + 1);
     type = OperatorType::getPredicateType({srt}, vars.size());
   } else {
-<<<<<<< HEAD
-    srt = AtomicSort::arrowSort(srt, AtomicSort::boolSort());
-    fun=env.signature->addNameFunction(VList::length(vars));
-    type = OperatorType::getConstantsType(srt, vars);
-=======
-    srt = Term::arrowSort(srt, Term::boolSort());
+    srt = Term::arrowSort(srt, AtomicSort::boolSort());
     fun=env.signature->addNameFunction(vars.size());
     type = OperatorType::getConstantsType(srt, vars.size());
->>>>>>> 44aae813
   }
 
 
@@ -243,11 +237,7 @@
     TermList head = TermList(Term::create(predNum, vars.size(), vars.begin()));
     TermList headS = SortHelper::getResultSort(head.term());
     TermList t = ApplicativeHelper::createAppTerm(headS, head, arg);
-<<<<<<< HEAD
-    lit=Literal::createEquality(true, t, boolT, AtomicSort::boolSort());
-=======
-    return Literal::createEquality(true, t, boolT, Term::boolSort());
->>>>>>> 44aae813
+    return Literal::createEquality(true, t, boolT, AtomicSort::boolSort());
   }
 
 }
