/*
 * This file is part of the source code of the software program
 * Vampire. It is protected by applicable
 * copyright laws.
 *
 * This source code is distributed under the licence found here
 * https://vprover.github.io/license.html
 * and in the source directory
 */
/**
 * @file Options.hpp
 * Defines Vampire options.
 *
 * INSTRUCTIONS on Adding a new Option
 *
 * Firstly, the easiest thing to do is copy what's been done for an existing option
 *
 * In Options.hpp
 * - Add an OptionValue object (see NOTE on OptionValues below) 
 * - Add enum for choices if ChoiceOptionValue
 * - Add getter for OptionValue
 * - Only if necessary (usually not), add setter for OptionValue
 *
 * In Options.cpp
 * - Initialise the OptionValue member, to do this you need to
 * -- Call the constructor with at least a long name, short name and default value
 * -- Provide a description
 * -- Insert the option into lookup (this is essential)
 * -- Tag the option, otherwise it will not appear nicely in showOptions
 * -- Add value constraints, they can be soft or hard (see NOTE on OptionValueConstraints below)
 * -- Add problem constraints (see NOTE on OptionProblemConstraints)
 *
 */

#ifndef __Options__
#define __Options__

#include <type_traits>
#include <cstring>
#include <memory>
#include <sys/stat.h>

#include "Forwards.hpp"

#include "Debug/Assertion.hpp"

#include "Lib/VString.hpp"
#include "Lib/VirtualIterator.hpp"
#include "Lib/DHMap.hpp"
#include "Lib/DArray.hpp"
#include "Lib/Stack.hpp"
#include "Lib/Int.hpp"
#include "Lib/Allocator.hpp"
#include "Lib/Comparison.hpp"
#include "Lib/STL.hpp"

#include "Property.hpp"

namespace Shell {

using namespace Lib;
using namespace Kernel;

class Property;

/**
 * Let us define a similarity measure for strings, used to compare option names 
 * 
 * This is a Levenshtein (edit) distance and therefore gives the number
 * of edits needed to change s1 into s2
 *
 * TODO does not really belong here!
 *
 * @author Giles
 */
static size_t distance(const vstring &s1, const vstring &s2)
{
  const size_t m(s1.size());
  const size_t n(s2.size());

  if( m==0 ) return n;
  if( n==0 ) return m;

  DArray<size_t> costs = DArray<size_t>(n+1);

  for( size_t k=0; k<=n; k++ ) costs[k] = k;

  size_t i = 0;
  for ( vstring::const_iterator it1 = s1.begin(); it1 != s1.end(); ++it1, ++i )
  {
    costs[0] = i+1;
    size_t corner = i;

    size_t j = 0;
    for ( vstring::const_iterator it2 = s2.begin(); it2 != s2.end(); ++it2, ++j )
    {
      size_t upper = costs[j+1];
      if( *it1 == *it2 ){costs[j+1] = corner;}
      else{
        size_t t(upper<corner?upper:corner);
        costs[j+1] = (costs[j]<t?costs[j]:t)+1;
      }
      corner = upper;
    }
  }

  return costs[n];
}

/**
 * Class that represents Vampire's options.
 * 11/11/2004 Shrigley Hall, completely reimplemented
 *
 * @since Sep 14 reimplemented by Giles
 */
class Options
{
public:

    Options ();
    // It is important that we can safely copy Options for use in CASC mode
    void init();
    void copyValuesFrom(const Options& that);
    Options(const Options& that);
    Options& operator=(const Options& that);

    // used to print help and options
    void output (ostream&) const;

    // Dealing with encoded options. Used by --decode option
    void readFromEncodedOptions (vstring testId);
    void readOptionsString (vstring testId,bool assign=true);
    vstring generateEncodedOptions() const;

    // deal with completeness
    bool complete(const Problem&) const;
    bool completeForNNE() const;

    // deal with constraints
    void setForcedOptionValues(); // not currently used effectively
    bool checkGlobalOptionConstraints(bool fail_early=false);
    bool checkProblemOptionConstraints(Property*, bool before_preprocessing, bool fail_early=false);

    // Randomize strategy (will only work if randomStrategy=on)
    // should only be called after all other options are set
    //
    // The usage is overloaded. If prop=0 then this function will randomize
    // options that do not require a Property (no ProblemConstraints) 
    // (note it is possible to supress the requirement, see Options.cpp)
    // Otherwise all other options will be randomized.
    //
    // This dual usage is required as the property object is created during
    // the preprocessing stage. This means that in vampire.cpp we call this twice
    void randomizeStrategy(Property* prop);
    
    /**
     * Return the problem name
     *
     * The problem name is computed from the input file name in
     * the @b setInputFile function. If the input file is not set,
     * the problem name is equal to "unknown". The problem name can
     * be set to a specific value using setProblemName().
     */
    const vstring& problemName () const { return _problemName.actualValue; }
    void setProblemName(vstring str) { _problemName.actualValue = str; }
    
    void setInputFile(const vstring& newVal){ _inputFile.set(newVal); }
    vstring includeFileName (const vstring& relativeName);

    CLASS_NAME(Options);
    USE_ALLOCATOR(Options);
    
    // standard ways of creating options
    void set(const vstring& name, const vstring& value); // implicitly the long version used here
    void set(const char* name, const char* value, bool longOpt);
    
public:
  //==========================================================
  // The Enums for Option Values
  //==========================================================
  //
  // If you create a ChoiceOptionValue you will also need to create an enum
   
 
    /**
     * Possible tags to group options by
     * Update _tagNames at the end of Options constructor if you add a tag
     * @author Giles
     */
    enum class OptionTag: unsigned int {
        UNUSED,
        OTHER,
        DEVELOPMENT,
        OUTPUT,
        INST_GEN,
        FMB,
        SAT,
        AVATAR,
        INFERENCES,
        LRS,
        SATURATION,
        PREPROCESSING,
        INPUT,
        HELP,
        HIGHER_ORDER,
        LAST_TAG // Used for counting the number of tags
    };
    // update _tagNames at the end of Options constructor if you add a tag
    
  enum class TheoryInstSimp : unsigned int {
    OFF,
    ALL,    // select all interpreted
    STRONG, // select strong only
    NEG_EQ, // select only positive equalities
    OVERLAP,
    FULL,   // <-+- deprecated. only exists to not break portfolio modes. behaves exactly like `ALL` now
    NEW,    // <-+
  };
  enum class UnificationWithAbstraction : unsigned int {
    OFF,
    INTERP_ONLY,
    ONE_INTERP,
    CONSTANT,
    ALL,
    GROUND
  };

  enum class Induction : unsigned int {
    NONE,
    STRUCTURAL,
    INTEGER,
    BOTH
  };
  enum class StructuralInductionKind : unsigned int {
    ONE,
    TWO,
    THREE,
    ALL
  };
  enum class IntInductionKind : unsigned int {
    ONE,
    TWO
  };
  enum class IntegerInductionInterval : unsigned int {
    INFINITE,
    FINITE,
    BOTH
  };
<<<<<<< HEAD
  enum class InductionFormulaGeneration : unsigned int {
    ADD,
    ADD_RESOLVE,
    RESOLVE,
    REGENERATE,
=======
  enum class IntegerInductionLiteralStrictness: unsigned int {
    NONE,
    TOPLEVEL_NOT_IN_OTHER,
    ONLY_ONE_OCCURRENCE,
    NOT_IN_BOTH,
    ALWAYS
  };
  enum class IntegerInductionTermStrictness: unsigned int {
    NONE,
    INTERPRETED_CONSTANT,
    NO_SKOLEMS
>>>>>>> 6ea36d29
  };

  enum class PredicateSineLevels : unsigned int {
    NO,   // no means 1) the reverse of "on", 2) use with caution, it is predicted to be the worse value
    OFF,
    ON
  };

 
  enum class InductionChoice : unsigned int {
    ALL,
    GOAL,                     // only apply induction to goal constants
                              // a goal constant is one appearing in an explicit goal, or if gtg is used
                              // a constant that is used to lift a clause to a goal (uniqueness or Skolem) 
    GOAL_PLUS,                // above plus skolem terms introduced in induction inferences
  };

  enum class TheoryAxiomLevel : unsigned int {
    ON,  // all of them
    OFF, // none of them
    CHEAP 
  };

  enum class ProofExtra : unsigned int {
    OFF,
    FREE,
    FULL
  };
  enum class FMBWidgetOrders : unsigned int {
    FUNCTION_FIRST, // f(1) f(2) f(3) ... g(1) g(2) ...
    ARGUMENT_FIRST, // f(1) g(1) h(1) ... f(2) g(2) ...
    DIAGONAL,       // f(1) g(2) h(3) f(2) g(3) h(1) f(3) g(1) h(2)
  };
  enum class FMBSymbolOrders : unsigned int {
    OCCURENCE,
    INPUT_USAGE,
    PREPROCESSED_USAGE
  };
  enum class FMBAdjustSorts : unsigned int {
    OFF,
    EXPAND,
    GROUP,
    PREDICATE,
    FUNCTION
  };
  enum class FMBEnumerationStrategy : unsigned int {
    SBMEAM,
#if VZ3
    SMT,
#endif
    CONTOUR
  };

  enum class RandomStrategy : unsigned int {
    ON,
    OFF,
    SAT,
    NOCHECK
  };

  enum class BadOption : unsigned int {
    HARD,
    FORCED,
    OFF,
    SOFT
  };

  enum class LTBLearning : unsigned int {
    ON,
    OFF,
    BIASED
  };

  enum class IgnoreMissing : unsigned int {
    ON,
    OFF,
    WARN
  };

  /**
   * Possible values for function_definition_elimination.
   * @since 29/05/2004 Manchester
   */
  enum class FunctionDefinitionElimination : unsigned int {
    ALL = 0,
    NONE = 1,
    UNUSED = 2
  };

  /**
   *
   *
   */
  enum class Instantiation : unsigned int {
    OFF = 0,
    ON = 1
  };

  /**
   * Possible values for the input syntax
   * @since 26/08/2009 Redmond
   */
  enum class InputSyntax : unsigned int {
    SMTLIB2 = 0,
    /** syntax of the TPTP prover */
    TPTP = 1, 
    AUTO = 2
    //HUMAN = 4,
    //MPS = 5, 
    //NETLIB = 6
  };


  /**
   * Possible values for mode_name.
   * @since 06/05/2007 Manchester
   */
  enum class Mode : unsigned int {
    AXIOM_SELECTION,
    CASC,
    CASC_HOL,
    CASC_SAT,
    CASC_LTB,
    CLAUSIFY,
    CONSEQUENCE_ELIMINATION,
    GROUNDING,
    MODEL_CHECK,
    /** this mode only outputs the input problem, without any preprocessing */
    OUTPUT,
    PORTFOLIO,
    PREPROCESS,
    PREPROCESS2,
    PROFILE,
    RANDOM_STRATEGY,
    SMTCOMP,
    SPIDER,
    TCLAUSIFY,
    TPREPROCESS,
    VAMPIRE
};

  enum class Schedule : unsigned int {
    CASC,
    CASC_2019,
    CASC_SAT,
    CASC_SAT_2019,
    CASC_HOL_2020,
    FILE,
    INDUCTION,
    INTEGER_INDUCTION,
    LTB_DEFAULT_2017,
    LTB_HH4_2017,
    LTB_HLL_2017,
    LTB_ISA_2017,
    LTB_MZR_2017,
    SMTCOMP,
    SMTCOMP_2018,
    STRUCT_INDUCTION
  };

/* TODO: use an enum for Selection. The current issue is the way these values are manipulated as ints
 *
  enum class Selection : unsigned int {
    TOTAL,
    MAXIMAL,
    TWO,
    THREE,
    FOUR,
    TEN,
    LOOKAHEAD,
    BEST_TWO,
    BEST_THREE,
    BEST_FOUR,
    BEST_TEN,
    BEST_LOOKAHED
  }
*/

  /** Various options for the output of statistics in Vampire */
  enum class Statistics : unsigned int {
    /** changed by the option "--statistics brief" */
    BRIEF = 0,
    /** changed by the option "--statistics full */
    FULL = 1,
    /** changed by the option "--statistics off" */
    NONE = 2
  };

  /** how much we want vampire talking and in what language */
  enum class Output : unsigned int {
    SMTCOMP,
    SPIDER,
    SZS,
    VAMPIRE,
    UCORE
  };

  /** Possible values for sat_solver */
  enum class SatSolver : unsigned int {
     MINISAT = 0
#if VZ3
     ,Z3 = 1
#endif
  };

  /** Possible values for saturation_algorithm */
  enum class SaturationAlgorithm : unsigned int {
     DISCOUNT = 0,
     FINITE_MODEL_BUILDING = 1,
     INST_GEN = 2,
     LRS = 3,
     OTTER = 4,
     Z3 = 5,
   };

  /** Possible values for activity of some inference rules */
  enum class RuleActivity : unsigned int {
    INPUT_ONLY = 0,
    OFF = 1,
    ON = 2
  };

  enum class QuestionAnsweringMode : unsigned int {
    ANSWER_LITERAL = 0,
    FROM_PROOF = 1,
    OFF = 2
  };

  enum class InterpolantMode : unsigned int {
    NEW_HEUR,
#if VZ3
    NEW_OPT,
#endif
    OFF,
  };

  enum class LiteralComparisonMode : unsigned int {
    PREDICATE = 0,
    REVERSE = 1,
    STANDARD = 2
  };

  enum class Condensation : unsigned int {
    FAST = 0,
    OFF = 1,
    ON = 2
  };

  enum class Demodulation : unsigned int {
    ALL = 0,
    OFF = 1,
    PREORDERED = 2
  };

  enum class Subsumption : unsigned int {
    OFF = 0,
    ON = 1,
    UNIT_ONLY = 2
  };

  enum class URResolution : unsigned int {
    EC_ONLY = 0,
    OFF = 1,
    ON = 2
  };

  enum class TermOrdering : unsigned int {
    KBO = 0,
    LPO = 1
  };

  enum class SymbolPrecedence : unsigned int {
    ARITY = 0,
    OCCURRENCE = 1,
    REVERSE_ARITY = 2,
    UNARY_FIRST = 3,
    CONST_MAX = 4,
    CONST_MIN = 5,
    SCRAMBLE = 6,
    FREQUENCY = 7,
    UNARY_FREQ = 8,
    CONST_FREQ = 9,
    REVERSE_FREQUENCY = 10,
    WEIGHTED_FREQUENCY = 11,
    REVERSE_WEIGHTED_FREQUENCY = 12
  };
  enum class SymbolPrecedenceBoost : unsigned int {
    NONE = 0,    
    GOAL = 1,
    UNIT = 2,
    GOAL_UNIT = 3,
    NON_INTRO = 4,
    INTRO = 5,
  };
  enum class IntroducedSymbolPrecedence : unsigned int {
    TOP = 0,
    BOTTOM = 1
  };

  enum class SineSelection : unsigned int {
    AXIOMS = 0,
    INCLUDED = 1,
    OFF = 2
  };

  enum class Proof : unsigned int {
    OFF = 0,
    ON = 1,
    PROOFCHECK = 2,
    TPTP = 3,
    PROPERTY = 4
  };

  /** Values for --equality_proxy */
  enum class EqualityProxy : unsigned int {
    R = 0,
    RS = 1,
    RST = 2,
    RSTC = 3,
    OFF = 4,
  };

  /** Values for --extensionality_resolution */
  enum class ExtensionalityResolution : unsigned int {
    FILTER = 0,
    KNOWN = 1,
    TAGGED = 2,
    OFF = 3
  };

  enum class SplittingLiteralPolarityAdvice : unsigned int {
    FALSE,
    TRUE,
    NONE
  };

  enum class SplittingMinimizeModel : unsigned int {
    OFF = 0,
    SCO = 1,
    ALL = 2
  };

  enum class SplittingDeleteDeactivated : unsigned int {
    ON,
    LARGE_ONLY,
    OFF
  };
    
  enum class SplittingAddComplementary : unsigned int {
    GROUND = 0,
    NONE = 1
  };
  
  enum class SplittingCongruenceClosure : unsigned int {
    MODEL = 0,
    OFF = 1,
    ON = 2
  };

  enum class SplittingNonsplittableComponents : unsigned int {
    ALL = 0,
    ALL_DEPENDENT = 1,
    KNOWN = 2,
    NONE = 3
  };

  enum class TweeGoalTransformation : unsigned int {
    OFF = 0,
    GROUND = 1,
    FULL = 2
  };

  enum class CCUnsatCores : unsigned int {
    FIRST = 0,
    SMALL_ONES = 1,
    ALL = 2
  };

  enum class GlobalSubsumptionSatSolverPower : unsigned int {
    PROPAGATION_ONLY,
    FULL
  };

  enum class GlobalSubsumptionExplicitMinim : unsigned int {
    OFF,
    ON,
    RANDOMIZED
  };

  enum class GlobalSubsumptionAvatarAssumptions : unsigned int {
    OFF,
    FROM_CURRENT,
    FULL_MODEL
  };

  enum class Sos : unsigned int{
    ALL = 0,
    OFF = 1,
    ON = 2,
    THEORY = 3
  };

  enum class TARules : unsigned int {
    OFF = 0,
    INJECTGEN = 1,
    INJECTSIMPL = 2,
    INJECTOPT = 2,
    FULL = 3  
  };

  enum class TACyclicityCheck : unsigned int {
    OFF = 0,
    AXIOM = 1,
    RULE = 2,
    RULELIGHT = 3
  };

  enum class GoalGuess : unsigned int {
    OFF = 0,
    ALL = 1,
    EXISTS_TOP = 2,
    EXISTS_ALL = 3,
    EXISTS_SYM = 4,
    POSITION = 5
  };

  enum class EvaluationMode : unsigned int {
    SIMPLE,
    POLYNOMIAL_FORCE,
    POLYNOMIAL_CAUTIOUS,
  };

  enum class ArithmeticSimplificationMode : unsigned int {
    FORCE,
    CAUTIOUS,
    OFF,
  };

  enum class AgeWeightRatioShape {
    CONSTANT,
    DECAY,
    CONVERGE
  };

  enum class KboWeightGenerationScheme : unsigned int {
    CONST = 0,
    RANDOM = 1,
    ARITY = 2,
    INV_ARITY = 3,
    ARITY_SQUARED = 4,
    INV_ARITY_SQUARED = 5,
    PRECEDENCE = 6,
    INV_PRECEDENCE = 7,
    FREQUENCY = 8,
    INV_FREQUENCY = 9,
  };

  enum class KboAdmissibilityCheck : unsigned int {
    ERROR = 0,
    WARNING = 1,
  };

  enum class FunctionExtensionality : unsigned int {
    OFF = 0,
    AXIOM = 1,
    ABSTRACTION = 2
  };

  enum class CNFOnTheFly : unsigned int {
    EAGER = 0,
    LAZY_GEN = 1,
    LAZY_SIMP = 2,
    LAZY_SIMP_NOT_GEN = 3,
    LAZY_SIMP_NOT_GEN_BOOL_EQ_OFF = 4,
    LAZY_SIMP_NOT_GEN_BOOL_EQ_GEN = 5,
    OFF = 6
  };

  enum class PISet : unsigned int {
    ALL = 0,
    ALL_EXCEPT_NOT_EQ = 1,
    FALSE_TRUE_NOT = 2,
    FALSE_TRUE_NOT_EQ_NOT_EQ = 3
  };

  enum class Narrow : unsigned int {
    ALL = 0,
    SK = 1,
    SKI = 2,
    OFF = 3
  };


    //==========================================================
    // The Internals
    //==========================================================
    // Here I define the internal structures used to specify Options
    // Normally these are not modified, see below for getters and values
    //
    // The internals consist of
    // - OptionChoiceValues: to store the names of a option choice
    // - OptionValue: stores an options value and meta-data
    // - OptionValueConstraint: to give a constraint on an option
    // - OptionProblemConstraint: to give a constraint on an option wrt the problem
    //
    // The details are explained in comments below
private:
    
    /**
     * These store the names of the choices for an option.
     * They can be declared using initializer lists i.e. {"on","off","half_on"}
     *
     * TODO: this uses a linear search, for alternative see NameArray
     *
     * @author Giles
     * @since 30/07/14
     */
    class OptionChoiceValues{
      void check_names_are_short() {
        for (auto x : _names) {
          ASS(x.size() < 70) // or else cannot be printed on a line
        }
      }
    public:
        OptionChoiceValues() : _names() { };
        OptionChoiceValues(Stack<vstring> names) : _names(std::move(names))  
        {
          check_names_are_short();
        }

        OptionChoiceValues(std::initializer_list<vstring> list) : _names(list)
        {
          check_names_are_short();
        }
        
        int find(vstring value) const {
            for(unsigned i=0;i<_names.length();i++){
                if(value.compare(_names[i])==0) return i;
            }
            return -1;
        }
        const int length() const { return _names.length(); }
        const vstring operator[](int i) const{ return _names[i];}

    private:
        Stack<vstring> _names;
    };
    
    // Declare constraints here so they can be referred to, but define them below
    template<typename T>
    struct OptionValueConstraint;
    template<typename T>
    using OptionValueConstraintUP = std::unique_ptr<OptionValueConstraint<T>>;
    struct AbstractWrappedConstraint;
    typedef std::unique_ptr<AbstractWrappedConstraint> AbstractWrappedConstraintUP;
    struct OptionProblemConstraint;
    typedef std::unique_ptr<OptionProblemConstraint> OptionProblemConstraintUP;
    
    /**
     * An AbstractOptionValue includes all the information and functionality that does not
     * depend on the type of the stored option. This is inherited by the templated OptionValue.
     *
     * The main purpose of the AbstractOptionValue is to allow us to have a collection of pointers
     * to OptionValue objects
     *
     * @author Giles
     */
    struct AbstractOptionValue {

        CLASS_NAME(AbstractOptionValue);
        USE_ALLOCATOR(AbstractOptionValue);

        AbstractOptionValue(){}
        AbstractOptionValue(vstring l,vstring s) :
        longName(l), shortName(s), experimental(false), is_set(false),_should_copy(true), _tag(OptionTag::LAST_TAG), supress_problemconstraints(false) {}

        // Never copy an OptionValue... the Constraint system would break
        AbstractOptionValue(const AbstractOptionValue&) = delete;
        AbstractOptionValue& operator=(const AbstractOptionValue&) = delete;

        // however move-assigment is needed for all the assigns in Options::init()
        AbstractOptionValue(AbstractOptionValue&&) = default;
        AbstractOptionValue& operator= (AbstractOptionValue && ) = default;

        virtual ~AbstractOptionValue() = default;

        // This is the main method, it sets the value of the option using an input string
        // Returns false if we cannot set (will cause a UserError in Options::set)
        virtual bool setValue(const vstring& value) = 0;

        bool set(const vstring& value){
          bool okay = setValue(value); 
          if(okay) is_set=true;
          return okay;
        }
        
        // Set to a random value
        virtual bool randomize(Property* P) = 0;

        // Experimental options are not included in help
        void setExperimental(){experimental=true;}
        
        // Meta-data
        vstring longName;
        vstring shortName;
        vstring description;
        bool experimental;
        bool is_set;
        
        // Checking constraits
        virtual bool checkConstraints() = 0;
        virtual bool checkProblemConstraints(Property* prop) = 0;
        
        // Tagging: options can be filtered by mode and are organised by Tag in showOptions
        void tag(OptionTag tag){ ASS(_tag==OptionTag::LAST_TAG);_tag=tag; }
        void tag(Options::Mode mode){ _modes.push(mode); }
        
        OptionTag getTag(){ return _tag;}
        bool inMode(Options::Mode mode){
            if(_modes.isEmpty()) return true;
            else return _modes.find(mode);
        }
        
        // This allows us to get the actual value in string form
        virtual vstring getStringOfActual() const = 0;
        // Check if default value
        virtual bool isDefault() const = 0;
        
        // For use in showOptions and explainOption
        //virtual void output(vstringstream& out) const {
        virtual void output(ostream& out,bool linewrap) const {
            CALL("Options::AbstractOptionValue::output");
            out << "--" << longName;
            if(!shortName.empty()){ out << " (-"<<shortName<<")"; }
            out << endl;
            
            if (experimental) {
              out << "\t[experimental]" << endl;
            }
            

            if(!description.empty()){
                // Break a the description into lines where there have been at least 70 characters
                // on the line at the next space
                out << "\t";
                int count=0;
                for(const char* p = description.c_str();*p;p++){
                    out << *p;
                    count++;
                    if(linewrap && count>70 && *p==' '){
                        out << endl << '\t';
                        count=0;
                    }
                    if(*p=='\n'){ count=0; out << '\t'; }
                }
                out << endl;
            }
            else{ out << "\tno description provided!" << endl; }
        }
        
        // Used to determine wheter the value of an option should be copied when
        // the Options object is copied.
        bool _should_copy;
        bool shouldCopy() const { return _should_copy; }
       
        typedef std::unique_ptr<DArray<vstring>> vstringDArrayUP;

        typedef pair<OptionProblemConstraintUP,vstringDArrayUP> RandEntry;

        void setRandomChoices(std::initializer_list<vstring> list){
          CALL("AbstractOptionValue::setRandomChoices(std::initializer_list<vstring> list)");
          rand_choices.push(RandEntry(OptionProblemConstraintUP(),toArray(list)));
        }
        void setRandomChoices(std::initializer_list<vstring> list,
                              std::initializer_list<vstring> list_sat){
          CALL("AbstractOptionValue::setRandomChoices(std::initializer_list<vstring> list, std::initializer_list<vstring> list_sat)");
          rand_choices.push(RandEntry(isRandOn(),toArray(list)));
          rand_choices.push(RandEntry(isRandSat(),toArray(list_sat)));
        }
        void setRandomChoices(OptionProblemConstraintUP c,
                              std::initializer_list<vstring> list){
          CALL("AbstractOptionValue::setRandomChoices(OptionProblemConstraintUP c, std::initializer_list<vstring> list)");
          rand_choices.push(RandEntry(std::move(c),toArray(list)));
        }
        void setNoPropertyRandomChoices(std::initializer_list<vstring> list){
          CALL("AbstractOptionValue::setNoPropertyRandomChoices(std::initializer_list<vstring> list)");
          rand_choices.push(RandEntry(OptionProblemConstraintUP(),toArray(list)));
          supress_problemconstraints=true;
        }

 
    private:
        // Tag state
        OptionTag _tag;
        Lib::Stack<Options::Mode> _modes;

        vstringDArrayUP toArray(std::initializer_list<vstring>& list){
          DArray<vstring>* array = new DArray<vstring>(list.size());
          unsigned index=0;
          for(typename std::initializer_list<vstring>::iterator it = list.begin();
           it!=list.end();++it){ (*array)[index++] =*it; }
          return vstringDArrayUP(array);
        }
    protected:
        // Note has LIFO semantics so use BottomFirstIterator
        Stack<RandEntry> rand_choices;
        bool supress_problemconstraints;
    };
    
    struct AbstractOptionValueCompatator{
      Comparison compare(AbstractOptionValue* o1, AbstractOptionValue* o2)
      {
        int value = strcmp(o1->longName.c_str(),o2->longName.c_str());
        return value < 0 ? LESS : (value==0 ? EQUAL : GREATER);
      }
    };

    /**
     * The templated OptionValue is used to store default and actual values for options
     *
     * There are also type-related helper functions
     *
     * @author Giles
     */
    template<typename T>
    struct OptionValue : public AbstractOptionValue {
        
        CLASS_NAME(OptionValue);
        USE_ALLOCATOR(OptionValue);
        
        // We need to include an empty constructor as all the OptionValue objects need to be initialized
        // with something when the Options object is created. They should then all be reconstructed
        // This is annoying but preferable to the alternative in my opinion
        OptionValue(){}
        OptionValue(vstring l, vstring s,T def) : AbstractOptionValue(l,s),
        defaultValue(def), actualValue(def){}
        
        // We store the defaultValue separately so that we can check if the actualValue is non-default
        T defaultValue;
        T actualValue;
        
        virtual bool isDefault() const { return defaultValue==actualValue;}

        // Getting the string versions of values, useful for output
        virtual vstring getStringOfValue(T value) const{ ASSERTION_VIOLATION;}
        virtual vstring getStringOfActual() const { return getStringOfValue(actualValue); }
        
        // Adding and checking constraints
        // By default constraints are soft and reaction to them is controlled by the bad_option option
        // But a constraint can be added as Hard, meaning that it always causes a UserError
        void addConstraint(OptionValueConstraintUP<T> c){ _constraints.push(std::move(c)); }
        void addHardConstraint(OptionValueConstraintUP<T> c){ c->setHard();addConstraint(std::move(c)); }

        // A onlyUsefulWith constraint gives a constraint that must be true if this option's value is set
        // For example, split_at_activation is only useful with splitting being on
        // These are defined for OptionValueConstraints and WrappedConstraints - see below for explanation
        void onlyUsefulWith(AbstractWrappedConstraintUP c){
            _constraints.push(If(hasBeenSet<T>()).then(unwrap<T>(c)));
        }
        void onlyUsefulWith(OptionValueConstraintUP<T> c){
            _constraints.push(If(hasBeenSet<T>()).then(std::move(c)));
        }

        // similar to onlyUsefulWith, except the trigger is a non-default value 
        // (as opposed to the explicitly-set flag)
        // we use it for selection and awr which cannot be not set via the decode string
        void onlyUsefulWith2(AbstractWrappedConstraintUP c){
            _constraints.push(If(getNotDefault()).then(unwrap<T>(c)));
        }
        void onlyUsefulWith2(OptionValueConstraintUP<T> c){
            _constraints.push(If(getNotDefault()).then(std::move(c)));
        }

        virtual OptionValueConstraintUP<T> getNotDefault(){ return isNotDefault<T>(); }

        // similar to onlyUsefulWith2, except its a hard constraint,
        // so that the user is strongly aware of situations when changing the 
        // respective option has no effect
        void reliesOn(AbstractWrappedConstraintUP c){
            OptionValueConstraintUP<T> tc = If(getNotDefault()).then(unwrap<T>(c));
            tc->setHard();
            _constraints.push(std::move(tc));
        }
        void reliesOn(OptionValueConstraintUP<T> c){
            OptionValueConstraintUP<T> tc = If(getNotDefault()).then(c);
            tc->setHard();
            _constraints.push(std::move(tc));
        }
        // This checks the constraints and may cause a UserError
        bool checkConstraints();
        
        // Produces a separate constraint object based on this option
        /// Useful for IfThen constraints and onlyUsefulWith i.e. _splitting.is(equal(true))
        AbstractWrappedConstraintUP is(OptionValueConstraintUP<T> c);
        
        // Problem constraints place a restriction on problem properties and option values
        void addProblemConstraint(OptionProblemConstraintUP c){ _prob_constraints.push(std::move(c)); }
        bool hasProblemConstraints(){ 
          return !supress_problemconstraints && !_prob_constraints.isEmpty(); 
        }
        virtual bool checkProblemConstraints(Property* prop);
        
        virtual void output(ostream& out, bool linewrap) const {
            CALL("Options::OptionValue::output");
            AbstractOptionValue::output(out,linewrap);
            out << "\tdefault: " << getStringOfValue(defaultValue) << endl;
        }
       
        // This is where actual randomisation happens
        bool randomize(Property* p);
 
    private:
        Lib::Stack<OptionValueConstraintUP<T>> _constraints;
        Lib::Stack<OptionProblemConstraintUP> _prob_constraints;
    };
    
    /**
     * We now define particular OptionValues, see NOTE on OptionValues for high level usage
     */
    
    /**
     * A ChoiceOptionValue is templated by an enum, which must be defined above
     *
     * It is then necessary to provide names for the enum values.
     * We do not check that those names have the same length as the enum but this is very important.
     * The names must also be in the same order!
     *
     * @author Giles
     */
    template<typename T >
    struct ChoiceOptionValue : public OptionValue<T> {
        
        CLASS_NAME(ChoiceOptionValue);
        USE_ALLOCATOR(ChoiceOptionValue);
        
        ChoiceOptionValue(){}
        ChoiceOptionValue(vstring l, vstring s,T def,OptionChoiceValues c) :
        OptionValue<T>(l,s,def), choices(c) {}
        ChoiceOptionValue(vstring l, vstring s,T d) : ChoiceOptionValue(l,s,d, T::optionChoiceValues()) {}
        
        bool setValue(const vstring& value){
            // makes reasonable assumption about ordering of every enum
            int index = choices.find(value.c_str());
            if(index<0) return false;
            this->actualValue = static_cast<T>(index);
            return true;
        }
        
        virtual void output(ostream& out,bool linewrap) const {
            AbstractOptionValue::output(out,linewrap);
            out << "\tdefault: " << choices[static_cast<unsigned>(this->defaultValue)];
            out << endl;
            string values_header = "values: ";
            out << "\t" << values_header;
            // Again we restrict line length to 70 characters
            int count=0;
            for(int i=0;i<choices.length();i++){
                if(i==0){
                    out << choices[i];
                }
                else{
                    out << ",";
                    vstring next = choices[i];
                    if(linewrap && next.size()+count>60){ // next.size() will be <70, how big is a tab?
                        out << endl << "\t";
                        for(unsigned j=0;j<values_header.size();j++){out << " ";}
                        count = 0;
                    }
                    out << next;
                    count += next.size();
                }
            }
            out << endl;
        }
        
        vstring getStringOfValue(T value) const {
            unsigned i = static_cast<unsigned>(value);
            return choices[i];
        }
        
    private:
        OptionChoiceValues choices;
    };


    /**
     * For Booleans - we use on/off rather than true/false
     * @author Giles
     */
    struct BoolOptionValue : public OptionValue<bool> {
        BoolOptionValue(){}
        BoolOptionValue(vstring l,vstring s, bool d) : OptionValue(l,s,d){}
        bool setValue(const vstring& value){
            if (! value.compare("on") || ! value.compare("true")) {
                actualValue=true;
                
            }
            else if (! value.compare("off") || ! value.compare("false")) {
                actualValue=false;
            }
            else return false;
            
            return true;
        }
        
        vstring getStringOfValue(bool value) const { return (value ? "on" : "off"); }
    };

    struct IntOptionValue : public OptionValue<int> {
        IntOptionValue(){}
        IntOptionValue(vstring l,vstring s, int d) : OptionValue(l,s,d){}
        bool setValue(const vstring& value){
            return Int::stringToInt(value.c_str(),actualValue);
        }
        vstring getStringOfValue(int value) const{ return Lib::Int::toString(value); }
    };
    
    struct UnsignedOptionValue : public OptionValue<unsigned> {
        UnsignedOptionValue(){}
        UnsignedOptionValue(vstring l,vstring s, unsigned d) : OptionValue(l,s,d){}

        bool setValue(const vstring& value){
            return Int::stringToUnsignedInt(value.c_str(),actualValue);
        }
        vstring getStringOfValue(unsigned value) const{ return Lib::Int::toString(value); }
    };
    
    struct StringOptionValue : public OptionValue<vstring> {
        StringOptionValue(){}
        StringOptionValue(vstring l,vstring s, vstring d) : OptionValue(l,s,d){}
        bool setValue(const vstring& value){
            actualValue = (value=="<empty>") ? "" : value;
            return true;
        }
        vstring getStringOfValue(vstring value) const{
            if(value.empty()) return "<empty>";
            return value;
        }
    };
    
    struct LongOptionValue : public OptionValue<long> {
        LongOptionValue(){}
        LongOptionValue(vstring l,vstring s, long d) : OptionValue(l,s,d){}
        bool setValue(const vstring& value){
            return Int::stringToLong(value.c_str(),actualValue);
        }
        vstring getStringOfValue(long value) const{ return Lib::Int::toString(value); }
    };
    
struct FloatOptionValue : public OptionValue<float>{
FloatOptionValue(){}
FloatOptionValue(vstring l,vstring s, float d) : OptionValue(l,s,d){}
bool setValue(const vstring& value){
    return Int::stringToFloat(value.c_str(),actualValue);
}
vstring getStringOfValue(float value) const{ return Lib::Int::toString(value); }
};

/**
* Ratios have two actual values and two default values
* Therefore, we often need to tread them specially
* @author Giles
*/
struct RatioOptionValue : public OptionValue<int> {

CLASS_NAME(RatioOptionValue);
USE_ALLOCATOR(RatioOptionValue);

RatioOptionValue(){}
RatioOptionValue(vstring l, vstring s, int def, int other, char sp=':') :
OptionValue(l,s,def), sep(sp), defaultOtherValue(other), otherValue(other) {};

virtual OptionValueConstraintUP<int> getNotDefault() override { return isNotDefaultRatio(); }

void addConstraintIfNotDefault(AbstractWrappedConstraintUP c){
    addConstraint(If(isNotDefaultRatio()).then(unwrap<int>(c)));
}

bool readRatio(const char* val,char seperator);
bool setValue(const vstring& value) override {
    return readRatio(value.c_str(),sep);
}

char sep;
int defaultOtherValue;
int otherValue;

virtual void output(ostream& out,bool linewrap) const override {
    AbstractOptionValue::output(out,linewrap);
    out << "\tdefault left: " << defaultValue << endl;
    out << "\tdefault right: " << defaultOtherValue << endl;
}

virtual vstring getStringOfValue(int value) const override { ASSERTION_VIOLATION;}
virtual vstring getStringOfActual() const override {
    return Lib::Int::toString(actualValue)+sep+Lib::Int::toString(otherValue);
}

};

// We now have a number of option-specific values
// These are necessary when the option needs to be read in a special way

/**
* Oddly gets set with a float value and then creates a ratio of value*100/100
* @author Giles
*/
struct NonGoalWeightOptionValue : public OptionValue<float>{

CLASS_NAME(NonGoalWeightOptionValue);
USE_ALLOCATOR(NonGoalWeightOptionValue);

NonGoalWeightOptionValue(){}
NonGoalWeightOptionValue(vstring l, vstring s, float def) :
OptionValue(l,s,def), numerator(1), denominator(1) {};

bool setValue(const vstring& value);

// output does not output numerator and denominator as they
// are produced from defaultValue
int numerator;
int denominator;

virtual vstring getStringOfValue(float value) const{ return Lib::Int::toString(value); }
};

/**
* Selection is defined by a set of integers (TODO: make enum)
* For now we need to check the integer is a valid one
* @author Giles
*/
struct SelectionOptionValue : public OptionValue<int>{
SelectionOptionValue(){}
SelectionOptionValue(vstring l,vstring s, int def):
OptionValue(l,s,def){};

bool setValue(const vstring& value);

virtual void output(ostream& out,bool linewrap) const {
    AbstractOptionValue::output(out,linewrap);
    out << "\tdefault: " << defaultValue << endl;;
}

virtual vstring getStringOfValue(int value) const{ return Lib::Int::toString(value); }

AbstractWrappedConstraintUP isLookAheadSelection(){
  return AbstractWrappedConstraintUP(new WrappedConstraint<int>(*this,OptionValueConstraintUP<int>(new isLookAheadSelectionConstraint())));
}
};

/**
* This also updates problemName
* @author Giles
*/
struct InputFileOptionValue : public OptionValue<vstring>{
InputFileOptionValue(){}
InputFileOptionValue(vstring l,vstring s, vstring def,Options* p):
OptionValue(l,s,def), parent(p){};

bool setValue(const vstring& value);

virtual void output(ostream& out,bool linewrap) const {
    AbstractOptionValue::output(out,linewrap);
    out << "\tdefault: " << defaultValue << endl;;
}
virtual vstring getStringOfValue(vstring value) const{ return value; }
private:
Options* parent;

};
/**
* We need to decode the encoded option string
* @author Giles
*/
struct DecodeOptionValue : public OptionValue<vstring>{
DecodeOptionValue(){ AbstractOptionValue::_should_copy=false;}
DecodeOptionValue(vstring l,vstring s,Options* p):
OptionValue(l,s,""), parent(p){ AbstractOptionValue::_should_copy=false;}

bool setValue(const vstring& value){
    parent->readFromEncodedOptions(value);
    return true;
}
virtual vstring getStringOfValue(vstring value) const{ return value; }

private:
Options* parent;

};
/**
* Need to read the time limit. By default it assumes seconds (and stores deciseconds) but you can give
* a multiplier i.e. d,s,m,h,D for deciseconds,seconds,minutes,hours,Days
* @author Giles
*/
struct TimeLimitOptionValue : public OptionValue<int>{
TimeLimitOptionValue(){}
TimeLimitOptionValue(vstring l, vstring s, float def) :
OptionValue(l,s,def) {};

bool setValue(const vstring& value);

virtual void output(ostream& out,bool linewrap) const {
    CALL("Options::TimeLimitOptionValue::output");
    AbstractOptionValue::output(out,linewrap);
    out << "\tdefault: " << defaultValue << "d" << endl;
}
virtual vstring getStringOfValue(int value) const{ return Lib::Int::toString(value)+"d"; }
};

/**
* NOTE on OptionValueConstraints
*
* OptionValueConstraints are used to declare constraints on and between option values
* these are checked in checkGlobalOptionConstraints, which should be called after
* Options is updated
*
* As usual, see Options.cpp for examples.
*
* There are two kinds of ValueConstraints (see below for ProblemConstraints)
*
* - Unary constraints such as greaterThan, equals, ...
* - If-then constraints that capture dependencies
*
* In both cases an attempt has been made to make the declaration of constraints
* in Options.cpp as readable as possible. For example, an If-then constraint is
* written as follows
*
*  If(equals(0)).then(_otherOption.is(lessThan(5)))
*
* Note that the equals(0) will apply to the OptionValue that the constraint belongs to
*
* WrappedConstraints are produced by OptionValue.is and are used to provide constraints
* on other OptionValues, as seen in the example above. Most functions work with both
* OptionValueConstraint and WrappedConstraint but in some cases one of these options
* may need to be added. In this case see examples from AndWrapper below.
*
* MS: While OptionValueConstraints are expressions which wait for a concrete value to be evaluated against:
* as in λ value. expression(value),
* WrappedConstraints have already been "closed" by providing a concrete value:
* as in (λ value. expression(value))[concrete_value]
* Finally, we can at anytime "unwrap" a WrappedConstraint by providing a "fake" lambda again on top, to turn it into a OptionValueConstraints again:
* as in λ value. expression_ignoring_value
*
* The tricky part (C++-technology-wise) here is that unwrapping needs to get a type for the value
* and this type is independent form the expression_ignoring_value for obvious reasons.
* So various overloads of things are needed until we get to the point, where the type is known and can be supplied.
* (e.g. there needs to be a separate hierarchy of Wrapped expressions along the one for OptionValueConstraint ones).
*/

template<typename T>
struct OptionValueConstraint{
CLASS_NAME(OptionValueConstraint);
USE_ALLOCATOR(OptionValueConstraint);
OptionValueConstraint() : _hard(false) {}

virtual ~OptionValueConstraint() {} // virtual methods present -> there should be virtual destructor

virtual bool check(const OptionValue<T>& value) = 0;
virtual vstring msg(const OptionValue<T>& value) = 0;

// By default cannot force constraint
virtual bool force(OptionValue<T>* value){ return false;}
// TODO - allow for hard constraints
bool isHard(){ return _hard; }
void setHard(){ _hard=true;}
bool _hard;
};

    // A Wrapped Constraint takes an OptionValue and a Constraint
    // It allows us to supply a constraint on another OptionValue in an If constraint for example
    struct AbstractWrappedConstraint {
      virtual bool check() = 0;
      virtual vstring msg() = 0;
      virtual ~AbstractWrappedConstraint() {};
    };

    template<typename T>
    struct WrappedConstraint : AbstractWrappedConstraint {
        CLASS_NAME(WrappedConstraint);
        USE_ALLOCATOR(WrappedConstraint);
        
        WrappedConstraint(const OptionValue<T>& v, OptionValueConstraintUP<T> c) : value(v), con(std::move(c)) {}
        
        bool check() override {
            return con->check(value);
        }
        vstring msg() override {
            return con->msg(value);
        }

        const OptionValue<T>& value;
        OptionValueConstraintUP<T> con;
    };
    
    struct WrappedConstraintOrWrapper : public AbstractWrappedConstraint {
        CLASS_NAME(WrappedConstraintOrWrapper);
        USE_ALLOCATOR(WrappedConstraintOrWrapper);
        WrappedConstraintOrWrapper(AbstractWrappedConstraintUP l, AbstractWrappedConstraintUP r) : left(std::move(l)),right(std::move(r)) {}
        bool check() override {
            return left->check() || right->check();
        }
        vstring msg() override { return left->msg() + " or " + right->msg(); }

        AbstractWrappedConstraintUP left;
        AbstractWrappedConstraintUP right;
    };

    struct WrappedConstraintAndWrapper : public AbstractWrappedConstraint {
        CLASS_NAME(WrappedConstraintAndWrapper);
        USE_ALLOCATOR(WrappedConstraintAndWrapper);
        WrappedConstraintAndWrapper(AbstractWrappedConstraintUP l, AbstractWrappedConstraintUP r) : left(std::move(l)),right(std::move(r)) {}
        bool check() override {
            return left->check() && right->check();
        }
        vstring msg() override { return left->msg() + " and " + right->msg(); }

        AbstractWrappedConstraintUP left;
        AbstractWrappedConstraintUP right;
    };

    template<typename T>
    struct OptionValueConstraintOrWrapper : public OptionValueConstraint<T>{
        CLASS_NAME(OptionValueConstraintOrWrapper);
        USE_ALLOCATOR(OptionValueConstraintOrWrapper);
        OptionValueConstraintOrWrapper(OptionValueConstraintUP<T> l, OptionValueConstraintUP<T> r) : left(std::move(l)),right(std::move(r)) {}
        bool check(const OptionValue<T>& value){
            return left->check(value) || right->check(value);
        }
        vstring msg(const OptionValue<T>& value){ return left->msg(value) + " or " + right->msg(value); }

        OptionValueConstraintUP<T> left;
        OptionValueConstraintUP<T> right;
    };

    template<typename T>
    struct OptionValueConstraintAndWrapper : public OptionValueConstraint<T>{
        CLASS_NAME(OptionValueConstraintAndWrapper);
        USE_ALLOCATOR(OptionValueConstraintAndWrapper);
        OptionValueConstraintAndWrapper(OptionValueConstraintUP<T> l, OptionValueConstraintUP<T> r) : left(std::move(l)),right(std::move(r)) {}
        bool check(const OptionValue<T>& value){
            return left->check(value) && right->check(value);
        }
        vstring msg(const OptionValue<T>& value){ return left->msg(value) + " and " + right->msg(value); }

        OptionValueConstraintUP<T> left;
        OptionValueConstraintUP<T> right;
    };

    template<typename T>
    struct UnWrappedConstraint : public OptionValueConstraint<T>{
        CLASS_NAME(UnWrappedConstraint);
        USE_ALLOCATOR(UnWrappedConstraint);
        
        UnWrappedConstraint(AbstractWrappedConstraintUP c) : con(std::move(c)) {}
        
        bool check(const OptionValue<T>&){ return con->check(); }
        vstring msg(const OptionValue<T>&){ return con->msg(); }
        
        AbstractWrappedConstraintUP con;
    };
    
    template <typename T>
    static OptionValueConstraintUP<T> maybe_unwrap(OptionValueConstraintUP<T> c) { return c; }

    template <typename T>
    static OptionValueConstraintUP<T> unwrap(AbstractWrappedConstraintUP& c) { return OptionValueConstraintUP<T>(new UnWrappedConstraint<T>(std::move(c))); }

    template <typename T>
    static OptionValueConstraintUP<T> maybe_unwrap(AbstractWrappedConstraintUP& c) { return unwrap<T>(c); }

    /*
     * To avoid too many cases a certain discipline is required from the user.
     * Namely, OptionValueConstraints need to precede WrappedConstraints in the arguments of Or and And
     **/

    // the base case (the unary Or)
    template <typename T>
    OptionValueConstraintUP<T> Or(OptionValueConstraintUP<T> a) { return a; }
    AbstractWrappedConstraintUP Or(AbstractWrappedConstraintUP a) { return a; }

    template<typename T, typename... Args>
    OptionValueConstraintUP<T> Or(OptionValueConstraintUP<T> a, Args... args)
    {
      OptionValueConstraintUP<T> r = maybe_unwrap<T>(Or(std::move(args)...));
      return OptionValueConstraintUP<T>(new OptionValueConstraintOrWrapper<T>(std::move(a),std::move(r)));
    }

    template<typename... Args>
    AbstractWrappedConstraintUP Or(AbstractWrappedConstraintUP a, Args... args)
    {
      AbstractWrappedConstraintUP r = Or(std::move(args)...);
      return AbstractWrappedConstraintUP(new WrappedConstraintOrWrapper(std::move(a),std::move(r)));
    }

    // the base case (the unary And)
    template <typename T>
    OptionValueConstraintUP<T> And(OptionValueConstraintUP<T> a) { return a; }
    AbstractWrappedConstraintUP And(AbstractWrappedConstraintUP a) { return a; }

    template<typename T, typename... Args>
    OptionValueConstraintUP<T> And(OptionValueConstraintUP<T> a, Args... args)
    {
      OptionValueConstraintUP<T> r = maybe_unwrap<T>(And(std::move(args)...));
      return OptionValueConstraintUP<T>(new OptionValueConstraintAndWrapper<T>(std::move(a),std::move(r)));
    }

    template<typename... Args>
    AbstractWrappedConstraintUP And(AbstractWrappedConstraintUP a, Args... args)
    {
      AbstractWrappedConstraintUP r = And(std::move(args)...);
      return AbstractWrappedConstraintUP(new WrappedConstraintAndWrapper(std::move(a),std::move(r)));
    }

    template<typename T>
    struct Equal : public OptionValueConstraint<T>{
        CLASS_NAME(Equal);
        USE_ALLOCATOR(Equal);
        Equal(T gv) : _goodvalue(gv) {}
        bool check(const OptionValue<T>& value){
            return value.actualValue == _goodvalue;
        }
        vstring msg(const OptionValue<T>& value){
            return value.longName+"("+value.getStringOfActual()+") is equal to " + value.getStringOfValue(_goodvalue);
        }
        T _goodvalue;
    };
    template<typename T>
    static OptionValueConstraintUP<T> equal(T bv){
        return OptionValueConstraintUP<T>(new Equal<T>(bv));
    }
    
    template<typename T>
    struct NotEqual : public OptionValueConstraint<T>{
        CLASS_NAME(NotEqual);
        USE_ALLOCATOR(NotEqual);
        NotEqual(T bv) : _badvalue(bv) {}
        bool check(const OptionValue<T>& value){
            return value.actualValue != _badvalue;
        }
        vstring msg(const OptionValue<T>& value){ return value.longName+"("+value.getStringOfActual()+") is not equal to " + value.getStringOfValue(_badvalue); }
        T _badvalue;
    };
    template<typename T>
    static OptionValueConstraintUP<T> notEqual(T bv){
        return OptionValueConstraintUP<T>(new NotEqual<T>(bv));
    }
    
    // Constraint that the value should be less than a given value
    // optionally we can allow it be equal to that value also
    template<typename T>
    struct LessThan : public OptionValueConstraint<T>{
        CLASS_NAME(LessThan);
        USE_ALLOCATOR(LessThan);
        LessThan(T gv,bool eq=false) : _goodvalue(gv), _orequal(eq) {}
        bool check(const OptionValue<T>& value){
            return (value.actualValue < _goodvalue || (_orequal && value.actualValue==_goodvalue));
        }
        vstring msg(const OptionValue<T>& value){
            if(_orequal) return value.longName+"("+value.getStringOfActual()+") is less than or equal to " + value.getStringOfValue(_goodvalue);
            return value.longName+"("+value.getStringOfActual()+") is less than "+ value.getStringOfValue(_goodvalue);
        }
        
        T _goodvalue;
        bool _orequal;
    };
    template<typename T>
    static OptionValueConstraintUP<T> lessThan(T bv){
        return OptionValueConstraintUP<T>(new LessThan<T>(bv,false));
    }
    template<typename T>
    static OptionValueConstraintUP<T> lessThanEq(T bv){
        return OptionValueConstraintUP<T>(new LessThan<T>(bv,true));
    }
    
    // Constraint that the value should be greater than a given value
    // optionally we can allow it be equal to that value also
    template<typename T>
    struct GreaterThan : public OptionValueConstraint<T>{
        CLASS_NAME(GreaterThan);
        USE_ALLOCATOR(GreaterThan);
        GreaterThan(T gv,bool eq=false) : _goodvalue(gv), _orequal(eq) {}
        bool check(const OptionValue<T>& value){
            return (value.actualValue > _goodvalue || (_orequal && value.actualValue==_goodvalue));
        }
        
        vstring msg(const OptionValue<T>& value){
            if(_orequal) return value.longName+"("+value.getStringOfActual()+") is greater than or equal to " + value.getStringOfValue(_goodvalue);
            return value.longName+"("+value.getStringOfActual()+") is greater than "+ value.getStringOfValue(_goodvalue);
        }
        
        T _goodvalue;
        bool _orequal;
    };
    template<typename T>
    static OptionValueConstraintUP<T> greaterThan(T bv){
        return OptionValueConstraintUP<T>(new GreaterThan<T>(bv,false));
    }
    template<typename T>
    static OptionValueConstraintUP<T> greaterThanEq(T bv){
        return OptionValueConstraintUP<T>(new GreaterThan<T>(bv,true));
    }
    
    // Constraint that the value should be smaller than a given value
    // optionally we can allow it be equal to that value also
    template<typename T>
    struct SmallerThan : public OptionValueConstraint<T>{
        CLASS_NAME(SmallerThan);
        USE_ALLOCATOR(SmallerThan);
        SmallerThan(T gv,bool eq=false) : _goodvalue(gv), _orequal(eq) {}
        bool check(const OptionValue<T>& value){
            return (value.actualValue < _goodvalue || (_orequal && value.actualValue==_goodvalue));
        }

        vstring msg(const OptionValue<T>& value){
            if(_orequal) return value.longName+"("+value.getStringOfActual()+") is smaller than or equal to " + value.getStringOfValue(_goodvalue);
            return value.longName+"("+value.getStringOfActual()+") is smaller than "+ value.getStringOfValue(_goodvalue);
        }

        T _goodvalue;
        bool _orequal;
    };
    template<typename T>
    static OptionValueConstraintUP<T> smallerThan(T bv){
        return OptionValueConstraintUP<T>(new SmallerThan<T>(bv,false));
    }
    template<typename T>
    static OptionValueConstraintUP<T> smallerThanEq(T bv){
        return OptionValueConstraintUP<T>(new SmallerThan<T>(bv,true));
    }

    /**
     * If constraints
     */
    
    template<typename T>
    struct IfConstraint;
    
    template<typename T>
    struct IfThenConstraint : public OptionValueConstraint<T>{
        CLASS_NAME(IfThenConstraint);
        USE_ALLOCATOR(IfThenConstraint);
        
        IfThenConstraint(OptionValueConstraintUP<T> ic, OptionValueConstraintUP<T> c) :
        if_con(std::move(ic)), then_con(std::move(c)) {}
        
        bool check(const OptionValue<T>& value){
            ASS(then_con);
            return !if_con->check(value) || then_con->check(value);
        }
        
        vstring msg(const OptionValue<T>& value){
            return "if "+if_con->msg(value)+" then "+ then_con->msg(value);
        }
        
        OptionValueConstraintUP<T> if_con;
        OptionValueConstraintUP<T> then_con;
    };
    
    template<typename T>
    struct IfConstraint {
        CLASS_NAME(IfConstraint);
        USE_ALLOCATOR(IfConstraint);
        IfConstraint(OptionValueConstraintUP<T> c) :if_con(std::move(c)) {}

        OptionValueConstraintUP<T> then(OptionValueConstraintUP<T> c){
          return OptionValueConstraintUP<T>(new IfThenConstraint<T>(std::move(if_con),std::move(c)));
        }
        OptionValueConstraintUP<T> then(AbstractWrappedConstraintUP c){
          return OptionValueConstraintUP<T>(new IfThenConstraint<T>(std::move(if_con),unwrap<T>(c)));
        }
        
        OptionValueConstraintUP<T> if_con;
    };
    
    template<typename T>
    static IfConstraint<T> If(OptionValueConstraintUP<T> c){
        return IfConstraint<T>(std::move(c));
    }
    template<typename T>
    static IfConstraint<T> If(AbstractWrappedConstraintUP c){
        return IfConstraint<T>(unwrap<T>(c));
    }

    /**
     * Option-(explicitly)-set constraint
     */
    template<typename T>
    struct HasBeenSet : public OptionValueConstraint<T> {
      HasBeenSet() {}

        bool check(const OptionValue<T>& value) override {
            return value.is_set;
        }
        vstring msg(const OptionValue<T>& value) override { return value.longName+"("+value.getStringOfActual()+") has been set";}
    };
    
    template<typename T>
    static OptionValueConstraintUP<T> hasBeenSet(){
        return OptionValueConstraintUP<T>(new HasBeenSet<T>());
    }

    /**
     * Default Value constraints
     */
    template<typename T>
    struct NotDefaultConstraint : public OptionValueConstraint<T> {
        NotDefaultConstraint() {}
        
        bool check(const OptionValue<T>& value){
            return value.defaultValue != value.actualValue;
        }
        vstring msg(const OptionValue<T>& value) { return value.longName+"("+value.getStringOfActual()+") is not default("+value.getStringOfValue(value.defaultValue)+")";}
    };
    struct NotDefaultRatioConstraint : public OptionValueConstraint<int> {
        NotDefaultRatioConstraint() {}
        
        bool check(const OptionValue<int>& value){
            const RatioOptionValue& rvalue = static_cast<const RatioOptionValue&>(value);
            return (rvalue.defaultValue != rvalue.actualValue ||
                    rvalue.defaultOtherValue != rvalue.otherValue);
        }
        vstring msg(const OptionValue<int>& value) { return value.longName+"("+value.getStringOfActual()+") is not default";}
        
    };
    
    // You will need to provide the type, optionally use addConstraintIfNotDefault
    template<typename T>
    static OptionValueConstraintUP<T> isNotDefault(){
        return OptionValueConstraintUP<T>(new NotDefaultConstraint<T>());
    }
    // You will need to provide the type, optionally use addConstraintIfNotDefault
    static OptionValueConstraintUP<int> isNotDefaultRatio(){
        return OptionValueConstraintUP<int>(new NotDefaultRatioConstraint());
    }

    struct isLookAheadSelectionConstraint : public OptionValueConstraint<int>{
        CLASS_NAME(isLookAheadSelectionConstraint);
        USE_ALLOCATOR(isLookAheadSelectionConstraint);
        isLookAheadSelectionConstraint() {}
        bool check(const OptionValue<int>& value){
            return value.actualValue == 11 || value.actualValue == 1011 || value.actualValue == -11 || value.actualValue == -1011;
        }
        vstring msg(const OptionValue<int>& value){
            return value.longName+"("+value.getStringOfActual()+") is not lookahead selection";
        }
    };
    
    
    /**
     * NOTE on OptionProblemConstraint
     *
     * OptionProblemConstraints are used to capture properties of a problem that
     * should be present when an option is used. The idea being that a warning will
     * be emitted if an option is used for an inappropriate problem.
     *
     * TODO - this element of Options is still under development
     */
    
    struct OptionProblemConstraint{
      CLASS_NAME(OptionProblemConstraint);
      USE_ALLOCATOR(OptionProblemConstraint);

      virtual bool check(Property* p) = 0;
      virtual vstring msg() = 0;
      virtual ~OptionProblemConstraint() {};
    };
    
    struct CategoryCondition : OptionProblemConstraint{
      CLASS_NAME(CategoryCondition);
      USE_ALLOCATOR(CategoryCondition);

      CategoryCondition(Property::Category c,bool h) : cat(c), has(h) {}
      bool check(Property*p){
          CALL("Options::CategoryCondition::check");
          ASS(p);
          return has ? p->category()==cat : p->category()!=cat;
      }
      vstring msg(){
        vstring m =" not useful for property ";
        if(has) m+="not";
        return m+" in category "+Property::categoryToString(cat);
      }
      Property::Category cat;
      bool has;
    };

    struct UsesEquality : OptionProblemConstraint{
      CLASS_NAME(UsesEquality);
      USE_ALLOCATOR(UsesEquality);

      bool check(Property*p){
        CALL("Options::UsesEquality::check");
        ASS(p)
        return (p->equalityAtoms() != 0);
      }
      vstring msg(){ return " only useful with equality"; }
    };

    struct HasHigherOrder : OptionProblemConstraint{
      CLASS_NAME(HasHigherOrder);
      USE_ALLOCATOR(HasHigherOrder);

      bool check(Property*p){
        CALL("Options::HasHigherOrder::check");
        ASS(p)
        return (p->higherOrder());
      }
      vstring msg(){ return " only useful with higher-order problems"; }
    };

    struct OnlyFirstOrder : OptionProblemConstraint{
      CLASS_NAME(OnlyFirstOrder);
      USE_ALLOCATOR(OnlyFirstOrder);

      bool check(Property*p){
        CALL("Options::OnlyFirstOrder::check");
        ASS(p)
        return (!p->higherOrder());
      }
      vstring msg(){ return " not compatible with higher-order problems"; }
    };

    struct MayHaveNonUnits : OptionProblemConstraint{
      CLASS_NAME(MayHaveNonUnits);
      USE_ALLOCATOR(MayHaveNonUnits);

      bool check(Property*p){
        CALL("Options::MayHaveNonUnits::check");
        return (p->formulas() > 0) // let's not try to guess what kind of clauses these will give rise to
          || (p->clauses() > p->unitClauses());
      }
      vstring msg(){ return " only useful with non-unit clauses"; }
    };

    struct NotJustEquality : OptionProblemConstraint{
      CLASS_NAME(NotJustEquality);
      USE_ALLOCATOR(NotJustEquality);

      bool check(Property*p){
        CALL("Options::NotJustEquality::check");
        return (p->category()!=Property::PEQ || p->category()!=Property::UEQ);
      }
      vstring msg(){ return " not useful with just equality"; }
    };

    struct AtomConstraint : OptionProblemConstraint{
      CLASS_NAME(AtomConstraint);
      USE_ALLOCATOR(AtomConstraint);

      AtomConstraint(int a,bool g) : atoms(a),greater(g) {}
      int atoms;
      bool greater;
      bool check(Property*p){ 
        CALL("Options::AtomConstraint::check");
        return greater ? p->atoms()>atoms : p->atoms()<atoms;
      }
          
      vstring msg(){ 
        vstring m = " not with ";
        if(greater){ m+="more";}else{m+="less";}
        return m+" than "+Lib::Int::toString(atoms)+" atoms";
      }
    };

    struct HasTheories : OptionProblemConstraint {
      CLASS_NAME(HasTheories);
      USE_ALLOCATOR(HasTheories);

      bool check(Property*p);
      vstring msg(){ return " only useful with theories"; }
    };

    struct HasFormulas : OptionProblemConstraint {
      CLASS_NAME(HasFormulas);
      USE_ALLOCATOR(HasFormulas);

      bool check(Property*p) {
        CALL("Options::HasFormulas::check");
        return p->hasFormulas();
      }
      vstring msg(){ return " only useful with (non-cnf) formulas"; }
    };

    struct HasGoal : OptionProblemConstraint {
      CLASS_NAME(HasGoal);
      USE_ALLOCATOR(HasGoal);

      bool check(Property*p){
        CALL("Options::HasGoal::check");
        return p->hasGoal();
      }
      vstring msg(){ return " only useful with a goal: (conjecture) formulas or (negated_conjecture) clauses"; }
    };

    // Factory methods
    static OptionProblemConstraintUP notWithCat(Property::Category c){
      return OptionProblemConstraintUP(new CategoryCondition(c,false));
    }
    static OptionProblemConstraintUP hasCat(Property::Category c){
      return OptionProblemConstraintUP(new CategoryCondition(c,true));
    }
    static OptionProblemConstraintUP hasEquality(){ return OptionProblemConstraintUP(new UsesEquality); }
    static OptionProblemConstraintUP hasHigherOrder(){ return OptionProblemConstraintUP(new HasHigherOrder); }
    static OptionProblemConstraintUP onlyFirstOrder(){ return OptionProblemConstraintUP(new OnlyFirstOrder); }
    static OptionProblemConstraintUP mayHaveNonUnits(){ return OptionProblemConstraintUP(new MayHaveNonUnits); }
    static OptionProblemConstraintUP notJustEquality(){ return OptionProblemConstraintUP(new NotJustEquality); }
    static OptionProblemConstraintUP atomsMoreThan(int a){
      return OptionProblemConstraintUP(new AtomConstraint(a,true));
    }
    static OptionProblemConstraintUP atomsLessThan(int a){
      return OptionProblemConstraintUP(new AtomConstraint(a,false));
    }
    static OptionProblemConstraintUP hasFormulas() { return OptionProblemConstraintUP(new HasFormulas); }
    static OptionProblemConstraintUP hasTheories() { return OptionProblemConstraintUP(new HasTheories); }
    static OptionProblemConstraintUP hasGoal() { return OptionProblemConstraintUP(new HasGoal); }

    //Cheating - we refer to env.options to ask about option values
    // There is an assumption that the option values used have been
    // set to their final values
    // These are used in randomisation where we guarantee a certain
    // set of options will not be randomized and some will be randomized first

    struct OptionHasValue : OptionProblemConstraint{
      CLASS_NAME(OptionHasValue);
      USE_ALLOCATOR(OptionHasValue);

      OptionHasValue(vstring ov,vstring v) : option_value(ov),value(v) {}
      bool check(Property*p);
      vstring msg(){ return option_value+" has value "+value; } 
      vstring option_value;
      vstring value; 
    };

    struct ManyOptionProblemConstraints : OptionProblemConstraint {
      CLASS_NAME(ManyOptionProblemConstraints);
      USE_ALLOCATOR(ManyOptionProblemConstraints);

      ManyOptionProblemConstraints(bool a) : is_and(a) {}

      bool check(Property*p){
        CALL("Options::ManyOptionProblemConstraints::check");
        bool res = is_and;
        Stack<OptionProblemConstraintUP>::Iterator it(cons);
        while(it.hasNext()){ 
          bool n=it.next()->check(p);res = is_and ? (res && n) : (res || n);}
        return res;
      } 

      vstring msg(){
        vstring res="";
        Stack<OptionProblemConstraintUP>::Iterator it(cons);
        if(it.hasNext()){ res=it.next()->msg();}
        while(it.hasNext()){ res+=",and\n"+it.next()->msg();}
        return res;
      }

      void add(OptionProblemConstraintUP& c){ cons.push(std::move(c));}
      Stack<OptionProblemConstraintUP> cons;
      bool is_and;
    };

    static OptionProblemConstraintUP And(OptionProblemConstraintUP left,
                                        OptionProblemConstraintUP right){
       ManyOptionProblemConstraints* c = new ManyOptionProblemConstraints(true);
       c->add(left);c->add(right);
       return OptionProblemConstraintUP(c);
    }
    static OptionProblemConstraintUP And(OptionProblemConstraintUP left,
                                        OptionProblemConstraintUP mid,
                                        OptionProblemConstraintUP right){
       ManyOptionProblemConstraints* c = new ManyOptionProblemConstraints(true);
       c->add(left);c->add(mid);c->add(right);
       return OptionProblemConstraintUP(c);
    }
    static OptionProblemConstraintUP Or(OptionProblemConstraintUP left,
                                        OptionProblemConstraintUP right){
       ManyOptionProblemConstraints* c = new ManyOptionProblemConstraints(false);
       c->add(left);c->add(right);
       return OptionProblemConstraintUP(c);
    }
    static OptionProblemConstraintUP Or(OptionProblemConstraintUP left,
                                        OptionProblemConstraintUP mid,
                                        OptionProblemConstraintUP right){
       ManyOptionProblemConstraints* c = new ManyOptionProblemConstraints(false);
       c->add(left);c->add(mid);c->add(right);
       return OptionProblemConstraintUP(c);
    }
    
    static OptionProblemConstraintUP isRandOn();
    static OptionProblemConstraintUP isRandSat();
    static OptionProblemConstraintUP saNotInstGen();

  //==========================================================
  // Getter functions
  // -currently disabled all unnecessary setter functions
  //==========================================================
  //
  // This is how options are accessed so if you add a new option you should add a getter
public:
  bool encodeStrategy() const{ return _encode.actualValue;}
  RandomStrategy randomStrategy() const {return _randomStrategy.actualValue; }
  void setRandomStrategy(RandomStrategy newVal){ _randomStrategy.actualValue=newVal;}
  BadOption getBadOptionChoice() const { return _badOption.actualValue; }
  void setBadOptionChoice(BadOption newVal) { _badOption.actualValue = newVal; }
  vstring forcedOptions() const { return _forcedOptions.actualValue; }
  vstring forbiddenOptions() const { return _forbiddenOptions.actualValue; }
  vstring testId() const { return _testId.actualValue; }
  vstring protectedPrefix() const { return _protectedPrefix.actualValue; }
  Statistics statistics() const { return _statistics.actualValue; }
  void setStatistics(Statistics newVal) { _statistics.actualValue=newVal; }
  Proof proof() const { return _proof.actualValue; }
  bool minimizeSatProofs() const { return _minimizeSatProofs.actualValue; }
  ProofExtra proofExtra() const { return _proofExtra.actualValue; }
  vstring printProofToFile() const { return _printProofToFile.actualValue; }
  int naming() const { return _naming.actualValue; }

  bool fmbNonGroundDefs() const { return _fmbNonGroundDefs.actualValue; }
  unsigned fmbStartSize() const { return _fmbStartSize.actualValue;}
  float fmbSymmetryRatio() const { return _fmbSymmetryRatio.actualValue; }
  FMBWidgetOrders fmbSymmetryWidgetOrders() { return _fmbSymmetryWidgetOrders.actualValue;}
  FMBSymbolOrders fmbSymmetryOrderSymbols() const {return _fmbSymmetryOrderSymbols.actualValue; }
  FMBAdjustSorts fmbAdjustSorts() const {return _fmbAdjustSorts.actualValue; }
  bool fmbDetectSortBounds() const { return _fmbDetectSortBounds.actualValue; }
  unsigned fmbDetectSortBoundsTimeLimit() const { return _fmbDetectSortBoundsTimeLimit.actualValue; }
  unsigned fmbSizeWeightRatio() const { return _fmbSizeWeightRatio.actualValue; }
  FMBEnumerationStrategy fmbEnumerationStrategy() const { return _fmbEnumerationStrategy.actualValue; }

  bool flattenTopLevelConjunctions() const { return _flattenTopLevelConjunctions.actualValue; }
  LTBLearning ltbLearning() const { return _ltbLearning.actualValue; }
  vstring ltbDirectory() const { return _ltbDirectory.actualValue; }
  Mode mode() const { return _mode.actualValue; }
  Schedule schedule() const { return _schedule.actualValue; }
  vstring scheduleName() const { return _schedule.getStringOfValue(_schedule.actualValue); }
  void setSchedule(Schedule newVal) {  _schedule.actualValue = newVal; }
  vstring scheduleFile() const { return _scheduleFile.actualValue; }
  unsigned multicore() const { return _multicore.actualValue; }
  void setMulticore(unsigned newVal) { _multicore.actualValue = newVal; }
  float slowness() const {return _slowness.actualValue; }
  InputSyntax inputSyntax() const { return _inputSyntax.actualValue; }
  void setInputSyntax(InputSyntax newVal) { _inputSyntax.actualValue = newVal; }
  bool normalize() const { return _normalize.actualValue; }
  void setNormalize(bool normalize) { _normalize.actualValue = normalize; }
  GoalGuess guessTheGoal() const { return _guessTheGoal.actualValue; }
  unsigned gtgLimit() const { return _guessTheGoalLimit.actualValue; }
  void setMaxXX(unsigned max) { _maximumXXNarrows.actualValue = max; }

  void setNaming(int n){ _naming.actualValue = n;} //TODO: ensure global constraints
  vstring include() const { return _include.actualValue; }
  void setInclude(vstring val) { _include.actualValue = val; }
  vstring inputFile() const { return _inputFile.actualValue; }
  int activationLimit() const { return _activationLimit.actualValue; }
  int randomSeed() const { return _randomSeed.actualValue; }
  int randomStrategySeed() const { return _randomStrategySeed.actualValue; }
  bool printClausifierPremises() const { return _printClausifierPremises.actualValue; }

  // IMPORTANT, if you add a showX command then include showAll
  bool showAll() const { return _showAll.actualValue; }
  bool showActive() const { return showAll() || _showActive.actualValue; }
  bool showBlocked() const { return showAll() || _showBlocked.actualValue; }
  bool showDefinitions() const { return showAll() || _showDefinitions.actualValue; }
  bool showNew() const { return showAll() || _showNew.actualValue; }
  bool sineToAge() const { return _sineToAge.actualValue; }
  PredicateSineLevels sineToPredLevels() const { return _sineToPredLevels.actualValue; }
  bool showSplitting() const { return showAll() || _showSplitting.actualValue; }
  bool showNewPropositional() const { return showAll() || _showNewPropositional.actualValue; }
  bool showPassive() const { return showAll() || _showPassive.actualValue; }
  bool showReductions() const { return showAll() || _showReductions.actualValue; }
  bool showPreprocessing() const { return showAll() || _showPreprocessing.actualValue; }
  bool showSkolemisations() const { return showAll() || _showSkolemisations.actualValue; }
  bool showSymbolElimination() const { return showAll() || _showSymbolElimination.actualValue; }
  bool showTheoryAxioms() const { return showAll() || _showTheoryAxioms.actualValue; }
  bool showFOOL() const { return showAll() || _showFOOL.actualValue; }
  bool showFMBsortInfo() const { return showAll() || _showFMBsortInfo.actualValue; }
  bool showInduction() const { return showAll() || _showInduction.actualValue; }
  bool showSimplOrdering() const { return showAll() || _showSimplOrdering.actualValue; }

#if VZ3
  bool showZ3() const { return showAll() || _showZ3.actualValue; }
  vstring const& exportAvatarProblem() const { return _exportAvatarProblem.actualValue; }
  vstring const& exportThiProblem() const { return _exportThiProblem.actualValue; }
#endif
  
  // end of show commands

  bool showNonconstantSkolemFunctionTrace() const { return _showNonconstantSkolemFunctionTrace.actualValue; }
  void setShowNonconstantSkolemFunctionTrace(bool newVal) { _showNonconstantSkolemFunctionTrace.actualValue = newVal; }
  InterpolantMode showInterpolant() const { return _showInterpolant.actualValue; }
  bool showOptions() const { return _showOptions.actualValue; }
  bool lineWrapInShowOptions() const { return _showOptionsLineWrap.actualValue; }
  bool showExperimentalOptions() const { return _showExperimentalOptions.actualValue; }
  bool showHelp() const { return _showHelp.actualValue; }
  vstring explainOption() const { return _explainOption.actualValue; }

  bool printAllTheoryAxioms() const { return _printAllTheoryAxioms.actualValue; }

#if VZ3
  bool satFallbackForSMT() const { return _satFallbackForSMT.actualValue; }
  bool smtForGround() const { return _smtForGround.actualValue; }
  TheoryInstSimp theoryInstAndSimp() const { return _theoryInstAndSimp.actualValue; }
  bool thiGeneralise() const { return _thiGeneralise.actualValue; }
  bool thiTautologyDeletion() const { return _thiTautologyDeletion.actualValue; }
#endif
  UnificationWithAbstraction unificationWithAbstraction() const { return _unificationWithAbstraction.actualValue; }
  void setUWA(UnificationWithAbstraction value){ _unificationWithAbstraction.actualValue = value; } 
  bool fixUWA() const { return _fixUWA.actualValue; }
  bool useACeval() const { return _useACeval.actualValue;}

  bool unusedPredicateDefinitionRemoval() const { return _unusedPredicateDefinitionRemoval.actualValue; }
  bool blockedClauseElimination() const { return _blockedClauseElimination.actualValue; }
  void setUnusedPredicateDefinitionRemoval(bool newVal) { _unusedPredicateDefinitionRemoval.actualValue = newVal; }
  // bool useDM() const { return _use_dm.actualValue; }
  SatSolver satSolver() const { return _satSolver.actualValue; }
  //void setSatSolver(SatSolver newVal) { _satSolver = newVal; }
  SaturationAlgorithm saturationAlgorithm() const { return _saturationAlgorithm.actualValue; }
  void setSaturationAlgorithm(SaturationAlgorithm newVal) { _saturationAlgorithm.actualValue = newVal; }
  int selection() const { return _selection.actualValue; }
  void setSelection(int v) { _selection.actualValue=v;}
  vstring latexOutput() const { return _latexOutput.actualValue; }
  bool latexUseDefault() const { return _latexUseDefaultSymbols.actualValue; }
  LiteralComparisonMode literalComparisonMode() const { return _literalComparisonMode.actualValue; }
  bool forwardSubsumptionResolution() const { return _forwardSubsumptionResolution.actualValue; }
  //void setForwardSubsumptionResolution(bool newVal) { _forwardSubsumptionResolution = newVal; }
  bool forwardSubsumptionDemodulation() const { return _forwardSubsumptionDemodulation.actualValue; }
  unsigned forwardSubsumptionDemodulationMaxMatches() const { return _forwardSubsumptionDemodulationMaxMatches.actualValue; }
  Demodulation forwardDemodulation() const { return _forwardDemodulation.actualValue; }
  bool binaryResolution() const { return _binaryResolution.actualValue; }
  URResolution unitResultingResolution() const { return _unitResultingResolution.actualValue; }
  bool hyperSuperposition() const { return _hyperSuperposition.actualValue; }
  bool simulatenousSuperposition() const { return _simultaneousSuperposition.actualValue; }
  bool innerRewriting() const { return _innerRewriting.actualValue; }
  bool equationalTautologyRemoval() const { return _equationalTautologyRemoval.actualValue; }
  bool arityCheck() const { return _arityCheck.actualValue; }
  //void setArityCheck(bool newVal) { _arityCheck=newVal; }
  Demodulation backwardDemodulation() const { return _backwardDemodulation.actualValue; }
  bool demodulationRedundancyCheck() const { return _demodulationRedundancyCheck.actualValue; }
  //void setBackwardDemodulation(Demodulation newVal) { _backwardDemodulation = newVal; }
  Subsumption backwardSubsumption() const { return _backwardSubsumption.actualValue; }
  //void setBackwardSubsumption(Subsumption newVal) { _backwardSubsumption = newVal; }
  Subsumption backwardSubsumptionResolution() const { return _backwardSubsumptionResolution.actualValue; }
  bool backwardSubsumptionDemodulation() const { return _backwardSubsumptionDemodulation.actualValue; }
  unsigned backwardSubsumptionDemodulationMaxMatches() const { return _backwardSubsumptionDemodulationMaxMatches.actualValue; }
  bool forwardSubsumption() const { return _forwardSubsumption.actualValue; }
  bool forwardLiteralRewriting() const { return _forwardLiteralRewriting.actualValue; }
  int lrsFirstTimeCheck() const { return _lrsFirstTimeCheck.actualValue; }
  int lrsWeightLimitOnly() const { return _lrsWeightLimitOnly.actualValue; }
  int lookaheadDelay() const { return _lookaheadDelay.actualValue; }
  int simulatedTimeLimit() const { return _simulatedTimeLimit.actualValue; }
  void setSimulatedTimeLimit(int newVal) { _simulatedTimeLimit.actualValue = newVal; }
  TermOrdering termOrdering() const { return _termOrdering.actualValue; }
  SymbolPrecedence symbolPrecedence() const { return _symbolPrecedence.actualValue; }
  SymbolPrecedenceBoost symbolPrecedenceBoost() const { return _symbolPrecedenceBoost.actualValue; }
  IntroducedSymbolPrecedence introducedSymbolPrecedence() const { return _introducedSymbolPrecedence.actualValue; }
  KboWeightGenerationScheme kboWeightGenerationScheme() const { return _kboWeightGenerationScheme.actualValue; }
  bool kboMaxZero() const { return _kboMaxZero.actualValue; }
  const KboAdmissibilityCheck kboAdmissabilityCheck() const { return _kboAdmissabilityCheck.actualValue; }
  const vstring& functionWeights() const { return _functionWeights.actualValue; }
  const vstring& predicateWeights() const { return _predicateWeights.actualValue; }
  const vstring& functionPrecedence() const { return _functionPrecedence.actualValue; }
  const vstring& predicatePrecedence() const { return _predicatePrecedence.actualValue; }
  // Return time limit in deciseconds, or 0 if there is no time limit
  int timeLimitInDeciseconds() const { return _timeLimitInDeciseconds.actualValue; }
  size_t memoryLimit() const { return _memoryLimit.actualValue; }
  void setMemoryLimitOptionValue(size_t newVal) { _memoryLimit.actualValue = newVal; }
#ifdef __linux__
  unsigned instructionLimit() const { return _instructionLimit.actualValue; }
#endif
  int inequalitySplitting() const { return _inequalitySplitting.actualValue; }
  int ageRatio() const { return _ageWeightRatio.actualValue; }
  void setAgeRatio(int v){ _ageWeightRatio.actualValue = v; }
  int weightRatio() const { return _ageWeightRatio.otherValue; }
  bool useTheorySplitQueues() const { return _useTheorySplitQueues.actualValue; }
  Lib::vvector<int> theorySplitQueueRatios() const;
  Lib::vvector<float> theorySplitQueueCutoffs() const;
  int theorySplitQueueExpectedRatioDenom() const { return _theorySplitQueueExpectedRatioDenom.actualValue; }
  bool theorySplitQueueLayeredArrangement() const { return _theorySplitQueueLayeredArrangement.actualValue; }
  bool useAvatarSplitQueues() const { return _useAvatarSplitQueues.actualValue; }
  Lib::vvector<int> avatarSplitQueueRatios() const;
  Lib::vvector<float> avatarSplitQueueCutoffs() const;
  bool avatarSplitQueueLayeredArrangement() const { return _avatarSplitQueueLayeredArrangement.actualValue; }
  bool useSineLevelSplitQueues() const { return _useSineLevelSplitQueues.actualValue; }
  Lib::vvector<int> sineLevelSplitQueueRatios() const;
  Lib::vvector<float> sineLevelSplitQueueCutoffs() const;
  bool sineLevelSplitQueueLayeredArrangement() const { return _sineLevelSplitQueueLayeredArrangement.actualValue; }
  bool usePositiveLiteralSplitQueues() const { return _usePositiveLiteralSplitQueues.actualValue; }
  Lib::vvector<int> positiveLiteralSplitQueueRatios() const;
  Lib::vvector<float> positiveLiteralSplitQueueCutoffs() const;
  bool positiveLiteralSplitQueueLayeredArrangement() const { return _positiveLiteralSplitQueueLayeredArrangement.actualValue; }
  void setWeightRatio(int v){ _ageWeightRatio.otherValue = v; }
	AgeWeightRatioShape ageWeightRatioShape() const { return _ageWeightRatioShape.actualValue; }
	int ageWeightRatioShapeFrequency() const { return _ageWeightRatioShapeFrequency.actualValue; }
  bool literalMaximalityAftercheck() const { return _literalMaximalityAftercheck.actualValue; }
  bool superpositionFromVariables() const { return _superpositionFromVariables.actualValue; }
  EqualityProxy equalityProxy() const { return _equalityProxy.actualValue; }
  bool useMonoEqualityProxy() const { return _useMonoEqualityProxy.actualValue; }
  bool equalityResolutionWithDeletion() const { return _equalityResolutionWithDeletion.actualValue; }
  ExtensionalityResolution extensionalityResolution() const { return _extensionalityResolution.actualValue; }
  bool FOOLParamodulation() const { return _FOOLParamodulation.actualValue; }
  bool termAlgebraInferences() const { return _termAlgebraInferences.actualValue; }
  TACyclicityCheck termAlgebraCyclicityCheck() const { return _termAlgebraCyclicityCheck.actualValue; }
  unsigned extensionalityMaxLength() const { return _extensionalityMaxLength.actualValue; }
  bool extensionalityAllowPosEq() const { return _extensionalityAllowPosEq.actualValue; }
  unsigned nongoalWeightCoefficientNumerator() const { return _nonGoalWeightCoefficient.numerator; }
  unsigned nongoalWeightCoefficientDenominator() const { return _nonGoalWeightCoefficient.denominator; }
  bool restrictNWCtoGC() const { return _restrictNWCtoGC.actualValue; }
  Sos sos() const { return _sos.actualValue; }
  unsigned sosTheoryLimit() const { return _sosTheoryLimit.actualValue; }
  //void setSos(Sos newVal) { _sos = newVal; }

  bool ignoreConjectureInPreprocessing() const {return _ignoreConjectureInPreprocessing.actualValue;}

  FunctionDefinitionElimination functionDefinitionElimination() const { return _functionDefinitionElimination.actualValue; }
  bool skolemReuse() const { return _skolemReuse.actualValue; }
  bool definitionReuse() const { return _definitionReuse.actualValue; }
  TweeGoalTransformation tweeGoalTransformation() const { return _tweeGoalTransformation.actualValue; }
  bool outputAxiomNames() const { return _outputAxiomNames.actualValue; }
  void setOutputAxiomNames(bool newVal) { _outputAxiomNames.actualValue = newVal; }
  QuestionAnsweringMode questionAnswering() const { return _questionAnswering.actualValue; }
  Output outputMode() const { return _outputMode.actualValue; }
  void setOutputMode(Output newVal) { _outputMode.actualValue = newVal; }
  bool ignoreMissingInputsInUnsatCore() {  return _ignoreMissingInputsInUnsatCore.actualValue; }
  vstring thanks() const { return _thanks.actualValue; }
  void setQuestionAnswering(QuestionAnsweringMode newVal) { _questionAnswering.actualValue = newVal; }
  bool globalSubsumption() const { return _globalSubsumption.actualValue; }
  GlobalSubsumptionSatSolverPower globalSubsumptionSatSolverPower() const { return _globalSubsumptionSatSolverPower.actualValue; }
  GlobalSubsumptionExplicitMinim globalSubsumptionExplicitMinim() const { return _globalSubsumptionExplicitMinim.actualValue; }
  GlobalSubsumptionAvatarAssumptions globalSubsumptionAvatarAssumptions() const { return _globalSubsumptionAvatarAssumptions.actualValue; }

  /** true if calling set() on non-existing options does not result in a user error */
  IgnoreMissing ignoreMissing() const { return _ignoreMissing.actualValue; }
  void setIgnoreMissing(IgnoreMissing newVal) { _ignoreMissing.actualValue = newVal; }
  bool increasedNumeralWeight() const { return _increasedNumeralWeight.actualValue; }
  TheoryAxiomLevel theoryAxioms() const { return _theoryAxioms.actualValue; }
  //void setTheoryAxioms(bool newValue) { _theoryAxioms = newValue; }
  Condensation condensation() const { return _condensation.actualValue; }
  bool generalSplitting() const { return _generalSplitting.actualValue; }
  bool timeStatistics() const { return _timeStatistics.actualValue; }
  bool splitting() const { return _splitting.actualValue; }
  void setSplitting(bool value){ _splitting.actualValue=value; }
  bool nonliteralsInClauseWeight() const { return _nonliteralsInClauseWeight.actualValue; }
  unsigned sineDepth() const { return _sineDepth.actualValue; }
  unsigned sineGeneralityThreshold() const { return _sineGeneralityThreshold.actualValue; }
  unsigned sineToAgeGeneralityThreshold() const { return _sineToAgeGeneralityThreshold.actualValue; }
  SineSelection sineSelection() const { return _sineSelection.actualValue; }
  void setSineSelection(SineSelection val) { _sineSelection.actualValue=val; }
  float sineTolerance() const { return _sineTolerance.actualValue; }
  float sineToAgeTolerance() const { return _sineToAgeTolerance.actualValue; }

  bool colorUnblocking() const { return _colorUnblocking.actualValue; }

  Instantiation instantiation() const { return _instantiation.actualValue; }
  bool theoryFlattening() const { return _theoryFlattening.actualValue; }

  Induction induction() const { return _induction.actualValue; }
  StructuralInductionKind structInduction() const { return _structInduction.actualValue; }
  IntInductionKind intInduction() const { return _intInduction.actualValue; }
  InductionChoice inductionChoice() const { return _inductionChoice.actualValue; }
  unsigned maxInductionDepth() const { return _maxInductionDepth.actualValue; }
  bool inductionNegOnly() const { return _inductionNegOnly.actualValue; }
  bool inductionUnitOnly() const { return _inductionUnitOnly.actualValue; }
  bool inductionGen() const { return _inductionGen.actualValue; }
  bool inductionStrengthenHypothesis() const { return _inductionStrengthenHypothesis.actualValue; }
  unsigned maxInductionGenSubsetSize() const { return _maxInductionGenSubsetSize.actualValue; }
  bool inductionOnComplexTerms() const {return _inductionOnComplexTerms.actualValue;}
  bool integerInductionDefaultBound() const { return _integerInductionDefaultBound.actualValue; }
  IntegerInductionInterval integerInductionInterval() const { return _integerInductionInterval.actualValue; }
<<<<<<< HEAD
  InductionFormulaGeneration inductionFormulaGeneration() const { return _inductionFormulaGeneration.actualValue; }
  bool simplifyInductionClauses() const { return _simplifyInductionClauses.actualValue; }
  bool splitInductionClauses() const { return _splitInductionClauses.actualValue; }
=======
  IntegerInductionLiteralStrictness integerInductionStrictnessEq() const {return _integerInductionStrictnessEq.actualValue; }
  IntegerInductionLiteralStrictness integerInductionStrictnessComp() const {return _integerInductionStrictnessComp.actualValue; }
  IntegerInductionTermStrictness integerInductionStrictnessTerm() const {return _integerInductionStrictnessTerm.actualValue; }
>>>>>>> 6ea36d29
  bool nonUnitInduction() const { return _nonUnitInduction.actualValue; }

  float instGenBigRestartRatio() const { return _instGenBigRestartRatio.actualValue; }
  bool instGenPassiveReactivation() const { return _instGenPassiveReactivation.actualValue; }
  int instGenResolutionRatioInstGen() const { return _instGenResolutionInstGenRatio.actualValue; }
  int instGenResolutionRatioResolution() const { return _instGenResolutionInstGenRatio.otherValue; }
  int instGenRestartPeriod() const { return _instGenRestartPeriod.actualValue; }
  float instGenRestartPeriodQuotient() const { return _instGenRestartPeriodQuotient.actualValue; }
  int instGenSelection() const { return _instGenSelection.actualValue; }
  bool instGenWithResolution() const { return _instGenWithResolution.actualValue; }
  bool useHashingVariantIndex() const { return _useHashingVariantIndex.actualValue; }

  void setTimeLimitInSeconds(int newVal) { _timeLimitInDeciseconds.actualValue = 10*newVal; }
  void setTimeLimitInDeciseconds(int newVal) { _timeLimitInDeciseconds.actualValue = newVal; }

  bool splitAtActivation() const{ return _splitAtActivation.actualValue; }
  SplittingNonsplittableComponents splittingNonsplittableComponents() const { return _splittingNonsplittableComponents.actualValue; }
  SplittingAddComplementary splittingAddComplementary() const { return _splittingAddComplementary.actualValue; }
  SplittingMinimizeModel splittingMinimizeModel() const { return _splittingMinimizeModel.actualValue; }
  SplittingLiteralPolarityAdvice splittingLiteralPolarityAdvice() const { return _splittingLiteralPolarityAdvice.actualValue; }
  SplittingDeleteDeactivated splittingDeleteDeactivated() const { return _splittingDeleteDeactivated.actualValue;}
  bool splittingFastRestart() const { return _splittingFastRestart.actualValue; }
  bool splittingBufferedSolver() const { return _splittingBufferedSolver.actualValue; }
  int splittingFlushPeriod() const { return _splittingFlushPeriod.actualValue; }
  float splittingFlushQuotient() const { return _splittingFlushQuotient.actualValue; }
  float splittingAvatimer() const { return _splittingAvatimer.actualValue; }
  bool splittingEagerRemoval() const { return _splittingEagerRemoval.actualValue; }
  SplittingCongruenceClosure splittingCongruenceClosure() const { return _splittingCongruenceClosure.actualValue; }
  CCUnsatCores ccUnsatCores() const { return _ccUnsatCores.actualValue; }

  void setProof(Proof p) { _proof.actualValue = p; }
    
  bool newCNF() const { return _newCNF.actualValue; }
  bool getIteInlineLet() const { return _inlineLet.actualValue; }

  bool useManualClauseSelection() const { return _manualClauseSelection.actualValue; }
  bool inequalityNormalization() const { return _inequalityNormalization.actualValue; }
  EvaluationMode evaluationMode() const { return _highSchool.actualValue ? EvaluationMode::POLYNOMIAL_CAUTIOUS : _evaluationMode.actualValue; }
  ArithmeticSimplificationMode gaussianVariableElimination() const { return _highSchool.actualValue ? ArithmeticSimplificationMode::CAUTIOUS : _gaussianVariableElimination.actualValue; }
  bool pushUnaryMinus() const { return _pushUnaryMinus.actualValue || _highSchool.actualValue; }
  ArithmeticSimplificationMode cancellation() const { return _highSchool.actualValue ? ArithmeticSimplificationMode::CAUTIOUS : _cancellation.actualValue; }
  ArithmeticSimplificationMode arithmeticSubtermGeneralizations() const { return  _highSchool.actualValue ? ArithmeticSimplificationMode::CAUTIOUS : _arithmeticSubtermGeneralizations.actualValue; }

  //Higher-order Options

  bool addCombAxioms() const { return _addCombAxioms.actualValue; }
  bool addProxyAxioms() const { return _addProxyAxioms.actualValue; }
  bool combinatorySup() const { return _combinatorySuperposition.actualValue; }
  bool choiceAxiom() const { return _choiceAxiom.actualValue; }
  bool injectivityReasoning() const { return _injectivity.actualValue; }
  bool pragmatic() const { return _pragmatic.actualValue; }
  bool choiceReasoning() const { return _choiceReasoning.actualValue; }
  bool prioritiseClausesProducedByLongReduction() const { return _priortyToLongReducts.actualValue; }
  int maxXXNarrows() const { return _maximumXXNarrows.actualValue; }
  FunctionExtensionality functionExtensionality() const { return _functionExtensionality.actualValue; }
  CNFOnTheFly cnfOnTheFly() const { return _clausificationOnTheFly.actualValue; }
  PISet piSet() const { return _piSet.actualValue; }
  Narrow narrow() const { return _narrow.actualValue; }
  bool equalityToEquivalence () const { return _equalityToEquivalence.actualValue; }
  bool complexBooleanReasoning () const { return _complexBooleanReasoning.actualValue; }
  bool booleanEqTrick() const { return _booleanEqTrick.actualValue; }
  bool superposition() const {return _superposition.actualValue; }
  bool casesSimp() const { return _casesSimp.actualValue; }
  bool cases() const { return _cases.actualValue; }
  bool newTautologyDel() const { return _newTautologyDel.actualValue; }
  bool lambdaFreeHol() const { return _lambdaFreeHol.actualValue; }

private:
    
    /**
     * A LookupWrapper is used to wrap up two maps for long and short names and query them
     */
    struct LookupWrapper {
        
        LookupWrapper() {}
        
        private:
          LookupWrapper operator=(const LookupWrapper&){ NOT_IMPLEMENTED;}
        public:
        
        void insert(AbstractOptionValue* option_value){
            CALL("LookupWrapper::insert");
            ASS(!option_value->longName.empty());
            bool new_long =  _longMap.insert(option_value->longName,option_value);
            bool new_short = true;
            if(!option_value->shortName.empty()){
                new_short = _shortMap.insert(option_value->shortName,option_value);
            }
            if(!new_long || !new_short){ cout << "Bad " << option_value->longName << endl; }
            ASS(new_long && new_short);
        }
        AbstractOptionValue* findLong(vstring longName) const{
            CALL("LookupWrapper::findLong");
            if(!_longMap.find(longName)){ throw ValueNotFoundException(); }
            return _longMap.get(longName);
        }
        AbstractOptionValue* findShort(vstring shortName) const{
            CALL("LookupWrapper::findShort");
            if(!_shortMap.find(shortName)){ throw ValueNotFoundException(); }
            return _shortMap.get(shortName);
        }
        
        VirtualIterator<AbstractOptionValue*> values() const {
            return _longMap.range();
        }
        
    private:
        DHMap<vstring,AbstractOptionValue*> _longMap;
        DHMap<vstring,AbstractOptionValue*> _shortMap;
    };
    
    LookupWrapper _lookup;
    
    // The const is a lie - we can alter the resulting OptionValue
    AbstractOptionValue* getOptionValueByName(vstring name) const{
        try{
          return _lookup.findLong(name);
        }
        catch(ValueNotFoundException&){
          try{
            return _lookup.findShort(name);
          }
          catch(ValueNotFoundException&){
            return 0;
          }
        }
    }
  
    Stack<vstring> getSimilarOptionNames(vstring name, bool is_short) const{

      Stack<vstring> similar_names;

      VirtualIterator<AbstractOptionValue*> options = _lookup.values();
      while(options.hasNext()){
        AbstractOptionValue* opt = options.next();
        vstring opt_name = is_short ? opt->shortName : opt->longName;
        size_t dif = 2;
        if(!is_short) dif += name.size()/4;
        if(name.size()!=0 && distance(name,opt_name) < dif)
          similar_names.push(opt_name);
      }

      return similar_names;
    }
    
    //==========================================================
    // Variables holding option values
    //==========================================================

 /** 
  * NOTE on OptionValues
  *
  * An OptionValue stores the value for an Option as well as all the meta-data
  * See the definitions of different OptionValue objects above for details
  * but the main OptionValuse are
  *  - BoolOptionValue
  *  - IntOptionValue, UnsignedOptionValue, FloatOptionValue, LongOptionValue
  *  - StringOptionValue
  *  - ChoiceOptionValue
  *  - RatioOptionValue
  *
  * ChoiceOptionValue requires you to define an enum for the choice values
  *
  * For examples of how the different OptionValues are used see Options.cpp
  *
  * If an OptionValue needs custom assignment you will need to create a custom
  *  OptionValue. See DecodeOptionValue and SelectionOptionValue for examples. 
  *
  */

  ChoiceOptionValue<RandomStrategy> _randomStrategy;
  DecodeOptionValue _decode;
  BoolOptionValue _encode;

  RatioOptionValue _ageWeightRatio;
	ChoiceOptionValue<AgeWeightRatioShape> _ageWeightRatioShape;
	UnsignedOptionValue _ageWeightRatioShapeFrequency;
  BoolOptionValue _useTheorySplitQueues;
  StringOptionValue _theorySplitQueueRatios;
  StringOptionValue _theorySplitQueueCutoffs;
  IntOptionValue _theorySplitQueueExpectedRatioDenom;
  BoolOptionValue _theorySplitQueueLayeredArrangement;
  BoolOptionValue _useAvatarSplitQueues;
  StringOptionValue _avatarSplitQueueRatios;
  StringOptionValue _avatarSplitQueueCutoffs;
  BoolOptionValue _avatarSplitQueueLayeredArrangement;
  BoolOptionValue _useSineLevelSplitQueues;
  StringOptionValue _sineLevelSplitQueueRatios;
  StringOptionValue _sineLevelSplitQueueCutoffs;
  BoolOptionValue _sineLevelSplitQueueLayeredArrangement;
  BoolOptionValue _usePositiveLiteralSplitQueues;
  StringOptionValue _positiveLiteralSplitQueueRatios;
  StringOptionValue _positiveLiteralSplitQueueCutoffs;
  BoolOptionValue _positiveLiteralSplitQueueLayeredArrangement;
  BoolOptionValue _literalMaximalityAftercheck;
  BoolOptionValue _arityCheck;
  
  ChoiceOptionValue<BadOption> _badOption;
  ChoiceOptionValue<Demodulation> _backwardDemodulation;
  ChoiceOptionValue<Subsumption> _backwardSubsumption;
  ChoiceOptionValue<Subsumption> _backwardSubsumptionResolution;
  BoolOptionValue _backwardSubsumptionDemodulation;
  UnsignedOptionValue _backwardSubsumptionDemodulationMaxMatches;
  BoolOptionValue _binaryResolution;

  BoolOptionValue _colorUnblocking;
  ChoiceOptionValue<Condensation> _condensation;

  BoolOptionValue _demodulationRedundancyCheck;

  ChoiceOptionValue<EqualityProxy> _equalityProxy;
  BoolOptionValue _useMonoEqualityProxy;
  BoolOptionValue _equalityResolutionWithDeletion;
  BoolOptionValue _equivalentVariableRemoval;
  ChoiceOptionValue<ExtensionalityResolution> _extensionalityResolution;
  UnsignedOptionValue _extensionalityMaxLength;
  BoolOptionValue _extensionalityAllowPosEq;

  BoolOptionValue _FOOLParamodulation;

  BoolOptionValue _termAlgebraInferences;
  ChoiceOptionValue<TACyclicityCheck> _termAlgebraCyclicityCheck;

  BoolOptionValue _fmbNonGroundDefs;
  UnsignedOptionValue _fmbStartSize;
  FloatOptionValue _fmbSymmetryRatio;
  ChoiceOptionValue<FMBWidgetOrders> _fmbSymmetryWidgetOrders;
  ChoiceOptionValue<FMBSymbolOrders> _fmbSymmetryOrderSymbols;
  ChoiceOptionValue<FMBAdjustSorts> _fmbAdjustSorts;
  BoolOptionValue _fmbDetectSortBounds;
  UnsignedOptionValue _fmbDetectSortBoundsTimeLimit;
  UnsignedOptionValue _fmbSizeWeightRatio;
  ChoiceOptionValue<FMBEnumerationStrategy> _fmbEnumerationStrategy;

  BoolOptionValue _flattenTopLevelConjunctions;
  StringOptionValue _forbiddenOptions;
  BoolOptionValue _forceIncompleteness;
  StringOptionValue _forcedOptions;
  ChoiceOptionValue<Demodulation> _forwardDemodulation;
  BoolOptionValue _forwardLiteralRewriting;
  BoolOptionValue _forwardSubsumption;
  BoolOptionValue _forwardSubsumptionResolution;
  BoolOptionValue _forwardSubsumptionDemodulation;
  UnsignedOptionValue _forwardSubsumptionDemodulationMaxMatches;
  ChoiceOptionValue<FunctionDefinitionElimination> _functionDefinitionElimination;
  BoolOptionValue _skolemReuse;
  BoolOptionValue _definitionReuse;
  ChoiceOptionValue<TweeGoalTransformation> _tweeGoalTransformation;
  
  BoolOptionValue _generalSplitting;
  BoolOptionValue _globalSubsumption;
  ChoiceOptionValue<GlobalSubsumptionSatSolverPower> _globalSubsumptionSatSolverPower;
  ChoiceOptionValue<GlobalSubsumptionExplicitMinim> _globalSubsumptionExplicitMinim;
  ChoiceOptionValue<GlobalSubsumptionAvatarAssumptions> _globalSubsumptionAvatarAssumptions;
  ChoiceOptionValue<GoalGuess> _guessTheGoal;
  UnsignedOptionValue _guessTheGoalLimit;

  BoolOptionValue _hyperSuperposition;

  BoolOptionValue _simultaneousSuperposition;
  BoolOptionValue _innerRewriting;
  BoolOptionValue _equationalTautologyRemoval;

  /** if true, then calling set() on non-existing options will not result in a user error */
  ChoiceOptionValue<IgnoreMissing> _ignoreMissing;
  StringOptionValue _include;
  /** if this option is true, Vampire will add the numeral weight of a clause
   * to its weight. The weight is defined as the sum of binary sizes of all
   * integers occurring in this clause. This option has not been tested and
   * may be extensive, see Clause::getNumeralWeight()
   */
  BoolOptionValue _increasedNumeralWeight;

  BoolOptionValue _ignoreConjectureInPreprocessing;

  IntOptionValue _inequalitySplitting;
  ChoiceOptionValue<InputSyntax> _inputSyntax;
  ChoiceOptionValue<Instantiation> _instantiation;
  FloatOptionValue _instGenBigRestartRatio;
  BoolOptionValue _instGenPassiveReactivation;
  RatioOptionValue _instGenResolutionInstGenRatio;
  //IntOptionValue _instGenResolutionRatioResolution;
  IntOptionValue _instGenRestartPeriod;
  FloatOptionValue _instGenRestartPeriodQuotient;
  BoolOptionValue _instGenWithResolution;
  BoolOptionValue _useHashingVariantIndex;

  ChoiceOptionValue<Induction> _induction;
  ChoiceOptionValue<StructuralInductionKind> _structInduction;
  ChoiceOptionValue<IntInductionKind> _intInduction;
  ChoiceOptionValue<InductionChoice> _inductionChoice;
  UnsignedOptionValue _maxInductionDepth;
  BoolOptionValue _inductionNegOnly;
  BoolOptionValue _inductionUnitOnly;
  BoolOptionValue _inductionGen;
  BoolOptionValue _inductionStrengthenHypothesis;
  UnsignedOptionValue _maxInductionGenSubsetSize;
  BoolOptionValue _inductionOnComplexTerms;
  BoolOptionValue _integerInductionDefaultBound;
  ChoiceOptionValue<IntegerInductionInterval> _integerInductionInterval;
<<<<<<< HEAD
  ChoiceOptionValue<InductionFormulaGeneration> _inductionFormulaGeneration;
  BoolOptionValue _simplifyInductionClauses;
  BoolOptionValue _splitInductionClauses;
=======
  ChoiceOptionValue<IntegerInductionLiteralStrictness> _integerInductionStrictnessEq;
  ChoiceOptionValue<IntegerInductionLiteralStrictness> _integerInductionStrictnessComp;
  ChoiceOptionValue<IntegerInductionTermStrictness> _integerInductionStrictnessTerm;
>>>>>>> 6ea36d29
  BoolOptionValue _nonUnitInduction;

  StringOptionValue _latexOutput;
  BoolOptionValue _latexUseDefaultSymbols;

  ChoiceOptionValue<LiteralComparisonMode> _literalComparisonMode;
  IntOptionValue _lookaheadDelay;
  IntOptionValue _lrsFirstTimeCheck;
  BoolOptionValue _lrsWeightLimitOnly;
  ChoiceOptionValue<LTBLearning> _ltbLearning;
  StringOptionValue _ltbDirectory;

#ifdef __linux__
  UnsignedOptionValue _instructionLimit; 
#endif

  UnsignedOptionValue _memoryLimit; // should be size_t, making an assumption
  ChoiceOptionValue<Mode> _mode;
  ChoiceOptionValue<Schedule> _schedule;
  StringOptionValue _scheduleFile;
  UnsignedOptionValue _multicore;
  FloatOptionValue _slowness;

  IntOptionValue _naming;
  BoolOptionValue _nonliteralsInClauseWeight;
  BoolOptionValue _normalize;

  BoolOptionValue _outputAxiomNames;

  StringOptionValue _printProofToFile;
  BoolOptionValue _printClausifierPremises;
  StringOptionValue _problemName;
  ChoiceOptionValue<Proof> _proof;
  BoolOptionValue _minimizeSatProofs;
  ChoiceOptionValue<ProofExtra> _proofExtra;
  
  StringOptionValue _protectedPrefix;

  ChoiceOptionValue<QuestionAnsweringMode> _questionAnswering;

  IntOptionValue _randomSeed;
  IntOptionValue _randomStrategySeed;

  IntOptionValue _activationLimit;

  ChoiceOptionValue<SatSolver> _satSolver;
  ChoiceOptionValue<SaturationAlgorithm> _saturationAlgorithm;
  BoolOptionValue _showAll;
  BoolOptionValue _showActive;
  BoolOptionValue _showBlocked;
  BoolOptionValue _showDefinitions;
  ChoiceOptionValue<InterpolantMode> _showInterpolant;
  BoolOptionValue _showNew;
  BoolOptionValue _sineToAge;
  ChoiceOptionValue<PredicateSineLevels> _sineToPredLevels;
  BoolOptionValue _showSplitting;
  BoolOptionValue _showNewPropositional;
  BoolOptionValue _showNonconstantSkolemFunctionTrace;
  BoolOptionValue _showOptions;
  BoolOptionValue _showOptionsLineWrap;
  BoolOptionValue _showExperimentalOptions;
  BoolOptionValue _showHelp;
  BoolOptionValue _printAllTheoryAxioms;
  StringOptionValue _explainOption;
  BoolOptionValue _showPassive;
  BoolOptionValue _showReductions;
  BoolOptionValue _showPreprocessing;
  BoolOptionValue _showSkolemisations;
  BoolOptionValue _showSymbolElimination;
  BoolOptionValue _showTheoryAxioms;
  BoolOptionValue _showFOOL;
  BoolOptionValue _showFMBsortInfo;
  BoolOptionValue _showInduction;
  BoolOptionValue _showSimplOrdering;
#if VZ3
  BoolOptionValue _showZ3;
  StringOptionValue _exportAvatarProblem;
  StringOptionValue _exportThiProblem;
  BoolOptionValue _satFallbackForSMT;
  BoolOptionValue _smtForGround;
  ChoiceOptionValue<TheoryInstSimp> _theoryInstAndSimp;
  BoolOptionValue _thiGeneralise;
  BoolOptionValue _thiTautologyDeletion;
#endif
  ChoiceOptionValue<UnificationWithAbstraction> _unificationWithAbstraction; 
  BoolOptionValue _fixUWA;
  BoolOptionValue _useACeval;
  TimeLimitOptionValue _simulatedTimeLimit;
  UnsignedOptionValue _sineDepth;
  UnsignedOptionValue _sineGeneralityThreshold;
  UnsignedOptionValue _sineToAgeGeneralityThreshold;
  ChoiceOptionValue<SineSelection> _sineSelection;
  FloatOptionValue _sineTolerance;
  FloatOptionValue _sineToAgeTolerance;
  ChoiceOptionValue<Sos> _sos;
  UnsignedOptionValue _sosTheoryLimit;
  BoolOptionValue _splitting;
  BoolOptionValue _splitAtActivation;
  ChoiceOptionValue<SplittingAddComplementary> _splittingAddComplementary;
  ChoiceOptionValue<SplittingCongruenceClosure> _splittingCongruenceClosure;
  ChoiceOptionValue<CCUnsatCores> _ccUnsatCores;
  BoolOptionValue _splittingEagerRemoval;
  UnsignedOptionValue _splittingFlushPeriod;
  FloatOptionValue _splittingFlushQuotient;
  FloatOptionValue _splittingAvatimer;
  ChoiceOptionValue<SplittingNonsplittableComponents> _splittingNonsplittableComponents;
  ChoiceOptionValue<SplittingMinimizeModel> _splittingMinimizeModel;
  ChoiceOptionValue<SplittingLiteralPolarityAdvice> _splittingLiteralPolarityAdvice;
  ChoiceOptionValue<SplittingDeleteDeactivated> _splittingDeleteDeactivated;
  BoolOptionValue _splittingFastRestart;
  BoolOptionValue _splittingBufferedSolver;

  ChoiceOptionValue<Statistics> _statistics;
  BoolOptionValue _superpositionFromVariables;
  ChoiceOptionValue<TermOrdering> _termOrdering;
  ChoiceOptionValue<SymbolPrecedence> _symbolPrecedence;
  ChoiceOptionValue<SymbolPrecedenceBoost> _symbolPrecedenceBoost;
  ChoiceOptionValue<IntroducedSymbolPrecedence> _introducedSymbolPrecedence;
  ChoiceOptionValue<EvaluationMode> _evaluationMode;
  ChoiceOptionValue<KboWeightGenerationScheme> _kboWeightGenerationScheme;
  BoolOptionValue _kboMaxZero;
  ChoiceOptionValue<KboAdmissibilityCheck> _kboAdmissabilityCheck;
  StringOptionValue _functionWeights;
  StringOptionValue _predicateWeights;
  StringOptionValue _functionPrecedence;
  StringOptionValue _predicatePrecedence;

  StringOptionValue _testId;
  ChoiceOptionValue<Output> _outputMode;
  BoolOptionValue _ignoreMissingInputsInUnsatCore;
  StringOptionValue _thanks;
  ChoiceOptionValue<TheoryAxiomLevel> _theoryAxioms;
  BoolOptionValue _theoryFlattening;

  /** Time limit in deciseconds */
  TimeLimitOptionValue _timeLimitInDeciseconds;
  BoolOptionValue _timeStatistics;

  ChoiceOptionValue<URResolution> _unitResultingResolution;
  BoolOptionValue _unusedPredicateDefinitionRemoval;
  BoolOptionValue _blockedClauseElimination;
  // BoolOptionValue _use_dm;

  OptionChoiceValues _tagNames;

  NonGoalWeightOptionValue _nonGoalWeightCoefficient;
  BoolOptionValue _restrictNWCtoGC;

  SelectionOptionValue _selection;
  SelectionOptionValue _instGenSelection;
    
  InputFileOptionValue _inputFile;

  BoolOptionValue _newCNF;
  BoolOptionValue _inlineLet;

  BoolOptionValue _manualClauseSelection;
  // arithmeitc reasoning options
  BoolOptionValue _inequalityNormalization;
  BoolOptionValue _pushUnaryMinus;
  BoolOptionValue _highSchool;
  ChoiceOptionValue<ArithmeticSimplificationMode> _gaussianVariableElimination;
  ChoiceOptionValue<ArithmeticSimplificationMode> _cancellation;
  ChoiceOptionValue<ArithmeticSimplificationMode> _arithmeticSubtermGeneralizations;

 
  //Higher-order options
  BoolOptionValue _addCombAxioms;
  BoolOptionValue _addProxyAxioms;
  BoolOptionValue _combinatorySuperposition;
  BoolOptionValue _choiceAxiom;
  BoolOptionValue _injectivity;
  BoolOptionValue _pragmatic;
  BoolOptionValue _choiceReasoning;
  BoolOptionValue _priortyToLongReducts;
  IntOptionValue  _maximumXXNarrows;
  ChoiceOptionValue<FunctionExtensionality> _functionExtensionality;
  ChoiceOptionValue<CNFOnTheFly> _clausificationOnTheFly;
  ChoiceOptionValue<PISet> _piSet;
  ChoiceOptionValue<Narrow> _narrow;
  BoolOptionValue _equalityToEquivalence;
  BoolOptionValue _complexBooleanReasoning;
  BoolOptionValue _booleanEqTrick;
  BoolOptionValue _superposition;
  BoolOptionValue _casesSimp;
  BoolOptionValue _cases;
  BoolOptionValue _newTautologyDel;
  BoolOptionValue _lambdaFreeHol;

}; // class Options

// Allow printing of enums
template<typename T,
         typename = typename std::enable_if<std::is_enum<T>::value>::type>
std::ostream& operator<< (std::ostream& str,const T& val)
{
  return str << static_cast<typename std::underlying_type<T>::type>(val);
}

}

#endif<|MERGE_RESOLUTION|>--- conflicted
+++ resolved
@@ -246,13 +246,6 @@
     FINITE,
     BOTH
   };
-<<<<<<< HEAD
-  enum class InductionFormulaGeneration : unsigned int {
-    ADD,
-    ADD_RESOLVE,
-    RESOLVE,
-    REGENERATE,
-=======
   enum class IntegerInductionLiteralStrictness: unsigned int {
     NONE,
     TOPLEVEL_NOT_IN_OTHER,
@@ -264,7 +257,13 @@
     NONE,
     INTERPRETED_CONSTANT,
     NO_SKOLEMS
->>>>>>> 6ea36d29
+  };
+
+  enum class InductionFormulaGeneration : unsigned int {
+    ADD,
+    ADD_RESOLVE,
+    RESOLVE,
+    REGENERATE,
   };
 
   enum class PredicateSineLevels : unsigned int {
@@ -2330,16 +2329,13 @@
   bool inductionOnComplexTerms() const {return _inductionOnComplexTerms.actualValue;}
   bool integerInductionDefaultBound() const { return _integerInductionDefaultBound.actualValue; }
   IntegerInductionInterval integerInductionInterval() const { return _integerInductionInterval.actualValue; }
-<<<<<<< HEAD
+  IntegerInductionLiteralStrictness integerInductionStrictnessEq() const {return _integerInductionStrictnessEq.actualValue; }
+  IntegerInductionLiteralStrictness integerInductionStrictnessComp() const {return _integerInductionStrictnessComp.actualValue; }
+  IntegerInductionTermStrictness integerInductionStrictnessTerm() const {return _integerInductionStrictnessTerm.actualValue; }
+  bool nonUnitInduction() const { return _nonUnitInduction.actualValue; }
   InductionFormulaGeneration inductionFormulaGeneration() const { return _inductionFormulaGeneration.actualValue; }
   bool simplifyInductionClauses() const { return _simplifyInductionClauses.actualValue; }
   bool splitInductionClauses() const { return _splitInductionClauses.actualValue; }
-=======
-  IntegerInductionLiteralStrictness integerInductionStrictnessEq() const {return _integerInductionStrictnessEq.actualValue; }
-  IntegerInductionLiteralStrictness integerInductionStrictnessComp() const {return _integerInductionStrictnessComp.actualValue; }
-  IntegerInductionTermStrictness integerInductionStrictnessTerm() const {return _integerInductionStrictnessTerm.actualValue; }
->>>>>>> 6ea36d29
-  bool nonUnitInduction() const { return _nonUnitInduction.actualValue; }
 
   float instGenBigRestartRatio() const { return _instGenBigRestartRatio.actualValue; }
   bool instGenPassiveReactivation() const { return _instGenPassiveReactivation.actualValue; }
@@ -2639,16 +2635,13 @@
   BoolOptionValue _inductionOnComplexTerms;
   BoolOptionValue _integerInductionDefaultBound;
   ChoiceOptionValue<IntegerInductionInterval> _integerInductionInterval;
-<<<<<<< HEAD
+  ChoiceOptionValue<IntegerInductionLiteralStrictness> _integerInductionStrictnessEq;
+  ChoiceOptionValue<IntegerInductionLiteralStrictness> _integerInductionStrictnessComp;
+  ChoiceOptionValue<IntegerInductionTermStrictness> _integerInductionStrictnessTerm;
+  BoolOptionValue _nonUnitInduction;
   ChoiceOptionValue<InductionFormulaGeneration> _inductionFormulaGeneration;
   BoolOptionValue _simplifyInductionClauses;
   BoolOptionValue _splitInductionClauses;
-=======
-  ChoiceOptionValue<IntegerInductionLiteralStrictness> _integerInductionStrictnessEq;
-  ChoiceOptionValue<IntegerInductionLiteralStrictness> _integerInductionStrictnessComp;
-  ChoiceOptionValue<IntegerInductionTermStrictness> _integerInductionStrictnessTerm;
->>>>>>> 6ea36d29
-  BoolOptionValue _nonUnitInduction;
 
   StringOptionValue _latexOutput;
   BoolOptionValue _latexUseDefaultSymbols;
