--- conflicted
+++ resolved
@@ -246,13 +246,6 @@
     FINITE,
     BOTH
   };
-<<<<<<< HEAD
-
-  enum class InductionConsequenceGeneration : unsigned {
-    OFF,
-    UNIT_ONLY,
-    ON,
-=======
   enum class IntegerInductionLiteralStrictness: unsigned int {
     NONE,
     TOPLEVEL_NOT_IN_OTHER,
@@ -264,7 +257,11 @@
     NONE,
     INTERPRETED_CONSTANT,
     NO_SKOLEMS
->>>>>>> 90cba99f
+  };
+  enum class InductionConsequenceGeneration : unsigned {
+    OFF,
+    UNIT_ONLY,
+    ON,
   };
 
   enum class PredicateSineLevels : unsigned int {
@@ -2298,16 +2295,12 @@
   bool inductionOnComplexTerms() const {return _inductionOnComplexTerms.actualValue;}
   bool integerInductionDefaultBound() const { return _integerInductionDefaultBound.actualValue; }
   IntegerInductionInterval integerInductionInterval() const { return _integerInductionInterval.actualValue; }
-<<<<<<< HEAD
-  InductionConsequenceGeneration inductionConsequenceGeneration() const { return _inductionConsequenceGeneration.actualValue; }
-  Lib::vvector<int> inductionConsequenceGenerationRatio() const;
-  bool inductionRemodulationRedundancyCheck() const { return _inductionRemodulationRedundancyCheck.actualValue; }
-=======
   IntegerInductionLiteralStrictness integerInductionStrictnessEq() const {return _integerInductionStrictnessEq.actualValue; }
   IntegerInductionLiteralStrictness integerInductionStrictnessComp() const {return _integerInductionStrictnessComp.actualValue; }
   IntegerInductionTermStrictness integerInductionStrictnessTerm() const {return _integerInductionStrictnessTerm.actualValue; }
->>>>>>> 90cba99f
   bool nonUnitInduction() const { return _nonUnitInduction.actualValue; }
+  InductionConsequenceGeneration inductionConsequenceGeneration() const { return _inductionConsequenceGeneration.actualValue; }
+  bool inductionRemodulationRedundancyCheck() const { return _inductionRemodulationRedundancyCheck.actualValue; }
 
   float instGenBigRestartRatio() const { return _instGenBigRestartRatio.actualValue; }
   bool instGenPassiveReactivation() const { return _instGenPassiveReactivation.actualValue; }
@@ -2606,16 +2599,12 @@
   BoolOptionValue _inductionOnComplexTerms;
   BoolOptionValue _integerInductionDefaultBound;
   ChoiceOptionValue<IntegerInductionInterval> _integerInductionInterval;
-<<<<<<< HEAD
-  ChoiceOptionValue<InductionConsequenceGeneration> _inductionConsequenceGeneration;
-  StringOptionValue _inductionConsequenceGenerationRatio;
-  BoolOptionValue _inductionRemodulationRedundancyCheck;
-=======
   ChoiceOptionValue<IntegerInductionLiteralStrictness> _integerInductionStrictnessEq;
   ChoiceOptionValue<IntegerInductionLiteralStrictness> _integerInductionStrictnessComp;
   ChoiceOptionValue<IntegerInductionTermStrictness> _integerInductionStrictnessTerm;
->>>>>>> 90cba99f
   BoolOptionValue _nonUnitInduction;
+  ChoiceOptionValue<InductionConsequenceGeneration> _inductionConsequenceGeneration;
+  BoolOptionValue _inductionRemodulationRedundancyCheck;
 
   StringOptionValue _latexOutput;
   BoolOptionValue _latexUseDefaultSymbols;
