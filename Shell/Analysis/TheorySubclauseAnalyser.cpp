#ifndef __SHELL__ANALYSIS__THEORY_SUBCLAUSE_ANALYSER__CPP__
#define __SHELL__ANALYSIS__THEORY_SUBCLAUSE_ANALYSER__CPP__

#include <algorithm>
#include <functional>
#include <iostream>
#include <type_traits>
#include <unordered_map>

#include "Debug/Assertion.hpp"
#include "Debug/PrintDebug.hpp"

#include "Kernel/Clause.hpp"
#include "Kernel/Signature.hpp"
#include "Kernel/Term.hpp"
#include "Lib/Allocator.hpp"
#include "Lib/Environment.hpp"
#include "Lib/macro_magic.h"
#include "Shell/Analysis/TheorySubclauseAnalyser.hpp"

#define _TAIL(x, ...) __VA_ARGS__

using namespace Shell::Analysis;
using namespace std;
using namespace Kernel;

using Interpretation = Theory::Interpretation;

struct rect_maps;

struct rect_map {
private:
  unsigned n_vars;
  vumap<unsigned, unsigned> map;

public:
  rect_map() : n_vars(0), map(vumap<unsigned, unsigned>()) {}
  unsigned get(unsigned v) {
    auto it = map.find(v);
    unsigned out;
    if (it == map.end()) {
      out = n_vars++;
      map.insert(decltype(map)::value_type(v, out));
    } else {
      ASS(it->first == v);
      out = it->second;
    }
    return out;
  }
};

template <class A, class Config> struct gen_comparator {
  CmpResult operator()(const A &l, const A &r, rect_maps &map) const;

  template <class B>
  CmpResult cmp(const B &lhs, const B &rhs, rect_maps &map) const {
    return gen_comparator<B, Config>{}(lhs, rhs, map);
  }
};

template <class A, class Config> struct state_wrapped_comparator_std {
  rect_maps &map;
<<<<<<< HEAD
  state_wrapped_comparator_std(rect_maps &map) : map(map) {}
  bool operator()(A const &l, A const &r) {
=======
  state_wrapped_comparator_std(rect_maps& map) : map(map) {}
  bool operator()(A const& l, A const& r) {
>>>>>>> 4f09999d
    return gen_comparator<A, Config>{}(l, r, map) == CMP_LESS;
  }
};

template <class Config> struct state_wrapped_comparator_poly {
  rect_maps &map;
  state_wrapped_comparator_poly(rect_maps &map) : map(map) {}
  template <class B> CmpResult cmp(const B &l, const B &r) {
    return gen_comparator<B, Config>{}(l, r, map);
  }
};

struct rect_maps {
  rect_map l;
  rect_map r;
  rect_maps() : l(rect_map()), r(rect_map()) {}
};

template <class A> CmpResult compare_ground(A l, A r) {
  if (l < r)
    return CMP_LESS;
  if (l > r)
    return CMP_GREATER;
  return CMP_EQUIV;
}

<<<<<<< HEAD
IntegerConstantType toIntegerConstant(const Term& t) {
  IntegerConstantType out;
#if VDEBUG
  auto res = 
#endif
    theory->tryInterpretConstant(&t, out);
  ASS(res)
  return out;
}

=======
>>>>>>> 4f09999d
template <class A, class Config> struct gen_comparator<vvec<A>, Config> {
  CmpResult operator()(const vvec<A> &lhs, const vvec<A> &rhs,
                       rect_maps &map) const {
    auto li = lhs.begin();
    auto ri = rhs.begin();
    while (li != lhs.end() && ri != rhs.end()) {
      auto l = *li;
      auto r = *ri;
      auto c = gen_comparator<A, Config>{}(l, r, map);
      switch (c) {
      case CMP_NONE:
      case CMP_LESS:
      case CMP_GREATER:
        return c;
      case CMP_EQUIV:;
      }
      li++;
      ri++;
    }
    auto lend = li == lhs.end();
    auto rend = ri == rhs.end();
    if (!lend && rend)
      return CMP_LESS;
    if (lend && !rend)
      return CMP_GREATER;

    return CMP_EQUIV;
  }
};

template <class A, class Config> struct gen_comparator<refw<A>, Config> {
  CmpResult operator()(const refw<A> &lhs, const refw<A> &rhs,
                       rect_maps &map) const {
    const A &l = lhs.get();
    const A &r = rhs.get();
    return gen_comparator<A, Config>{}(l, r, map);
  }
};

template <class A, class Config> struct gen_comparator<rc<A>, Config> {
  CmpResult operator()(const rc<A> &lhs, const rc<A> &rhs,
                       rect_maps &map) const {
    const A &l = *lhs.get();
    const A &r = *rhs.get();
    return gen_comparator<A, Config>{}(l, r, map);
  }
};

<<<<<<< HEAD
=======

>>>>>>> 4f09999d
/** ============= lexicographical comparison ================== **/

namespace __lex_cmp {

<<<<<<< HEAD
template <class Fn, class A, class... Fs> struct lex_ {
  static CmpResult cmp(Fn f, A l, A h, Fs... fs);
};

template <class Fn, class A> struct lex_<Fn, A> {
  static CmpResult cmp(Fn f, A l, A r) { return CMP_EQUIV; }
};

template <class Fn, class A, class F, class... Fs>
struct lex_<Fn, A, F, Fs...> {
  static CmpResult cmp(Fn cmp, A l, A r, F field, Fs... rest) {
    auto c = cmp.template cmp<decltype(field(l))>(field(l), field(r));
    switch (c) {
    case CMP_LESS:
    case CMP_GREATER:
    case CMP_NONE:
      return c;
    case CMP_EQUIV:
      return lex_<Fn, A, Fs...>::cmp(cmp, l, r, rest...);
    }
  }
};

} // namespace __lex_cmp
=======
  template <class Fn, class A, class... Fs> struct lex_ {
    static CmpResult cmp(Fn f, A l, A h, Fs... fs);
  };

  template <class Fn, class A> struct lex_<Fn, A> {
    static CmpResult cmp(Fn f, A l, A r) { return CMP_EQUIV; }
  };

  template <class Fn, class A, class F, class... Fs>
  struct lex_<Fn, A, F, Fs...> {
    static CmpResult cmp(Fn cmp, A l, A r, F field, Fs... rest) {
      auto c = cmp.template cmp<decltype(field(l))>(field(l), field(r));
      switch (c) {
      case CMP_LESS:
      case CMP_GREATER:
      case CMP_NONE:
        return c;
      case CMP_EQUIV:
        return lex_<Fn, A, Fs...>::cmp(cmp, l, r, rest...);
      }
    }
  };

}
>>>>>>> 4f09999d

template <class Fn, class A, class... Fs>
CmpResult lex_cmp(Fn f, A l, A r, Fs... fs) {
  return __lex_cmp::lex_<Fn, A, Fs...>::cmp(f, l, r, fs...);
}

/** ============= subclass comparison ================== **/

namespace __subclass_cmp {
<<<<<<< HEAD
template <class Fn, class A, class... Bs> struct _subclass_cmp {
  static CmpResult cmp(Fn f, const A &lhs, const A &rhs);
};

template <class Fn, class A> struct _subclass_cmp<Fn, A> {
  static CmpResult cmp(Fn f, const A &lhs, const A &rhs) { ASSERTION_VIOLATION }
};

template <class Fn, class A, class B, class... Bs>
struct _subclass_cmp<Fn, A, B, Bs...> {
  static CmpResult cmp(Fn f, const A &l, const A &r) {
    const B *lhs = dynamic_cast<const B *>(&l);
    const B *rhs = dynamic_cast<const B *>(&r);
    if (lhs && rhs) {
      return f.template cmp<B>(*lhs, *rhs);
    } else if (lhs && !rhs) {
      return CMP_LESS;
    } else if (!lhs && rhs) {
      return CMP_GREATER;
    } else {
      return _subclass_cmp<Fn, A, Bs...>::cmp(f, l, r);
    }
  }
};
} // namespace __subclass_cmp
=======
  template <class Fn, class A, class... Bs> struct _subclass_cmp {
    static CmpResult cmp(Fn f, const A &lhs, const A &rhs);
  };

  template <class Fn, class A> struct _subclass_cmp<Fn, A> {
    static CmpResult cmp(Fn f, const A &lhs, const A &rhs) { ASSERTION_VIOLATION }
  };

  template <class Fn, class A, class B, class... Bs>
  struct _subclass_cmp<Fn, A, B, Bs...> {
    static CmpResult cmp(Fn f, const A &l, const A &r) {
      const B *lhs = dynamic_cast<const B *>(&l);
      const B *rhs = dynamic_cast<const B *>(&r);
      if (lhs && rhs) {
        return f.template cmp<B>(*lhs, *rhs);
      } else if (lhs && !rhs) {
        return CMP_LESS;
      } else if (!lhs && rhs) {
        return CMP_GREATER;
      } else {
        return _subclass_cmp<Fn, A, Bs...>::cmp(f, l, r);
      }
    }
  };
}
>>>>>>> 4f09999d

template <class Fn, class A, class... As>
CmpResult subclass_cmp(Fn f, const A &lhs, const A &rhs) {
  return __subclass_cmp::_subclass_cmp<Fn, A, As...>::cmp(f, lhs, rhs);
}

/** ============= subclass comparison ================== **/

#define TIE_OP(OP, CLASS, ...)                                                 \
  inline friend bool operator OP(const CLASS &l, const CLASS &r) {             \
    auto toTup = [](const CLASS &x) { return std::make_tuple(__VA_ARGS__); };  \
    return toTup(l) OP toTup(r);                                               \
  }

#define OPERATORS(CLASS, ...)                                                  \
  TIE_OP(<, CLASS, __VA_ARGS__)                                                \
  TIE_OP(>, CLASS, __VA_ARGS__)                                                \
  TIE_OP(<=, CLASS, __VA_ARGS__)                                               \
  TIE_OP(>=, CLASS, __VA_ARGS__)                                               \
<<<<<<< HEAD
  TIE_OP(==, CLASS, __VA_ARGS__)
=======
  TIE_OP(==, CLASS, __VA_ARGS__)                                               \

>>>>>>> 4f09999d

/** ============= utility term datatypes ================== **/

class AbsSymbol {
protected:
  unsigned functor;

  explicit AbsSymbol(unsigned functor) : functor(functor) {}

public:
  friend ostream &operator<<(ostream &out, const AbsSymbol &s);

  virtual Signature::Symbol &symbol() const = 0;

  Theory::Interpretation interpret() const {
    return symbol().getInterpretation();
  }

  template <class A, class Config> friend struct gen_comparator;
  OPERATORS(AbsSymbol, x.functor)
};

ostream &operator<<(ostream &out, const AbsSymbol &s) {
  out << s.symbol().name();
  return out;
}

Theory::Interpretation interpretation(Signature::Symbol &sym) {
  return sym.getInterpretation();
}

class Predicate : public AbsSymbol {
public:
  explicit Predicate(unsigned functor) : AbsSymbol(functor) {}

  Signature::Symbol &symbol() const override {
    return *env.signature->getPredicate(functor);
  }

  bool isEquality() const { return interpret() == Interpretation::EQUAL; }

  template <class A, class Config> friend struct gen_comparator;
  OPERATORS(Predicate, x.functor)
};
<<<<<<< HEAD

class Function : public AbsSymbol {
public:
  explicit Function(unsigned functor) : AbsSymbol(functor) {}

  Signature::Symbol &symbol() const override {
    return *env.signature->getFunction(functor);
  }

  bool isPlus() const { return Theory::isPlus(interpret()); }

  bool isTimes() const { return Theory::isTimes(interpret()); }

  bool isAssoc() const {
    auto i = interpret();
    return Theory::isPlus(i) || Theory::isTimes(i);
  }

  bool isCommut() const {
    auto i = interpret();
    return Theory::isPlus(i) || Theory::isTimes(i);
  }

  bool leftDistributiveOver(const Function &other) const {
    return Theory::isTimes(this->interpret()) &&
           Theory::isPlus(other.interpret());
  }

  bool isInterpretedConstant() const {
    return Theory::instance()->isInterpretedConstant(functor);
  }

  bool isUnaryMinus() const { return Theory::isUnaryMinus(this->interpret()); }

  template <class A, class Config> friend struct gen_comparator;
  OPERATORS(Function, x.functor)
};

class AbsVarTerm : public AbsTerm {
public:
  CLASS_NAME(AbsVarTerm);

  USE_ALLOCATOR(AbsVarTerm);

private:
  unsigned _var;

public:
  AbsVarTerm(unsigned var) : _var(var) {}
  ~AbsVarTerm() {}

  inline void write(ostream &out, rect_map &map) const {
    out << "X" << map.get(_var);
  }

  void write(ostream &out) const override { out << "X" << _var; }

  void normalize() override {}
  void rectify(rect_map &r) override { _var = r.get(_var); }
  void mergeAssoc() override {}
  void sortCommut() override {}
  void distributeLeft() override {}
  void distributeRight() override {}
  void pushMinus() override {}
  void var_set(vset<unsigned> &v) const override { v.insert(_var); }

  void vars(vvec<unsigned> &v, on_unsigned_t onUninterpreted) const override {
    v.push_back(_var);
  }
  template <class A, class Config> friend struct gen_comparator;
  OPERATORS(AbsVarTerm, x._var)
  friend struct CmpVarsMatch;
  friend struct CmpVarsEqual;
};

AbsTerm::~AbsTerm() {}

class ACTerm : public AbsTerm {
public:
  CLASS_NAME(ACTerm);
  USE_ALLOCATOR(ACTerm);

private:
  Function _fun;
  typedef vvec<refw<AbsTerm>> args_t;
  args_t _args;

public:
  ACTerm(Function fun, std::initializer_list<refw<AbsTerm>> ts)
      : _fun(fun), _args(args_t(ts)) {}

  ACTerm(Function fun, args_t ts) : _fun(fun), _args(ts) {}
  ~ACTerm() {}

  ACTerm(Term &term) : _fun(term.functor()), _args(args_t()) {
    for (auto i = 0; i < term.arity(); i++) {
      auto &t = AbsTerm::from(*term.nthArgument(i));
      _args.push_back(t);
    }
    ASS(!term.isSpecial())
    ASS(!term.isLiteral())
    ASS_REP(!_fun.isUnaryMinus() || _args.size() == 1, term.functionName())
  }

  void integrityCheck() {
    for (auto a : _args) {
      if (auto x = dynamic_cast<ACTerm *>(&a.get())) {
        x->integrityCheck();
      }
    }
    ASS(!_fun.isPlus() || _args.size() > 0)
  }

  bool isNumberConstant() const {
    return Theory::isNumberConstant(_fun.interpret());
  }

  bool uninterpreted() const {
    return _fun.interpret() == Theory::INVALID_INTERPRETATION;
  }

  void normalize() override {
    pushMinus();
    distributeLeft();
    distributeRight();
    mergeAssoc();
    sortCommut();
  }

  void rectify(rect_map &r) override {
    for (auto &t : _args) {
      t.get().rectify(r);
    }
  }

  void pushMinus() override {
    CALL("ACTerm::pushMinus")
    if (_fun.isUnaryMinus()) {
      ASS(_args.size() == 1);
      if (auto x = dynamic_cast<ACTerm *>(&_args[0].get())) {
        auto minus = _fun;
        if (x->_fun.isPlus()) {
          _fun = x->_fun;
          /*  -(x + y + ..) => (-x) + (-y) + ...  */
          _args.clear();
          _args.reserve(x->_args.size());
          for (AbsTerm &a : x->_args) {
            _args.push_back(*new ACTerm(minus, {a}));
          }
          x->_args.clear();
          delete x;

        } else if (x->_fun.isTimes()) {
          /*  -(x * y * ..) => (-x) * y * ...  */
          x->_args[0] =
              *new ACTerm(minus, {x->_args[0]}); // TODO: add * (-1) instead
        }
      }
    }
    for (auto a : _args) {
      a.get().pushMinus();
    }
  }

  void sortCommut() override;

  void mergeAssoc() override {
    CALL("ACTerm::mergeAssoc")
    for (auto arg : _args) {
      arg.get().mergeAssoc();
    }

    if (_fun.isAssoc()) { // TODO performance
      vvec<refw<AbsTerm>> new_args;
      new_args.reserve(_args.size());
      for (int i = 0; i < _args.size(); i++) {
        auto arg = dynamic_cast<ACTerm *>(&_args[i].get());
        if (arg && arg->_fun == _fun) {
          /* merge */
          new_args.reserve(new_args.capacity() + arg->_args.size() - 1);
          for (auto arg_ : arg->_args) {
            new_args.push_back(arg_);
          }
          arg->_args.clear();
          //                    delete arg;
        } else {
          /* do not merge */
          new_args.push_back(_args[i]);
        }
      }
      _args.clear();
      _args = new_args;
    }
  }
  vset<unsigned> var_set() const {
    vset<unsigned> v;
    var_set(v);
    return v;
  }
  void var_set(vset<unsigned> &vs) const override {
    for (auto &t : _args) {
      t.get().var_set(vs);
    }
  }

  void vars(vvec<unsigned> &v, on_unsigned_t onUninterpreted) const override {
    if (uninterpreted()) {
      onUninterpreted(*this, v);
    } else {
      for (auto &t : _args) {
        t.get().vars(v, onUninterpreted);
      }
    }
  }

  void distributeLeft() override {
    CALL("ACTerm::distributeLeft")
    distribute(0, 1, [](AbsTerm &x) { x.distributeLeft(); });
  }

  void distributeRight() override {
    CALL("ACTerm::distributeRight")
    distribute(1, 0, [](AbsTerm &x) { x.distributeRight(); });
  }

  template <class Fn> void distribute(size_t fst, size_t snd, Fn rec) {
    if (_args.size() == 2) {
      AbsTerm &l = _args[fst];
      AbsTerm &r_ = _args[snd];
      auto r = dynamic_cast<ACTerm *>(&r_);

      if (r && _fun.leftDistributiveOver(r->_fun)) {
        /*   a * (b + c)  => (a * b) + (a * c)
         *   l   -- r --     -- x --   -- r --
         *   -- this ---     ------ this -----
         */
        ASS(r->_args.size() == 2);
        auto mul = _fun;
        auto add = r->_fun;
        auto &a = l;
        auto &b = r->_args[fst];
        auto &c = r->_args[snd];

        auto &x = *new ACTerm(mul, {a, b});
        x._args[fst] = a;
        x._args[snd] = b;

        r->_fun = mul;
        r->_args[fst] = a;
        r->_args[snd] = c;

        this->_fun = add;
        this->_args[fst] = x;
        this->_args[snd] = *r;

        rec(x);
        rec(*r);
      } else {

        rec(l);
        rec(r_);
      }
    } else {
      for (AbsTerm &a : _args) {
        rec(a);
      }
    }
  }
  inline bool isInterpreted() const {
    return _fun.interpret() != Theory::INVALID_INTERPRETATION;
  }

public:
  virtual void write(ostream &out) const override;
  template <class A, class Config> friend struct gen_comparator;
  OPERATORS(ACTerm, !x.isInterpreted(), !x.isNumberConstant(), x._fun, x._args)
  template <class D>
  friend void gen_dump(ostream &out, const ACTerm &trm, rect_map &map);
};

template <class F1, class F2> void match(const AbsTerm &term, F1 f1, F2 f2) {
  if (auto t = dynamic_cast<const ACTerm *>(&term)) {
    return f1(*t);
  } else {
    ASS(dynamic_cast<const AbsVarTerm *>(&term));
    return f2(*static_cast<const AbsVarTerm *>(&term));
  }
}
Signature::Symbol &fnSym(const Term &t) {
  return *env.signature->getFunction(t.functor());
}

bool interpretedFun(const Term &t) { return fnSym(t).interpreted(); }
AbsTerm &AbsTerm::from(TermList &t) {
  if (t.isVar()) {
    t.var();
    return *new AbsVarTerm(t.var());
  } else {
    return *new ACTerm(*t.term());
  }
}

#define TRY_CMP(OP, CLASS)                                                     \
  {                                                                            \
    if (auto l = dynamic_cast<const CLASS *>(&lhs)) {                          \
      if (auto r = dynamic_cast<const CLASS *>(&rhs)) {                        \
        const CLASS &l_ = *l;                                                  \
        const CLASS &r_ = *r;                                                  \
        if (l_ OP r_)                                                          \
          return true;                                                         \
      } else {                                                                 \
        return true;                                                           \
      }                                                                        \
    }                                                                          \
  }

/* utility datatypes */
class AbsLiteral {
public:
  CLASS_NAME(AbsLiteral)
  USE_ALLOCATOR(AbsLiteral)

  bool positive;
  Predicate predicate;
  vvec<refw<AbsTerm>> terms; // TODO destructor

  explicit AbsLiteral(Literal *l)
      : positive(l->isPositive()), predicate(l->functor()),
        terms(vvec<refw<AbsTerm>>()) {
    terms.reserve(l->arity());
    for (auto i = 0; i < l->arity(); i++) {
      auto &t = AbsTerm::from(*l->nthArgument(i));
      terms.push_back(t);
    }
  }

  void normalize();
  void rectify();

  AbsLiteral(bool positive, Predicate pred, vvec<refw<AbsTerm>> terms)
      : positive(positive), predicate(pred), terms(terms) {}

  template <class A, class Config> friend struct gen_comparator;

  OPERATORS(AbsLiteral, x.predicate, x.positive, x.terms);
};

ostream &operator<<(ostream &out, const AbsLiteral &lit);

CmpResult LitEquiv1::compare(const AbsLiteral &lhs, const AbsLiteral &rhs) {

  return CMP_EQUIV;
}

void LitEquiv1::dump(ostream &out, const AbsLiteral &lit) { out << "*"; }

struct cmp_eq {
  template <class A> CmpResult cmp(const A &l, const A &r) {
    if (l == r) {
      return CMP_NONE;
    } else {
      return CMP_EQUIV;
    }
  }
};

struct cmp_less {
  template <class A> CmpResult cmp(const A &l, const A &r) {
    if (l < r)
      return CMP_LESS;
    else if (r < l)
      return CMP_GREATER;
    else if (l == r)
      return CMP_EQUIV;
    else
      return CMP_NONE;
  }
};
bool operator<(const AbsTerm &lhs, const AbsTerm &rhs) {
  auto r =
      subclass_cmp<cmp_less, AbsTerm, AbsVarTerm, ACTerm>(cmp_less{}, lhs, rhs);
  return r == CMP_LESS;
}

bool operator==(const AbsTerm &lhs, const AbsTerm &rhs) {
  auto r =
      subclass_cmp<cmp_eq, AbsTerm, AbsVarTerm, ACTerm>(cmp_eq{}, lhs, rhs);
  return r == CMP_EQUIV;
}

ostream &operator<<(ostream &out, AbsTerm &t) {
  t.write(out);
  return out;
}

/* === comparisons based on equivalence classes  === */

template <class Config> struct gen_comparator<AbsLiteral, Config> {
  CmpResult operator()(const AbsLiteral &lhs, const AbsLiteral &rhs,
                       rect_maps &map) const {

#define CLOSURE(t) , [](const AbsLiteral &x) { return t; }

    return lex_cmp(state_wrapped_comparator_poly<Config>(map), lhs,
                   rhs MAP(CLOSURE, x.positive, x.predicate, x.terms));

#undef CLSR
  }
};

template <class Config> struct gen_comparator<AbsTerm, Config> {
  CmpResult operator()(const AbsTerm &lhs, const AbsTerm &rhs,
                       rect_maps &map) const {

    auto r = subclass_cmp<state_wrapped_comparator_poly<Config>, AbsTerm,
                          AbsVarTerm, ACTerm>(
        state_wrapped_comparator_poly<Config>(map), lhs, rhs);
    return r;
  }
};
#define SUB_COMPARATORS Config
// #define SUB_COMPARATORS CmpUninterpreted, CmpVars, CmpNumberConsts
#define FINEST_COMPARATOR                                                      \
  gen_comparator<LitEquiv4::Config> {}

#define APPLY_CMP_RECTIFIED_TY(l, r, ty) gen_comparator<ty, Config>{}(l, r, map)
#define APPLY_CMP_RECTIFIED(l, r) APPLY_CMP_RECTIFIED_TY(l, r, decltype(l))

#define IMPL_GEN_COMPARATOR_GROUND(CLASS)                                      \
  template <class Config> struct gen_comparator<CLASS, Config> {               \
    CmpResult operator()(const CLASS &lhs, const CLASS &rhs,                   \
                         rect_maps &map) const {                               \
      return compare_ground<CLASS>(lhs, rhs);                                  \
    }                                                                          \
  };

IMPL_GEN_COMPARATOR_GROUND(bool)
IMPL_GEN_COMPARATOR_GROUND(Predicate)
IMPL_GEN_COMPARATOR_GROUND(Function)

#define IMPL_GEN_COMPARATOR(CLASS, ...)                                        \
  template <class Config> struct gen_comparator<CLASS, Config> {               \
    CmpResult operator()(const CLASS &lhs, const CLASS &rhs,                   \
                         rect_maps &map) const __VA_ARGS__                     \
  };

IMPL_GEN_COMPARATOR(ACTerm, {
  if (Config::CmpUninterpreted::special()) {
    auto l_unint = !lhs.isInterpreted();
    auto r_unint = !rhs.isInterpreted();

    /* number constants are all equiv */
    if (l_unint && r_unint)
      return Config::CmpUninterpreted::cmp_uninterpreted(lhs, rhs, map);
    if (!l_unint && r_unint)
      return CMP_LESS;
    if (l_unint && !r_unint)
      return CMP_GREATER;
  }

  auto l_num = lhs.isNumberConstant();
  auto r_num = rhs.isNumberConstant();

  if (l_num && r_num) 
    return Config::CmpNumberConsts::compare_number_consts(toIntegerConstant(lhs), toIntegerConstant(rhs));
  if (l_num && !r_num)
    return CMP_LESS;
  if (!l_num && r_num)
    return CMP_GREATER;

  auto c = APPLY_CMP_RECTIFIED(lhs._fun, rhs._fun);
  switch (c) {
  case CMP_LESS:
  case CMP_GREATER:
    return c;
  case CMP_NONE:
    ASSERTION_VIOLATION
  case CMP_EQUIV:;
  }

  /* both interpreted terms */
  return APPLY_CMP_RECTIFIED(lhs._args, rhs._args);
})

/* === dumping out equivalence class represnentativs  === */

template <class Range, class Dump>
void dumpTuple(ostream &out, Range r, Dump d) {
  out << "(";
  auto i = r.begin();
  auto end = r.end();
  if (i != end) {
    d(out, *i);
    i++;
    for (; i != end; i++) {
      out << ", ";
      d(out, *i);
    }
  }
  out << ")";
}

template <class D>
void gen_dump(ostream &out, const AbsLiteral &lit, rect_map &map) {
  out << (lit.positive ? " " : "!");
  out << lit.predicate;
  dumpTuple(out, lit.terms,
            [&](ostream &out, const AbsTerm &t) { gen_dump<D>(out, t, map); });
}

template <class D>
void gen_dump(ostream &out, const AbsTerm &trm, rect_map &map) {
  match(
      trm, [&](const ACTerm &t) { gen_dump<D>(out, t, map); },
      [&](const AbsVarTerm &t) { t.write(out, map); }); // TODO factor out
}

template <class D>
void gen_dump(ostream &out, const ACTerm &trm, rect_map &map) {

  if (D::CmpUninterpreted::special() && !trm.isInterpreted())
    return D::CmpUninterpreted::dumpUninterpreted(out, trm, map);

  if (trm.isNumberConstant())
    return D::CmpNumberConsts::dumpNumberConstant(out, trm, map);

  out << trm._fun;
  if (trm._args.size() > 0) {
    dumpTuple(out, trm._args, [&](ostream &out, const AbsTerm &t) {
      gen_dump<D>(out, t, map);
    });
  }
}

struct CmpNumberConstsNop {
  static CmpResult compare_number_consts(const IntegerConstantType &lhs, const IntegerConstantType &rhs) {
    return CMP_EQUIV;
  }
  static void dumpNumberConstant(ostream &out, const ACTerm &lit, rect_map &) {
    out << "c";
  }
};


struct CmpNumberConstsIsZero {
  static CmpResult compare_number_consts(const IntegerConstantType &lhs, const IntegerConstantType &rhs) {
    auto isZero = [](const IntegerConstantType &x) { return x == IntegerConstantType(0); };
    return compare_ground(!isZero(lhs), !isZero(rhs));
  }
  static void dumpNumberConstant(ostream &out, const ACTerm &lit, rect_map &) {
    out << "c";
  }
};

struct CmpVarsNop {
  static CmpResult cmp_vars(const AbsVarTerm &lhs, const AbsVarTerm &rhs,
                            rect_maps &map) {
    return CMP_EQUIV;
  }
};

struct CmpVarsEqual {
  static CmpResult cmp_vars(const AbsVarTerm &lhs, const AbsVarTerm &rhs,
                            rect_maps &map) {
    return compare_ground<unsigned>(lhs._var, rhs._var);
  }
};

struct CmpVarsMatch {
  static CmpResult cmp_vars(const AbsVarTerm &lhs, const AbsVarTerm &rhs,
                            rect_maps &map) {
    return compare_ground<unsigned>(map.l.get(lhs._var), map.r.get(rhs._var));
  }
};

struct CmpUninterpretedEquiv {
  static bool special() { return false; }
  static CmpResult cmp_uninterpreted(const ACTerm &lhs, const ACTerm &rhs,
                                     rect_maps &map) {
    ASSERTION_VIOLATION
  }
  static void dumpUninterpreted(ostream &out, const ACTerm &lit,
                                rect_map &map) {
    ASSERTION_VIOLATION
  }
};

struct CmpUninterpretedVarsMatch {
  static bool special() { return true; }
  static CmpResult cmp_uninterpreted(const ACTerm &lhs, const ACTerm &rhs,
                                     rect_maps &map) {
    auto l = static_cast<const AbsTerm &>(lhs).var_set();
    auto r = static_cast<const AbsTerm &>(rhs).var_set();
    if (l.size() < r.size())
      return CMP_LESS;
    if (l.size() > r.size())
      return CMP_GREATER;
    auto li = l.begin();
    auto ri = r.begin();

    while (li != l.end()) {
      auto vl = map.l.get(*li);
      auto vr = map.r.get(*ri);
      if (vl < vr)
        return CMP_LESS;
      if (vl > vr)
        return CMP_GREATER;
      ri++;
      li++;
    }

    return CMP_EQUIV;
  }
  static void dumpUninterpreted(ostream &out, const ACTerm &lit,
                                rect_map &map) {
    out << "?";
    dumpTuple(out, lit.var_set(),
              [&](ostream &out, unsigned v) { AbsVarTerm(v).write(out, map); });
  }
};

struct CmpUninterpretedNop {
  static bool special() { return true; }
  static CmpResult cmp_uninterpreted(const ACTerm &lhs, const ACTerm &rhs,
                                     rect_maps &map) {
    return CMP_EQUIV;
  }
  static void dumpUninterpreted(ostream &out, const ACTerm &lit,
                                rect_map &map) {
    out << "?(...)";
  }
};

IMPL_GEN_COMPARATOR(AbsVarTerm,
                    { return Config::CmpVars::cmp_vars(lhs, rhs, map); })

struct LitEquiv2::Config {
  using CmpUninterpreted = CmpUninterpretedNop;
  using CmpVars = CmpVarsNop;
  using CmpNumberConsts = CmpNumberConstsNop;
};
struct LitEquiv3::Config {
  using CmpUninterpreted = CmpUninterpretedNop;
  using CmpVars = CmpVarsMatch;
  using CmpNumberConsts = CmpNumberConstsNop;
};

struct LitEquiv4::Config {
  using CmpUninterpreted = CmpUninterpretedVarsMatch;
  using CmpVars = CmpVarsMatch;
  using CmpNumberConsts = CmpNumberConstsIsZero;
};

struct LitEquiv5::Config {
  using CmpUninterpreted = CmpUninterpretedEquiv;
  using CmpVars = CmpVarsMatch;
  using CmpNumberConsts = CmpNumberConstsZero;
};

#define __IMPL_LIT_EQUIV__COMPARE(i)                                           \
  CmpResult LitEquiv##i::compare(const AbsLiteral &lhs,                        \
                                 const AbsLiteral &rhs) {                      \
                                                                               \
    rect_maps map = rect_maps();                                               \
    using Config = LitEquiv##i::Config;                                        \
    return APPLY_CMP_RECTIFIED_TY(lhs, rhs, AbsLiteral);                       \
  }                                                                            \
  void LitEquiv##i::dump(ostream &out, const AbsLiteral &lit) {                \
                                                                               \
    auto map = rect_map();                                                     \
    gen_dump<LitEquiv##i::Config>(out, lit, map);                              \
  }

MAP(__IMPL_LIT_EQUIV__COMPARE, EQ_CLASSES)

ostream &operator<<(ostream &out, const AbsLiteral &lit) {
  out << (lit.positive ? " " : "!");
  out << lit.predicate;
  dumpTuple(out, lit.terms, [](ostream &out, const AbsTerm &t) { out << t; });
  return out;
}

class AbsTheoryClause {
  vvec<rc<AbsLiteral>> _lits;

public:
  CLASS_NAME(AbsTheoryClause)
  USE_ALLOCATOR(AbsTheoryClause)

  AbsTheoryClause(vvec<Literal *> &ls) : _lits(vvec<rc<AbsLiteral>>()) {
    CALL("AbsTheoryClause::AbsTheoryClause()")
    _lits.reserve(ls.size());
    for (auto l : ls) {
      _lits.push_back(rc<AbsLiteral>(new AbsLiteral(l)));
    }
  }

  AbsTheoryClause(AbsTheoryClause &&c) : _lits(std::move(c._lits)) {}

  AbsTheoryClause &operator=(AbsTheoryClause &&other) {
    _lits = std::move(other._lits);
    return *this;
  }

  const vvec<rc<AbsLiteral>> &literals() const { return _lits; }
};

ostream &operator<<(ostream &out, AbsTheoryClause const &t) {
  for (auto x : t.literals()) {
    out << x << " ";
  }
  return out;
}

/**
 * returns whether @b t points to a theory term. A theory term is a term where
 * the outer most function symbol is an interpreted one.
 *
 * Note that the typename TermList is deceptive here. t is actually a pointer
 * (~= iterator pointing to) to an element in a TermList.
 */
bool isTheoryTerm_L(const TermList &t) {
  if (t.isTerm()) {
    return interpretedFun(*t.term());
  } else {
    ASS(t.isVar());
    return false;
  }
}

/**
 * returns whether @b lit is a theory literal. A literal @b lit is a theory
 * literal iff (any of)
 * - the predicate symbol is interpreted
 * - it is an equality literal with at least on theory term
 */
bool isTheoryLiteral(Literal &lit) {
  Signature::Symbol &sym = *env.signature->getPredicate(lit.functor());
  const TermList *args = lit.args();
  return sym.interpreted() && (!lit.isEquality() || isTheoryTerm_L(*args) ||
                               isTheoryTerm_L(*args->next()));
}

/**
 * Returns the maximum theory subclause. The maximum theory subclause consists
 * of all theory literals (see @b isTheoryLiteral) that are contained in @b c.
 */
AbsTheoryClause &maxTheorySubclause(Clause const &c) {
  vvec<Literal *> lits;
  for (int i = 0; i < c.length(); i++) {
    if (isTheoryLiteral(*c[i]))
      lits.push_back(c[i]);
  }
  return *new AbsTheoryClause(lits);
}

#define INIT_EQ_CLASS_MEMBERS(i) , _eq##i(equiv_t_##i{})

TheorySubclauseAnalyser::TheorySubclauseAnalyser()
    : _total(0) MAP(INIT_EQ_CLASS_MEMBERS, EQ_CLASSES_) {}

#undef INIT_EQ_CLASS_MEMBERS

TheorySubclauseAnalyser::~TheorySubclauseAnalyser() {}

void TheorySubclauseAnalyser::addClause(Clause &c) {
  CALL("TheorySubclauseAnalyser::addClause")
  if (!c.isTheoryAxiom() && !c.isTheoryDescendant()) {
    auto &scl = maxTheorySubclause(c);
    for (auto l : scl.literals()) {
      // l->normalize();
      l->rectify();
      _total++;
#define INSERT(i) _eq##i.insert(l);
      MAP(INSERT, EQ_CLASSES_)
#undef INSERT
    }
  }
}

#define EQ_CLASS_NAME_1 "AllEqual"
#define EQ_CLASS_NAME_2 "IgnoreVars_IgnoreUninterpreted"
#define EQ_CLASS_NAME_3 "MatchVars_IgnoreUninterpreted"
#define EQ_CLASS_NAME_4 "VarsMatch_UnintVarsMatch"
#define EQ_CLASS_NAME_5 "VarsMatch_UnintMatch"

void TheorySubclauseAnalyser::dumpStats(ostream &out) const {

#define DUMP(i) _eq##i.serialize(EQ_CLASS_NAME_##i, _total, out);

  out << endl;
  out << endl;

  MAP(DUMP, 1, 4, 5)
#undef DUMP
}

TheorySubclauseAnalyser *TheorySubclauseAnalyser::instance =
    new TheorySubclauseAnalyser();

=======

class Function : public AbsSymbol {
public:
  explicit Function(unsigned functor) : AbsSymbol(functor) {}

  Signature::Symbol &symbol() const override {
    return *env.signature->getFunction(functor);
  }

  bool isPlus() const { return Theory::isPlus(interpret()); }

  bool isTimes() const { return Theory::isTimes(interpret()); }

  bool isAssoc() const {
    auto i = interpret();
    return Theory::isPlus(i) || Theory::isTimes(i);
  }

  bool isCommut() const {
    auto i = interpret();
    return Theory::isPlus(i) || Theory::isTimes(i);
  }

  bool leftDistributiveOver(const Function &other) const {
    return Theory::isTimes(this->interpret()) &&
           Theory::isPlus(other.interpret());
  }

  bool isInterpretedConstant() const {
    return Theory::instance()->isInterpretedConstant(functor);
  }

  bool isUnaryMinus() const { return Theory::isUnaryMinus(this->interpret()); }

  template <class A, class Config> friend struct gen_comparator;
  OPERATORS(Function, x.functor)
};

class AbsVarTerm : public AbsTerm {
public:
  CLASS_NAME(AbsVarTerm);

  USE_ALLOCATOR(AbsVarTerm);

private:
  unsigned _var;

public:
  AbsVarTerm(unsigned var) : _var(var) {}
  ~AbsVarTerm() {}

  inline void write(ostream& out, rect_map& map) const { out << "X" << map.get(_var); } 

  void write(ostream &out) const override { out << "X" << _var; }

  void normalize() override {}
  void rectify(rect_map &r) override { _var = r.get(_var); }
  void mergeAssoc() override {}
  void sortCommut() override {}
  void distributeLeft() override {}
  void distributeRight() override {}
  void pushMinus() override {}
  void var_set(vset<unsigned> &v) const override { v.insert(_var); }

  void vars(vvec<unsigned> &v, on_unsigned_t onUninterpreted) const override {
    v.push_back(_var);
  }
  template <class A, class Config> friend struct gen_comparator;
  OPERATORS(AbsVarTerm, x._var)
  friend struct CmpVarsMatch;
  friend struct CmpVarsEqual;
};

AbsTerm::~AbsTerm() {

}

class ACTerm : public AbsTerm {
public:
  CLASS_NAME(ACTerm);
  USE_ALLOCATOR(ACTerm);

private:
  Function _fun;
  typedef vvec<refw<AbsTerm>> args_t;
  args_t _args;

public:
  ACTerm(Function fun, std::initializer_list<refw<AbsTerm>> ts)
      : _fun(fun), _args(args_t(ts)) {}

  ACTerm(Function fun, args_t ts) : _fun(fun), _args(ts) {}
  ~ACTerm() {}

  ACTerm(Term &term) : _fun(term.functor()), _args(args_t()) {
    for (auto i = 0; i < term.arity(); i++) {
      auto &t = AbsTerm::from(*term.nthArgument(i));
      _args.push_back(t);
    }
    ASS(!term.isSpecial())
    ASS(!term.isLiteral())
    ASS_REP(!_fun.isUnaryMinus() || _args.size() == 1, term.functionName())
  }

  void integrityCheck() {
    for (auto a : _args) {
      if (auto x = dynamic_cast<ACTerm *>(&a.get())) {
        x->integrityCheck();
      }
    }
    ASS(!_fun.isPlus() || _args.size() > 0)
  }

  bool isNumberConstant() const {
    return Theory::isNumberConstant(_fun.interpret());
  }

  bool uninterpreted() const {
    return _fun.interpret() == Theory::INVALID_INTERPRETATION;
  }

  void normalize() override {
    pushMinus();
    distributeLeft();
    distributeRight();
    mergeAssoc();
    sortCommut();
  }
  void rectify(rect_map &r) override {
    for (auto &t : _args) {
      t.get().rectify(r);
    }
  }

  void pushMinus() override {
    CALL("ACTerm::pushMinus")
    if (_fun.isUnaryMinus()) {
      ASS(_args.size() == 1);
      if (auto x = dynamic_cast<ACTerm *>(&_args[0].get())) {
        auto minus = _fun;
        if (x->_fun.isPlus()) {
          _fun = x->_fun;
          /*  -(x + y + ..) => (-x) + (-y) + ...  */
          _args.clear();
          _args.reserve(x->_args.size());
          for (AbsTerm &a : x->_args) {
            _args.push_back(*new ACTerm(minus, {a}));
          }
          x->_args.clear();
          delete x;

        } else if (x->_fun.isTimes()) {
          /*  -(x * y * ..) => (-x) * y * ...  */
          x->_args[0] =
              *new ACTerm(minus, {x->_args[0]}); // TODO: add * (-1) instead
        }
      }
    }
    for (auto a : _args) {
      a.get().pushMinus();
    }
  }

  void sortCommut() override; 


  void mergeAssoc() override {
    CALL("ACTerm::mergeAssoc")
    for (auto arg : _args) {
      arg.get().mergeAssoc();
    }

    if (_fun.isAssoc()) { // TODO performance
      vvec<refw<AbsTerm>> new_args;
      new_args.reserve(_args.size());
      for (int i = 0; i < _args.size(); i++) {
        auto arg = dynamic_cast<ACTerm *>(&_args[i].get());
        if (arg && arg->_fun == _fun) {
          /* merge */
          new_args.reserve(new_args.capacity() + arg->_args.size() - 1);
          for (auto arg_ : arg->_args) {
            new_args.push_back(arg_);
          }
          arg->_args.clear();
          //                    delete arg;
        } else {
          /* do not merge */
          new_args.push_back(_args[i]);
        }
      }
      _args.clear();
      _args = new_args;
    }
  }
  vset<unsigned> var_set() const { 
    vset<unsigned> v;
    var_set(v);
    return v;
  }
  void var_set(vset<unsigned> &vs) const override {
    for (auto &t : _args) {
      t.get().var_set(vs);
    }
  }

  void vars(vvec<unsigned> &v, on_unsigned_t onUninterpreted) const override {
    if (uninterpreted()) {
      onUninterpreted(*this, v);
    } else {
      for (auto &t : _args) {
        t.get().vars(v, onUninterpreted);
      }
    }
  }

  void distributeLeft() override {
    CALL("ACTerm::distributeLeft")
    distribute(0, 1, [](AbsTerm &x) { x.distributeLeft(); });
  }

  void distributeRight() override {
    CALL("ACTerm::distributeRight")
    distribute(1, 0, [](AbsTerm &x) { x.distributeRight(); });
  }

  template <class Fn> void distribute(size_t fst, size_t snd, Fn rec) {
    if (_args.size() == 2) {
      AbsTerm &l = _args[fst];
      AbsTerm &r_ = _args[snd];
      auto r = dynamic_cast<ACTerm *>(&r_);

      if (r && _fun.leftDistributiveOver(r->_fun)) {
        /*   a * (b + c)  => (a * b) + (a * c)
         *   l   -- r --     -- x --   -- r --
         *   -- this ---     ------ this -----
         */
        ASS(r->_args.size() == 2);
        auto mul = _fun;
        auto add = r->_fun;
        auto &a = l;
        auto &b = r->_args[fst];
        auto &c = r->_args[snd];

        auto &x = *new ACTerm(mul, {a, b});
        x._args[fst] = a;
        x._args[snd] = b;

        r->_fun = mul;
        r->_args[fst] = a;
        r->_args[snd] = c;

        this->_fun = add;
        this->_args[fst] = x;
        this->_args[snd] = *r;

        rec(x);
        rec(*r);
      } else {

        rec(l);
        rec(r_);
      }
    } else {
      for (AbsTerm &a : _args) {
        rec(a);
      }
    }
  }
  inline bool isInterpreted() const {
    return _fun.interpret() != Theory::INVALID_INTERPRETATION;
  }

public:
  virtual void write(ostream &out) const override;  
  template <class A, class Config> friend struct gen_comparator;
  OPERATORS(ACTerm, !x.isInterpreted(), !x.isNumberConstant(),  x._fun, x._args)
  template<class D>
  friend void gen_dump(ostream& out, const ACTerm& trm, rect_map& map);
};

template<class F1, class F2>
void match(const AbsTerm& term, F1 f1, F2 f2) {
  if (auto t = dynamic_cast<const ACTerm*>(&term)) {
    return f1(*t);
  } else {
    ASS(dynamic_cast<const AbsVarTerm*>(&term));
    return f2(*static_cast<const AbsVarTerm*>( &term ));
  }
}
Signature::Symbol &fnSym(const Term &t) {
  return *env.signature->getFunction(t.functor());
}

bool interpretedFun(const Term &t) { return fnSym(t).interpreted(); }
AbsTerm &AbsTerm::from(TermList &t) {
  if (t.isVar()) {
    t.var();
    return *new AbsVarTerm(t.var());
  } else {
    return *new ACTerm(*t.term());
  }
}

#define TRY_CMP(OP, CLASS)                                                     \
  {                                                                            \
    if (auto l = dynamic_cast<const CLASS *>(&lhs)) {                          \
      if (auto r = dynamic_cast<const CLASS *>(&rhs)) {                        \
        const CLASS &l_ = *l;                                                  \
        const CLASS &r_ = *r;                                                  \
        if (l_ OP r_)                                                          \
          return true;                                                         \
      } else {                                                                 \
        return true;                                                           \
      }                                                                        \
    }                                                                          \
  }

/* utility datatypes */
class AbsLiteral {
public:
  CLASS_NAME(AbsLiteral)
  USE_ALLOCATOR(AbsLiteral)

  bool positive;
  Predicate predicate;
  vvec<refw<AbsTerm>> terms; // TODO destructor

  explicit AbsLiteral(Literal *l)
      : positive(l->isPositive()), predicate(l->functor()),
        terms(vvec<refw<AbsTerm>>()) {
    terms.reserve(l->arity());
    for (auto i = 0; i < l->arity(); i++) {
      auto &t = AbsTerm::from(*l->nthArgument(i));
      terms.push_back(t);
    }
  }

  void normalize();
  void rectify();

  AbsLiteral(bool positive, Predicate pred, vvec<refw<AbsTerm>> terms)
      : positive(positive), predicate(pred), terms(terms) {}

  template <class A, class Config> friend struct gen_comparator;

  OPERATORS(AbsLiteral, x.predicate, x.positive, x.terms);
};

ostream &operator<<(ostream &out, const AbsLiteral &lit);

CmpResult LitEquiv1::compare(const AbsLiteral &lhs, const AbsLiteral &rhs) {

  return CMP_EQUIV;
}

void LitEquiv1::dump(ostream& out, const AbsLiteral& lit) {
  out << "*";
}

struct cmp_eq {
  template <class A> CmpResult cmp(const A &l, const A &r) {
    if (l == r) {
      return CMP_NONE;
    } else {
      return CMP_EQUIV;
    }
  }
};

struct cmp_less {
  template <class A> CmpResult cmp(const A &l, const A &r) {
    if (l < r)
      return CMP_LESS;
    else if (r < l)
      return CMP_GREATER;
    else if (l == r)
      return CMP_EQUIV;
    else
      return CMP_NONE;
  }
};
bool operator<(const AbsTerm &lhs, const AbsTerm &rhs) {
  auto r =
      subclass_cmp<cmp_less, AbsTerm, AbsVarTerm, ACTerm>(cmp_less{}, lhs, rhs);
  return r == CMP_LESS;
}

bool operator==(const AbsTerm &lhs, const AbsTerm &rhs) {
  auto r =
      subclass_cmp<cmp_eq, AbsTerm, AbsVarTerm, ACTerm>(cmp_eq{}, lhs, rhs);
  return r == CMP_EQUIV;
}

ostream &operator<<(ostream &out, AbsTerm &t) {
  t.write(out);
  return out;
}

/* === comparisons based on equivalence classes  === */

template <class Config> struct gen_comparator<AbsLiteral, Config> {
  CmpResult operator()(const AbsLiteral &lhs, const AbsLiteral &rhs,
                       rect_maps &map) const {

#define CLOSURE(t) , [](const AbsLiteral &x) { return t; }

    return lex_cmp(state_wrapped_comparator_poly<Config>(map), lhs,
                   rhs MAP(CLOSURE, x.positive, x.predicate, x.terms));

#undef CLSR
  }
};

template <class Config> struct gen_comparator<AbsTerm, Config> {
  CmpResult operator()(const AbsTerm &lhs, const AbsTerm &rhs,
                       rect_maps &map) const {

    auto r =
        subclass_cmp<state_wrapped_comparator_poly<Config>, AbsTerm, AbsVarTerm,
                     ACTerm>(state_wrapped_comparator_poly<Config>(map), lhs, rhs);
    return r;
  }
};
#define SUB_COMPARATORS Config
// #define SUB_COMPARATORS CmpUninterpreted, CmpVars, CmpNumberConsts
#define FINEST_COMPARATOR                                                      \
  gen_comparator<LitEquiv4::Config> {}

#define APPLY_CMP_RECTIFIED_TY(l, r, ty)                                       \
  gen_comparator<ty, Config>{}(l, r, map)
#define APPLY_CMP_RECTIFIED(l, r) APPLY_CMP_RECTIFIED_TY(l, r, decltype(l))

#define IMPL_GEN_COMPARATOR_GROUND(CLASS)                                      \
  template <class Config> struct gen_comparator<CLASS, Config> {                 \
    CmpResult operator()(const CLASS &lhs, const CLASS &rhs,                   \
                         rect_maps &map) const {                               \
      return compare_ground<CLASS>(lhs, rhs);                                  \
    }                                                                          \
  };

IMPL_GEN_COMPARATOR_GROUND(bool)
IMPL_GEN_COMPARATOR_GROUND(Predicate)
IMPL_GEN_COMPARATOR_GROUND(Function)

#define IMPL_GEN_COMPARATOR(CLASS, ...)                                        \
  template <class Config>      \
  struct gen_comparator<CLASS, Config> {                              \
    CmpResult operator()(const CLASS &lhs, const CLASS &rhs,                   \
                         rect_maps &map) const __VA_ARGS__                     \
  };

IMPL_GEN_COMPARATOR(ACTerm, {

  if (Config::CmpUninterpreted::special()) {
    auto l_unint = !lhs.isInterpreted();
    auto r_unint = !rhs.isInterpreted();

    /* number constants are all equiv */
    if (l_unint && r_unint)
      return Config::CmpUninterpreted::cmp_uninterpreted(lhs, rhs, map);
    if (!l_unint && r_unint)
      return CMP_LESS;
    if (l_unint && !r_unint)
      return CMP_GREATER;
  }

  auto l_num = lhs.isNumberConstant();
  auto r_num = rhs.isNumberConstant();

  /* number constants are all equiv */
  if (l_num && r_num)
    return Config::CmpNumberConsts::compare_number_consts(lhs, rhs);
  if (l_num && !r_num)
    return CMP_LESS;
  if (!l_num && r_num)
    return CMP_GREATER;

  auto c = APPLY_CMP_RECTIFIED(lhs._fun, rhs._fun);
  switch (c) {
  case CMP_LESS:
  case CMP_GREATER:
    return c;
  case CMP_NONE:
    ASSERTION_VIOLATION
  case CMP_EQUIV:;
  }

  /* both interpreted terms */
  return APPLY_CMP_RECTIFIED(lhs._args, rhs._args);

})

/* === dumping out equivalence class represnentativs  === */

template<class Range, class Dump>
void dumpTuple(ostream& out, Range r, Dump d) {
  out << "(";
  auto i = r.begin();
  auto end = r.end();
  if (i != end) {
    d(out, *i);
    i++;
    for (; i != end; i++) {
      out << ", ";
      d(out, *i);
    }
  }
  out << ")";
}

template<class D>
void gen_dump(ostream& out, const AbsLiteral& lit, rect_map& map){
  out << (lit.positive ? " " : "!");
  out << lit.predicate;
  dumpTuple(out, lit.terms, [&](ostream& out, const AbsTerm& t) {gen_dump<D>(out, t, map);});
}

template<class D>
void gen_dump(ostream& out, const AbsTerm& trm, rect_map& map) {
      match(trm, 
          [&](const ACTerm& t) { gen_dump<D>(out, t, map); },
          [&](const AbsVarTerm& t) { t.write(out, map); } ); // TODO factor out
}

template<class D>
void gen_dump(ostream& out, const ACTerm& trm, rect_map& map) {

  if (D::CmpUninterpreted::special() && !trm.isInterpreted())
    return D::CmpUninterpreted::dumpUninterpreted(out, trm, map);

  if (trm.isNumberConstant())
    return D::CmpNumberConsts::dumpNumberConstant(out, trm, map);

  out << trm._fun;
  if (trm._args.size() > 0) {
    dumpTuple(out, trm._args, [&](ostream& out, const AbsTerm& t) {gen_dump<D>(out, t, map);});
  }

}

struct CmpNumberConstsNop {
  static CmpResult compare_number_consts(const ACTerm &lhs, const ACTerm &rhs) {
    return CMP_EQUIV;
  }
  static void dumpNumberConstant(ostream& out, const ACTerm& lit, rect_map&) {
    out << "c";
  }
};

struct CmpVarsNop {
  static CmpResult cmp_vars(const AbsVarTerm &lhs, const AbsVarTerm &rhs,
                            rect_maps &map) {
    return CMP_EQUIV;
  }
};

struct CmpVarsEqual {
  static CmpResult cmp_vars(const AbsVarTerm &lhs, const AbsVarTerm &rhs,
                            rect_maps &map) {
    return compare_ground<unsigned>(lhs._var, rhs._var);
  }
};

struct CmpVarsMatch {
  static CmpResult cmp_vars(const AbsVarTerm &lhs, const AbsVarTerm &rhs,
                            rect_maps &map) {
    return compare_ground<unsigned>(map.l.get(lhs._var), map.r.get(rhs._var));
  }
};

struct CmpUninterpretedEquiv {
  static bool special() { return false; }
  static CmpResult cmp_uninterpreted(const ACTerm &lhs, const ACTerm &rhs,
                                     rect_maps &map) {
    ASSERTION_VIOLATION
  }
  static void dumpUninterpreted(ostream& out, const ACTerm& lit, rect_map& map) {
    ASSERTION_VIOLATION
  }
};


struct CmpUninterpretedVarsMatch {
  static bool special() { return true; }
  static CmpResult cmp_uninterpreted(const ACTerm &lhs, const ACTerm &rhs,
                                     rect_maps &map) {
    auto l = static_cast<const AbsTerm &>(lhs).var_set();
    auto r = static_cast<const AbsTerm &>(rhs).var_set();
    if (l.size() < r.size())
      return CMP_LESS;
    if (l.size() > r.size())
      return CMP_GREATER;
    auto li = l.begin();
    auto ri = r.begin();

    while (li != l.end()) {
      auto vl = map.l.get(*li);
      auto vr = map.r.get(*ri);
      if (vl < vr)
        return CMP_LESS;
      if (vl > vr)
        return CMP_GREATER;
      ri++;
      li++;
    }

    return CMP_EQUIV;
  }
  static void dumpUninterpreted(ostream& out, const ACTerm& lit, rect_map& map) {
    out << "?";
    dumpTuple(out, lit.var_set(), [&](ostream& out, unsigned v) { AbsVarTerm(v).write(out, map); } );
  }
};


struct CmpUninterpretedNop {
  static bool special() { return true; }
  static CmpResult cmp_uninterpreted(const ACTerm &lhs, const ACTerm &rhs,
                                     rect_maps &map) {
    return CMP_EQUIV;
  }
  static void dumpUninterpreted(ostream& out, const ACTerm& lit, rect_map& map) {
    out << "?(...)";
  }
};



IMPL_GEN_COMPARATOR(AbsVarTerm, { return Config::CmpVars::cmp_vars(lhs, rhs, map); })

struct LitEquiv2::Config {
  using CmpUninterpreted = CmpUninterpretedNop;
  using CmpVars          = CmpVarsNop;
  using CmpNumberConsts  = CmpNumberConstsNop;
};
struct LitEquiv3::Config {
  using CmpUninterpreted = CmpUninterpretedNop;
  using CmpVars          = CmpVarsMatch;
  using CmpNumberConsts  = CmpNumberConstsNop;
};

struct LitEquiv4::Config {
  using CmpUninterpreted = CmpUninterpretedVarsMatch;
  using CmpVars          = CmpVarsMatch;
  using CmpNumberConsts  = CmpNumberConstsNop;
};

struct LitEquiv5::Config {
  using CmpUninterpreted = CmpUninterpretedEquiv;
  using CmpVars          = CmpVarsMatch;
  using CmpNumberConsts  = CmpNumberConstsNop;
};

#define __IMPL_LIT_EQUIV__COMPARE(i) \
  CmpResult LitEquiv ## i::compare(const AbsLiteral &lhs, const AbsLiteral &rhs) { \
   \
    rect_maps map = rect_maps(); \
    using Config = LitEquiv##i::Config; \
    return APPLY_CMP_RECTIFIED_TY(lhs, rhs, AbsLiteral); \
  } \
  void LitEquiv ## i::dump(ostream& out, const AbsLiteral &lit) { \
   \
    auto map = rect_map(); \
    gen_dump<LitEquiv##i::Config>(out, lit, map); \
  } \

MAP(__IMPL_LIT_EQUIV__COMPARE, EQ_CLASSES)

ostream &operator<<(ostream &out, const AbsLiteral &lit) {
  out << (lit.positive ? " " : "!");
  out << lit.predicate;
  dumpTuple(out, lit.terms, [](ostream& out, const AbsTerm& t) { out << t; });
  return out;
}

class AbsTheoryClause {
  vvec<rc<AbsLiteral>> _lits;

public:
  CLASS_NAME(AbsTheoryClause)
  USE_ALLOCATOR(AbsTheoryClause)

  AbsTheoryClause(vvec<Literal *> &ls) : _lits(vvec<rc<AbsLiteral>>()) {
    CALL("AbsTheoryClause::AbsTheoryClause()")
    _lits.reserve(ls.size());
    for (auto l : ls) {
      _lits.push_back(rc<AbsLiteral>(new AbsLiteral(l)));
    }
  }

  AbsTheoryClause(AbsTheoryClause &&c) : _lits(std::move(c._lits)) {}

  AbsTheoryClause &operator=(AbsTheoryClause &&other) {
    _lits = std::move(other._lits);
    return *this;
  }

  const vvec<rc<AbsLiteral>> &literals() const { return _lits; }
};

ostream &operator<<(ostream &out, AbsTheoryClause const &t) {
  for (auto x : t.literals()) {
    out << x << " ";
  }
  return out;
}

/**
 * returns whether @b t points to a theory term. A theory term is a term where
 * the outer most function symbol is an interpreted one.
 *
 * Note that the typename TermList is deceptive here. t is actually a pointer
 * (~= iterator pointing to) to an element in a TermList.
 */
bool isTheoryTerm_L(const TermList &t) {
  if (t.isTerm()) {
    return interpretedFun(*t.term());
  } else {
    ASS(t.isVar());
    return false;
  }
}

/**
 * returns whether @b lit is a theory literal. A literal @b lit is a theory
 * literal iff (any of)
 * - the predicate symbol is interpreted
 * - it is an equality literal with at least on theory term
 */
bool isTheoryLiteral(Literal &lit) {
  Signature::Symbol &sym = *env.signature->getPredicate(lit.functor());
  const TermList *args = lit.args();
  return sym.interpreted() && (!lit.isEquality() || isTheoryTerm_L(*args) ||
                               isTheoryTerm_L(*args->next()));
}

/**
 * Returns the maximum theory subclause. The maximum theory subclause consists
 * of all theory literals (see @b isTheoryLiteral) that are contained in @b c.
 */
AbsTheoryClause &maxTheorySubclause(Clause const &c) {
  vvec<Literal *> lits;
  for (int i = 0; i < c.length(); i++) {
    if (isTheoryLiteral(*c[i]))
      lits.push_back(c[i]);
  }
  return *new AbsTheoryClause(lits);
}

#define INIT_EQ_CLASS_MEMBERS(i) , _eq##i(equiv_t_##i{})

TheorySubclauseAnalyser::TheorySubclauseAnalyser()
    : _total(0) MAP(INIT_EQ_CLASS_MEMBERS, EQ_CLASSES_) {}

#undef INIT_EQ_CLASS_MEMBERS

TheorySubclauseAnalyser::~TheorySubclauseAnalyser() {}

void TheorySubclauseAnalyser::addClause(Clause &c) {
  CALL("TheorySubclauseAnalyser::addClause")
  if (!c.isTheoryAxiom() && !c.isTheoryDescendant()) {
    auto &scl = maxTheorySubclause(c);
    for (auto l : scl.literals()) {
      l->normalize();
      l->rectify();
      _total++;
#define INSERT(i) _eq##i.insert(l);
      MAP(INSERT, EQ_CLASSES_)
#undef INSERT
    }
  }
}

#define EQ_CLASS_NAME_1 "AllEqual"
#define EQ_CLASS_NAME_2 "IgnoreVars_IgnoreUninterpreted"
#define EQ_CLASS_NAME_3 "MatchVars_IgnoreUninterpreted"
#define EQ_CLASS_NAME_4 "VarsMatch_UnintVarsMatch"
#define EQ_CLASS_NAME_5 "VarsMatch_UnintMatch"

void TheorySubclauseAnalyser::dumpStats(ostream &out) const {

#define DUMP(i)                                                                \
  _eq##i.serialize(EQ_CLASS_NAME_##i, _total, out);

  out << endl;
  out << endl;

  MAP(DUMP, 1,4,5)
#undef DUMP
}

TheorySubclauseAnalyser *TheorySubclauseAnalyser::instance =
    new TheorySubclauseAnalyser();

>>>>>>> 4f09999d
AbsTerm &AbsTerm::var(int i) { return *new AbsVarTerm(i); }
AbsTerm &AbsTerm::fun(unsigned functor, vvec<refw<AbsTerm>> args) {
  return *new ACTerm(Function(functor), args);
}
AbsLiteral &create_abs_lit(bool positive, unsigned functor,
                           vvec<refw<AbsTerm>> args) {
  return *new AbsLiteral(positive, Predicate(functor), args);
}

void AbsLiteral::normalize() {
<<<<<<< HEAD
  CALL("AbsLiteral::normalize()");
=======
 CALL("AbsLiteral::normalize()");
>>>>>>> 4f09999d
  for (AbsTerm &t : terms) {
    t.normalize();
  }
  if (predicate.isEquality()) {
    ASS(terms.size() == 2);
    auto rect = rect_maps();
    struct Config {
      using CmpUninterpreted = CmpUninterpretedVarsMatch;
<<<<<<< HEAD
      using CmpVars = CmpVarsMatch;
      using CmpNumberConsts = CmpNumberConstsNop;
    };
    if (gen_comparator<AbsTerm, Config>{}(terms[0], terms[1], rect) ==
        CMP_GREATER) {
=======
      using CmpVars          = CmpVarsMatch;
      using CmpNumberConsts  = CmpNumberConstsNop;
    };
    if (gen_comparator<AbsTerm, Config>{}(terms[0], terms[1], rect) == CMP_GREATER) {
>>>>>>> 4f09999d
      std::swap(terms[0], terms[1]);
    }
  }
}

void AbsTerm::rectify() {
  auto r = rect_map();
  this->rectify(r);
}

void AbsLiteral::rectify() {
  auto r = rect_map();
  for (auto &t : terms) {
    t.get().rectify(r);
  }
}

template <> struct Debug::print_debug<CmpResult> {
  void operator()(ostream &out, const CmpResult &a) const {
    switch (a) {
    case CMP_EQUIV:
      cout << "EQUIV";
      break;
    case CMP_LESS:
      cout << "LESS";
      break;
    case CMP_GREATER:
      cout << "GREATER";
      break;
    case CMP_NONE:
      cout << "NONE";
      break;
    }
  }
};

<<<<<<< HEAD
#define IMPL_PRINT_DEBUG_DEFAULT(CLASS)                                        \
  template <> struct Debug::print_debug<CLASS> {                               \
    void operator()(ostream &out, const CLASS &a) const { out << a; }          \
  };
=======
#define IMPL_PRINT_DEBUG_DEFAULT(CLASS) \
  template <> struct Debug::print_debug<CLASS> { \
    void operator()(ostream &out, const CLASS &a) const { \
      out << a; \
    } \
  }; \
>>>>>>> 4f09999d

IMPL_PRINT_DEBUG_DEFAULT(AbsTerm)
IMPL_PRINT_DEBUG_DEFAULT(Function)
IMPL_PRINT_DEBUG_DEFAULT(Predicate)

void ACTerm::sortCommut() {
  CALL("ACTerm::sortCommut")
  for (auto a : _args) {
    a.get().sortCommut();
  }
  if (_fun.isCommut()) {
    rect_maps map = rect_maps();
    // sort(_args.begin(), _args.end());
<<<<<<< HEAD
    struct Config {
=======
    struct Config  {
>>>>>>> 4f09999d
      using CmpUninterpreted = CmpUninterpretedVarsMatch;
      using CmpVars = CmpVarsMatch;
      using CmpNumberConsts = CmpNumberConstsNop;
    };
<<<<<<< HEAD
    sort(_args.begin(), _args.end(),
         state_wrapped_comparator_std<AbsTerm, Config>(map));
  }
}
void ACTerm::write(ostream &out) const {
  out << _fun;
  if (_args.size() > 0) {
    dumpTuple(out, _args, [](ostream &out, AbsTerm &t) { out << t; });
  }
}
void normalize_absliteral(AbsLiteral &lit) { lit.normalize(); }
bool equal_absliteral(const AbsLiteral &l, const AbsLiteral &r) {
  return l == r;
=======
    sort(_args.begin(), _args.end(), state_wrapped_comparator_std<AbsTerm, Config>(map));
  }
}
void ACTerm::write(ostream& out) const {
  out << _fun;
  if (_args.size() > 0) {
    dumpTuple(out, _args, [](ostream& out, AbsTerm& t) { out << t; });
  }
>>>>>>> 4f09999d
}
void normalize_absliteral(AbsLiteral& lit) { lit.normalize(); }
bool equal_absliteral(const AbsLiteral& l,const AbsLiteral& r) { return l == r; }

#endif<|MERGE_RESOLUTION|>--- conflicted
+++ resolved
@@ -60,13 +60,8 @@
 
 template <class A, class Config> struct state_wrapped_comparator_std {
   rect_maps &map;
-<<<<<<< HEAD
-  state_wrapped_comparator_std(rect_maps &map) : map(map) {}
-  bool operator()(A const &l, A const &r) {
-=======
   state_wrapped_comparator_std(rect_maps& map) : map(map) {}
   bool operator()(A const& l, A const& r) {
->>>>>>> 4f09999d
     return gen_comparator<A, Config>{}(l, r, map) == CMP_LESS;
   }
 };
@@ -93,19 +88,6 @@
   return CMP_EQUIV;
 }
 
-<<<<<<< HEAD
-IntegerConstantType toIntegerConstant(const Term& t) {
-  IntegerConstantType out;
-#if VDEBUG
-  auto res = 
-#endif
-    theory->tryInterpretConstant(&t, out);
-  ASS(res)
-  return out;
-}
-
-=======
->>>>>>> 4f09999d
 template <class A, class Config> struct gen_comparator<vvec<A>, Config> {
   CmpResult operator()(const vvec<A> &lhs, const vvec<A> &rhs,
                        rect_maps &map) const {
@@ -154,40 +136,11 @@
   }
 };
 
-<<<<<<< HEAD
-=======
-
->>>>>>> 4f09999d
+
 /** ============= lexicographical comparison ================== **/
 
 namespace __lex_cmp {
 
-<<<<<<< HEAD
-template <class Fn, class A, class... Fs> struct lex_ {
-  static CmpResult cmp(Fn f, A l, A h, Fs... fs);
-};
-
-template <class Fn, class A> struct lex_<Fn, A> {
-  static CmpResult cmp(Fn f, A l, A r) { return CMP_EQUIV; }
-};
-
-template <class Fn, class A, class F, class... Fs>
-struct lex_<Fn, A, F, Fs...> {
-  static CmpResult cmp(Fn cmp, A l, A r, F field, Fs... rest) {
-    auto c = cmp.template cmp<decltype(field(l))>(field(l), field(r));
-    switch (c) {
-    case CMP_LESS:
-    case CMP_GREATER:
-    case CMP_NONE:
-      return c;
-    case CMP_EQUIV:
-      return lex_<Fn, A, Fs...>::cmp(cmp, l, r, rest...);
-    }
-  }
-};
-
-} // namespace __lex_cmp
-=======
   template <class Fn, class A, class... Fs> struct lex_ {
     static CmpResult cmp(Fn f, A l, A h, Fs... fs);
   };
@@ -212,7 +165,6 @@
   };
 
 }
->>>>>>> 4f09999d
 
 template <class Fn, class A, class... Fs>
 CmpResult lex_cmp(Fn f, A l, A r, Fs... fs) {
@@ -222,33 +174,6 @@
 /** ============= subclass comparison ================== **/
 
 namespace __subclass_cmp {
-<<<<<<< HEAD
-template <class Fn, class A, class... Bs> struct _subclass_cmp {
-  static CmpResult cmp(Fn f, const A &lhs, const A &rhs);
-};
-
-template <class Fn, class A> struct _subclass_cmp<Fn, A> {
-  static CmpResult cmp(Fn f, const A &lhs, const A &rhs) { ASSERTION_VIOLATION }
-};
-
-template <class Fn, class A, class B, class... Bs>
-struct _subclass_cmp<Fn, A, B, Bs...> {
-  static CmpResult cmp(Fn f, const A &l, const A &r) {
-    const B *lhs = dynamic_cast<const B *>(&l);
-    const B *rhs = dynamic_cast<const B *>(&r);
-    if (lhs && rhs) {
-      return f.template cmp<B>(*lhs, *rhs);
-    } else if (lhs && !rhs) {
-      return CMP_LESS;
-    } else if (!lhs && rhs) {
-      return CMP_GREATER;
-    } else {
-      return _subclass_cmp<Fn, A, Bs...>::cmp(f, l, r);
-    }
-  }
-};
-} // namespace __subclass_cmp
-=======
   template <class Fn, class A, class... Bs> struct _subclass_cmp {
     static CmpResult cmp(Fn f, const A &lhs, const A &rhs);
   };
@@ -274,7 +199,6 @@
     }
   };
 }
->>>>>>> 4f09999d
 
 template <class Fn, class A, class... As>
 CmpResult subclass_cmp(Fn f, const A &lhs, const A &rhs) {
@@ -294,12 +218,8 @@
   TIE_OP(>, CLASS, __VA_ARGS__)                                                \
   TIE_OP(<=, CLASS, __VA_ARGS__)                                               \
   TIE_OP(>=, CLASS, __VA_ARGS__)                                               \
-<<<<<<< HEAD
-  TIE_OP(==, CLASS, __VA_ARGS__)
-=======
   TIE_OP(==, CLASS, __VA_ARGS__)                                               \
 
->>>>>>> 4f09999d
 
 /** ============= utility term datatypes ================== **/
 
@@ -344,7 +264,6 @@
   template <class A, class Config> friend struct gen_comparator;
   OPERATORS(Predicate, x.functor)
 };
-<<<<<<< HEAD
 
 class Function : public AbsSymbol {
 public:
@@ -396,9 +315,7 @@
   AbsVarTerm(unsigned var) : _var(var) {}
   ~AbsVarTerm() {}
 
-  inline void write(ostream &out, rect_map &map) const {
-    out << "X" << map.get(_var);
-  }
+  inline void write(ostream& out, rect_map& map) const { out << "X" << map.get(_var); } 
 
   void write(ostream &out) const override { out << "X" << _var; }
 
@@ -420,7 +337,187 @@
   friend struct CmpVarsEqual;
 };
 
-AbsTerm::~AbsTerm() {}
+AbsTerm::~AbsTerm() {
+
+  bool positive;
+  Predicate predicate;
+  vvec<refw<AbsTerm>> terms; // TODO destructor
+
+  explicit AbsLiteral(Literal *l)
+      : positive(l->isPositive()), predicate(l->functor()),
+        terms(vvec<refw<AbsTerm>>()) {
+    terms.reserve(l->arity());
+    for (auto i = 0; i < l->arity(); i++) {
+      auto &t = AbsTerm::from(*l->nthArgument(i));
+      terms.push_back(t);
+    }
+  }
+
+  void normalize();
+  void rectify();
+
+  AbsLiteral(bool positive, Predicate pred, vvec<refw<AbsTerm>> terms)
+      : positive(positive), predicate(pred), terms(terms) {}
+
+  template <class A, class Config> friend struct gen_comparator;
+
+  OPERATORS(AbsLiteral, x.predicate, x.positive, x.terms);
+};
+
+ostream &operator<<(ostream &out, const AbsLiteral &lit);
+
+CmpResult LitEquiv1::compare(const AbsLiteral &lhs, const AbsLiteral &rhs) {
+
+  return CMP_EQUIV;
+}
+
+void LitEquiv1::dump(ostream &out, const AbsLiteral &lit) { out << "*"; }
+
+struct cmp_eq {
+  template <class A> CmpResult cmp(const A &l, const A &r) {
+    if (l == r) {
+      return CMP_NONE;
+    } else {
+      return CMP_EQUIV;
+    }
+  }
+};
+
+struct cmp_less {
+  template <class A> CmpResult cmp(const A &l, const A &r) {
+    if (l < r)
+      return CMP_LESS;
+    else if (r < l)
+      return CMP_GREATER;
+    else if (l == r)
+      return CMP_EQUIV;
+    else
+      return CMP_NONE;
+  }
+};
+bool operator<(const AbsTerm &lhs, const AbsTerm &rhs) {
+  auto r =
+      subclass_cmp<cmp_less, AbsTerm, AbsVarTerm, ACTerm>(cmp_less{}, lhs, rhs);
+  return r == CMP_LESS;
+}
+
+bool operator==(const AbsTerm &lhs, const AbsTerm &rhs) {
+  auto r =
+      subclass_cmp<cmp_eq, AbsTerm, AbsVarTerm, ACTerm>(cmp_eq{}, lhs, rhs);
+  return r == CMP_EQUIV;
+}
+
+ostream &operator<<(ostream &out, AbsTerm &t) {
+  t.write(out);
+  return out;
+}
+
+/* === comparisons based on equivalence classes  === */
+
+template <class Config> struct gen_comparator<AbsLiteral, Config> {
+  CmpResult operator()(const AbsLiteral &lhs, const AbsLiteral &rhs,
+                       rect_maps &map) const {
+
+#define CLOSURE(t) , [](const AbsLiteral &x) { return t; }
+
+    return lex_cmp(state_wrapped_comparator_poly<Config>(map), lhs,
+                   rhs MAP(CLOSURE, x.positive, x.predicate, x.terms));
+
+#undef CLSR
+  }
+};
+
+template <class Config> struct gen_comparator<AbsTerm, Config> {
+  CmpResult operator()(const AbsTerm &lhs, const AbsTerm &rhs,
+                       rect_maps &map) const {
+
+    auto r = subclass_cmp<state_wrapped_comparator_poly<Config>, AbsTerm,
+                          AbsVarTerm, ACTerm>(
+        state_wrapped_comparator_poly<Config>(map), lhs, rhs);
+    return r;
+  }
+};
+#define SUB_COMPARATORS Config
+// #define SUB_COMPARATORS CmpUninterpreted, CmpVars, CmpNumberConsts
+#define FINEST_COMPARATOR                                                      \
+  gen_comparator<LitEquiv4::Config> {}
+
+#define APPLY_CMP_RECTIFIED_TY(l, r, ty) gen_comparator<ty, Config>{}(l, r, map)
+#define APPLY_CMP_RECTIFIED(l, r) APPLY_CMP_RECTIFIED_TY(l, r, decltype(l))
+
+#define IMPL_GEN_COMPARATOR_GROUND(CLASS)                                      \
+  template <class Config> struct gen_comparator<CLASS, Config> {               \
+    CmpResult operator()(const CLASS &lhs, const CLASS &rhs,                   \
+                         rect_maps &map) const {                               \
+      return compare_ground<CLASS>(lhs, rhs);                                  \
+    }                                                                          \
+  };
+
+IMPL_GEN_COMPARATOR_GROUND(bool)
+IMPL_GEN_COMPARATOR_GROUND(Predicate)
+IMPL_GEN_COMPARATOR_GROUND(Function)
+
+#define IMPL_GEN_COMPARATOR(CLASS, ...)                                        \
+  template <class Config> struct gen_comparator<CLASS, Config> {               \
+    CmpResult operator()(const CLASS &lhs, const CLASS &rhs,                   \
+                         rect_maps &map) const __VA_ARGS__                     \
+  };
+
+IMPL_GEN_COMPARATOR(ACTerm, {
+  if (Config::CmpUninterpreted::special()) {
+    auto l_unint = !lhs.isInterpreted();
+    auto r_unint = !rhs.isInterpreted();
+
+    /* number constants are all equiv */
+    if (l_unint && r_unint)
+      return Config::CmpUninterpreted::cmp_uninterpreted(lhs, rhs, map);
+    if (!l_unint && r_unint)
+      return CMP_LESS;
+    if (l_unint && !r_unint)
+      return CMP_GREATER;
+  }
+
+  auto l_num = lhs.isNumberConstant();
+  auto r_num = rhs.isNumberConstant();
+
+  if (l_num && r_num) 
+    return Config::CmpNumberConsts::compare_number_consts(toIntegerConstant(lhs), toIntegerConstant(rhs));
+  if (l_num && !r_num)
+    return CMP_LESS;
+  if (!l_num && r_num)
+    return CMP_GREATER;
+
+  auto c = APPLY_CMP_RECTIFIED(lhs._fun, rhs._fun);
+  switch (c) {
+  case CMP_LESS:
+  case CMP_GREATER:
+    return c;
+  case CMP_NONE:
+    ASSERTION_VIOLATION
+  case CMP_EQUIV:;
+  }
+
+  /* both interpreted terms */
+  return APPLY_CMP_RECTIFIED(lhs._args, rhs._args);
+})
+
+/* === dumping out equivalence class represnentativs  === */
+
+template <class Range, class Dump>
+void dumpTuple(ostream &out, Range r, Dump d) {
+  out << "(";
+  auto i = r.begin();
+  auto end = r.end();
+  if (i != end) {
+    d(out, *i);
+    i++;
+    for (; i != end; i++) {
+      out << ", ";
+      d(out, *i);
+    }
+  }
+  out << ")";
+}
 
 class ACTerm : public AbsTerm {
 public:
@@ -473,7 +570,6 @@
     mergeAssoc();
     sortCommut();
   }
-
   void rectify(rect_map &r) override {
     for (auto &t : _args) {
       t.get().rectify(r);
@@ -509,7 +605,8 @@
     }
   }
 
-  void sortCommut() override;
+  void sortCommut() override; 
+
 
   void mergeAssoc() override {
     CALL("ACTerm::mergeAssoc")
@@ -539,7 +636,7 @@
       _args = new_args;
     }
   }
-  vset<unsigned> var_set() const {
+  vset<unsigned> var_set() const { 
     vset<unsigned> v;
     var_set(v);
     return v;
@@ -618,19 +715,20 @@
   }
 
 public:
-  virtual void write(ostream &out) const override;
+  virtual void write(ostream &out) const override;  
   template <class A, class Config> friend struct gen_comparator;
-  OPERATORS(ACTerm, !x.isInterpreted(), !x.isNumberConstant(), x._fun, x._args)
-  template <class D>
-  friend void gen_dump(ostream &out, const ACTerm &trm, rect_map &map);
-};
-
-template <class F1, class F2> void match(const AbsTerm &term, F1 f1, F2 f2) {
-  if (auto t = dynamic_cast<const ACTerm *>(&term)) {
+  OPERATORS(ACTerm, !x.isInterpreted(), !x.isNumberConstant(),  x._fun, x._args)
+  template<class D>
+  friend void gen_dump(ostream& out, const ACTerm& trm, rect_map& map);
+};
+
+template<class F1, class F2>
+void match(const AbsTerm& term, F1 f1, F2 f2) {
+  if (auto t = dynamic_cast<const ACTerm*>(&term)) {
     return f1(*t);
   } else {
-    ASS(dynamic_cast<const AbsVarTerm *>(&term));
-    return f2(*static_cast<const AbsVarTerm *>(&term));
+    ASS(dynamic_cast<const AbsVarTerm*>(&term));
+    return f2(*static_cast<const AbsVarTerm*>( &term ));
   }
 }
 Signature::Symbol &fnSym(const Term &t) {
@@ -699,7 +797,9 @@
   return CMP_EQUIV;
 }
 
-void LitEquiv1::dump(ostream &out, const AbsLiteral &lit) { out << "*"; }
+void LitEquiv1::dump(ostream& out, const AbsLiteral& lit) {
+  out << "*";
+}
 
 struct cmp_eq {
   template <class A> CmpResult cmp(const A &l, const A &r) {
@@ -759,9 +859,9 @@
   CmpResult operator()(const AbsTerm &lhs, const AbsTerm &rhs,
                        rect_maps &map) const {
 
-    auto r = subclass_cmp<state_wrapped_comparator_poly<Config>, AbsTerm,
-                          AbsVarTerm, ACTerm>(
-        state_wrapped_comparator_poly<Config>(map), lhs, rhs);
+    auto r =
+        subclass_cmp<state_wrapped_comparator_poly<Config>, AbsTerm, AbsVarTerm,
+                     ACTerm>(state_wrapped_comparator_poly<Config>(map), lhs, rhs);
     return r;
   }
 };
@@ -770,11 +870,12 @@
 #define FINEST_COMPARATOR                                                      \
   gen_comparator<LitEquiv4::Config> {}
 
-#define APPLY_CMP_RECTIFIED_TY(l, r, ty) gen_comparator<ty, Config>{}(l, r, map)
+#define APPLY_CMP_RECTIFIED_TY(l, r, ty)                                       \
+  gen_comparator<ty, Config>{}(l, r, map)
 #define APPLY_CMP_RECTIFIED(l, r) APPLY_CMP_RECTIFIED_TY(l, r, decltype(l))
 
 #define IMPL_GEN_COMPARATOR_GROUND(CLASS)                                      \
-  template <class Config> struct gen_comparator<CLASS, Config> {               \
+  template <class Config> struct gen_comparator<CLASS, Config> {                 \
     CmpResult operator()(const CLASS &lhs, const CLASS &rhs,                   \
                          rect_maps &map) const {                               \
       return compare_ground<CLASS>(lhs, rhs);                                  \
@@ -786,12 +887,14 @@
 IMPL_GEN_COMPARATOR_GROUND(Function)
 
 #define IMPL_GEN_COMPARATOR(CLASS, ...)                                        \
-  template <class Config> struct gen_comparator<CLASS, Config> {               \
+  template <class Config>      \
+  struct gen_comparator<CLASS, Config> {                              \
     CmpResult operator()(const CLASS &lhs, const CLASS &rhs,                   \
                          rect_maps &map) const __VA_ARGS__                     \
   };
 
 IMPL_GEN_COMPARATOR(ACTerm, {
+
   if (Config::CmpUninterpreted::special()) {
     auto l_unint = !lhs.isInterpreted();
     auto r_unint = !rhs.isInterpreted();
@@ -808,8 +911,9 @@
   auto l_num = lhs.isNumberConstant();
   auto r_num = rhs.isNumberConstant();
 
-  if (l_num && r_num) 
-    return Config::CmpNumberConsts::compare_number_consts(toIntegerConstant(lhs), toIntegerConstant(rhs));
+  /* number constants are all equiv */
+  if (l_num && r_num)
+    return Config::CmpNumberConsts::compare_number_consts(lhs, rhs);
   if (l_num && !r_num)
     return CMP_LESS;
   if (!l_num && r_num)
@@ -827,12 +931,13 @@
 
   /* both interpreted terms */
   return APPLY_CMP_RECTIFIED(lhs._args, rhs._args);
+
 })
 
 /* === dumping out equivalence class represnentativs  === */
 
-template <class Range, class Dump>
-void dumpTuple(ostream &out, Range r, Dump d) {
+template<class Range, class Dump>
+void dumpTuple(ostream& out, Range r, Dump d) {
   out << "(";
   auto i = r.begin();
   auto end = r.end();
@@ -847,23 +952,22 @@
   out << ")";
 }
 
-template <class D>
-void gen_dump(ostream &out, const AbsLiteral &lit, rect_map &map) {
+template<class D>
+void gen_dump(ostream& out, const AbsLiteral& lit, rect_map& map){
   out << (lit.positive ? " " : "!");
   out << lit.predicate;
-  dumpTuple(out, lit.terms,
-            [&](ostream &out, const AbsTerm &t) { gen_dump<D>(out, t, map); });
-}
-
-template <class D>
-void gen_dump(ostream &out, const AbsTerm &trm, rect_map &map) {
-  match(
-      trm, [&](const ACTerm &t) { gen_dump<D>(out, t, map); },
-      [&](const AbsVarTerm &t) { t.write(out, map); }); // TODO factor out
-}
-
-template <class D>
-void gen_dump(ostream &out, const ACTerm &trm, rect_map &map) {
+  dumpTuple(out, lit.terms, [&](ostream& out, const AbsTerm& t) {gen_dump<D>(out, t, map);});
+}
+
+template<class D>
+void gen_dump(ostream& out, const AbsTerm& trm, rect_map& map) {
+      match(trm, 
+          [&](const ACTerm& t) { gen_dump<D>(out, t, map); },
+          [&](const AbsVarTerm& t) { t.write(out, map); } ); // TODO factor out
+}
+
+template<class D>
+void gen_dump(ostream& out, const ACTerm& trm, rect_map& map) {
 
   if (D::CmpUninterpreted::special() && !trm.isInterpreted())
     return D::CmpUninterpreted::dumpUninterpreted(out, trm, map);
@@ -873,28 +977,16 @@
 
   out << trm._fun;
   if (trm._args.size() > 0) {
-    dumpTuple(out, trm._args, [&](ostream &out, const AbsTerm &t) {
-      gen_dump<D>(out, t, map);
-    });
-  }
+    dumpTuple(out, trm._args, [&](ostream& out, const AbsTerm& t) {gen_dump<D>(out, t, map);});
+  }
+
 }
 
 struct CmpNumberConstsNop {
-  static CmpResult compare_number_consts(const IntegerConstantType &lhs, const IntegerConstantType &rhs) {
+  static CmpResult compare_number_consts(const ACTerm &lhs, const ACTerm &rhs) {
     return CMP_EQUIV;
   }
-  static void dumpNumberConstant(ostream &out, const ACTerm &lit, rect_map &) {
-    out << "c";
-  }
-};
-
-
-struct CmpNumberConstsIsZero {
-  static CmpResult compare_number_consts(const IntegerConstantType &lhs, const IntegerConstantType &rhs) {
-    auto isZero = [](const IntegerConstantType &x) { return x == IntegerConstantType(0); };
-    return compare_ground(!isZero(lhs), !isZero(rhs));
-  }
-  static void dumpNumberConstant(ostream &out, const ACTerm &lit, rect_map &) {
+  static void dumpNumberConstant(ostream& out, const ACTerm& lit, rect_map&) {
     out << "c";
   }
 };
@@ -926,11 +1018,11 @@
                                      rect_maps &map) {
     ASSERTION_VIOLATION
   }
-  static void dumpUninterpreted(ostream &out, const ACTerm &lit,
-                                rect_map &map) {
+  static void dumpUninterpreted(ostream& out, const ACTerm& lit, rect_map& map) {
     ASSERTION_VIOLATION
   }
 };
+
 
 struct CmpUninterpretedVarsMatch {
   static bool special() { return true; }
@@ -958,13 +1050,12 @@
 
     return CMP_EQUIV;
   }
-  static void dumpUninterpreted(ostream &out, const ACTerm &lit,
-                                rect_map &map) {
+  static void dumpUninterpreted(ostream& out, const ACTerm& lit, rect_map& map) {
     out << "?";
-    dumpTuple(out, lit.var_set(),
-              [&](ostream &out, unsigned v) { AbsVarTerm(v).write(out, map); });
-  }
-};
+    dumpTuple(out, lit.var_set(), [&](ostream& out, unsigned v) { AbsVarTerm(v).write(out, map); } );
+  }
+};
+
 
 struct CmpUninterpretedNop {
   static bool special() { return true; }
@@ -972,58 +1063,57 @@
                                      rect_maps &map) {
     return CMP_EQUIV;
   }
-  static void dumpUninterpreted(ostream &out, const ACTerm &lit,
-                                rect_map &map) {
+  static void dumpUninterpreted(ostream& out, const ACTerm& lit, rect_map& map) {
     out << "?(...)";
   }
 };
 
-IMPL_GEN_COMPARATOR(AbsVarTerm,
-                    { return Config::CmpVars::cmp_vars(lhs, rhs, map); })
+
+
+IMPL_GEN_COMPARATOR(AbsVarTerm, { return Config::CmpVars::cmp_vars(lhs, rhs, map); })
 
 struct LitEquiv2::Config {
   using CmpUninterpreted = CmpUninterpretedNop;
-  using CmpVars = CmpVarsNop;
-  using CmpNumberConsts = CmpNumberConstsNop;
+  using CmpVars          = CmpVarsNop;
+  using CmpNumberConsts  = CmpNumberConstsNop;
 };
 struct LitEquiv3::Config {
   using CmpUninterpreted = CmpUninterpretedNop;
-  using CmpVars = CmpVarsMatch;
-  using CmpNumberConsts = CmpNumberConstsNop;
+  using CmpVars          = CmpVarsMatch;
+  using CmpNumberConsts  = CmpNumberConstsNop;
 };
 
 struct LitEquiv4::Config {
   using CmpUninterpreted = CmpUninterpretedVarsMatch;
-  using CmpVars = CmpVarsMatch;
-  using CmpNumberConsts = CmpNumberConstsIsZero;
+  using CmpVars          = CmpVarsMatch;
+  using CmpNumberConsts  = CmpNumberConstsNop;
 };
 
 struct LitEquiv5::Config {
   using CmpUninterpreted = CmpUninterpretedEquiv;
-  using CmpVars = CmpVarsMatch;
-  using CmpNumberConsts = CmpNumberConstsZero;
-};
-
-#define __IMPL_LIT_EQUIV__COMPARE(i)                                           \
-  CmpResult LitEquiv##i::compare(const AbsLiteral &lhs,                        \
-                                 const AbsLiteral &rhs) {                      \
-                                                                               \
-    rect_maps map = rect_maps();                                               \
-    using Config = LitEquiv##i::Config;                                        \
-    return APPLY_CMP_RECTIFIED_TY(lhs, rhs, AbsLiteral);                       \
-  }                                                                            \
-  void LitEquiv##i::dump(ostream &out, const AbsLiteral &lit) {                \
-                                                                               \
-    auto map = rect_map();                                                     \
-    gen_dump<LitEquiv##i::Config>(out, lit, map);                              \
-  }
+  using CmpVars          = CmpVarsMatch;
+  using CmpNumberConsts  = CmpNumberConstsNop;
+};
+
+#define __IMPL_LIT_EQUIV__COMPARE(i) \
+  CmpResult LitEquiv ## i::compare(const AbsLiteral &lhs, const AbsLiteral &rhs) { \
+   \
+    rect_maps map = rect_maps(); \
+    using Config = LitEquiv##i::Config; \
+    return APPLY_CMP_RECTIFIED_TY(lhs, rhs, AbsLiteral); \
+  } \
+  void LitEquiv ## i::dump(ostream& out, const AbsLiteral &lit) { \
+   \
+    auto map = rect_map(); \
+    gen_dump<LitEquiv##i::Config>(out, lit, map); \
+  } \
 
 MAP(__IMPL_LIT_EQUIV__COMPARE, EQ_CLASSES)
 
 ostream &operator<<(ostream &out, const AbsLiteral &lit) {
   out << (lit.positive ? " " : "!");
   out << lit.predicate;
-  dumpTuple(out, lit.terms, [](ostream &out, const AbsTerm &t) { out << t; });
+  dumpTuple(out, lit.terms, [](ostream& out, const AbsTerm& t) { out << t; });
   return out;
 }
 
@@ -1115,800 +1205,6 @@
   if (!c.isTheoryAxiom() && !c.isTheoryDescendant()) {
     auto &scl = maxTheorySubclause(c);
     for (auto l : scl.literals()) {
-      // l->normalize();
-      l->rectify();
-      _total++;
-#define INSERT(i) _eq##i.insert(l);
-      MAP(INSERT, EQ_CLASSES_)
-#undef INSERT
-    }
-  }
-}
-
-#define EQ_CLASS_NAME_1 "AllEqual"
-#define EQ_CLASS_NAME_2 "IgnoreVars_IgnoreUninterpreted"
-#define EQ_CLASS_NAME_3 "MatchVars_IgnoreUninterpreted"
-#define EQ_CLASS_NAME_4 "VarsMatch_UnintVarsMatch"
-#define EQ_CLASS_NAME_5 "VarsMatch_UnintMatch"
-
-void TheorySubclauseAnalyser::dumpStats(ostream &out) const {
-
-#define DUMP(i) _eq##i.serialize(EQ_CLASS_NAME_##i, _total, out);
-
-  out << endl;
-  out << endl;
-
-  MAP(DUMP, 1, 4, 5)
-#undef DUMP
-}
-
-TheorySubclauseAnalyser *TheorySubclauseAnalyser::instance =
-    new TheorySubclauseAnalyser();
-
-=======
-
-class Function : public AbsSymbol {
-public:
-  explicit Function(unsigned functor) : AbsSymbol(functor) {}
-
-  Signature::Symbol &symbol() const override {
-    return *env.signature->getFunction(functor);
-  }
-
-  bool isPlus() const { return Theory::isPlus(interpret()); }
-
-  bool isTimes() const { return Theory::isTimes(interpret()); }
-
-  bool isAssoc() const {
-    auto i = interpret();
-    return Theory::isPlus(i) || Theory::isTimes(i);
-  }
-
-  bool isCommut() const {
-    auto i = interpret();
-    return Theory::isPlus(i) || Theory::isTimes(i);
-  }
-
-  bool leftDistributiveOver(const Function &other) const {
-    return Theory::isTimes(this->interpret()) &&
-           Theory::isPlus(other.interpret());
-  }
-
-  bool isInterpretedConstant() const {
-    return Theory::instance()->isInterpretedConstant(functor);
-  }
-
-  bool isUnaryMinus() const { return Theory::isUnaryMinus(this->interpret()); }
-
-  template <class A, class Config> friend struct gen_comparator;
-  OPERATORS(Function, x.functor)
-};
-
-class AbsVarTerm : public AbsTerm {
-public:
-  CLASS_NAME(AbsVarTerm);
-
-  USE_ALLOCATOR(AbsVarTerm);
-
-private:
-  unsigned _var;
-
-public:
-  AbsVarTerm(unsigned var) : _var(var) {}
-  ~AbsVarTerm() {}
-
-  inline void write(ostream& out, rect_map& map) const { out << "X" << map.get(_var); } 
-
-  void write(ostream &out) const override { out << "X" << _var; }
-
-  void normalize() override {}
-  void rectify(rect_map &r) override { _var = r.get(_var); }
-  void mergeAssoc() override {}
-  void sortCommut() override {}
-  void distributeLeft() override {}
-  void distributeRight() override {}
-  void pushMinus() override {}
-  void var_set(vset<unsigned> &v) const override { v.insert(_var); }
-
-  void vars(vvec<unsigned> &v, on_unsigned_t onUninterpreted) const override {
-    v.push_back(_var);
-  }
-  template <class A, class Config> friend struct gen_comparator;
-  OPERATORS(AbsVarTerm, x._var)
-  friend struct CmpVarsMatch;
-  friend struct CmpVarsEqual;
-};
-
-AbsTerm::~AbsTerm() {
-
-}
-
-class ACTerm : public AbsTerm {
-public:
-  CLASS_NAME(ACTerm);
-  USE_ALLOCATOR(ACTerm);
-
-private:
-  Function _fun;
-  typedef vvec<refw<AbsTerm>> args_t;
-  args_t _args;
-
-public:
-  ACTerm(Function fun, std::initializer_list<refw<AbsTerm>> ts)
-      : _fun(fun), _args(args_t(ts)) {}
-
-  ACTerm(Function fun, args_t ts) : _fun(fun), _args(ts) {}
-  ~ACTerm() {}
-
-  ACTerm(Term &term) : _fun(term.functor()), _args(args_t()) {
-    for (auto i = 0; i < term.arity(); i++) {
-      auto &t = AbsTerm::from(*term.nthArgument(i));
-      _args.push_back(t);
-    }
-    ASS(!term.isSpecial())
-    ASS(!term.isLiteral())
-    ASS_REP(!_fun.isUnaryMinus() || _args.size() == 1, term.functionName())
-  }
-
-  void integrityCheck() {
-    for (auto a : _args) {
-      if (auto x = dynamic_cast<ACTerm *>(&a.get())) {
-        x->integrityCheck();
-      }
-    }
-    ASS(!_fun.isPlus() || _args.size() > 0)
-  }
-
-  bool isNumberConstant() const {
-    return Theory::isNumberConstant(_fun.interpret());
-  }
-
-  bool uninterpreted() const {
-    return _fun.interpret() == Theory::INVALID_INTERPRETATION;
-  }
-
-  void normalize() override {
-    pushMinus();
-    distributeLeft();
-    distributeRight();
-    mergeAssoc();
-    sortCommut();
-  }
-  void rectify(rect_map &r) override {
-    for (auto &t : _args) {
-      t.get().rectify(r);
-    }
-  }
-
-  void pushMinus() override {
-    CALL("ACTerm::pushMinus")
-    if (_fun.isUnaryMinus()) {
-      ASS(_args.size() == 1);
-      if (auto x = dynamic_cast<ACTerm *>(&_args[0].get())) {
-        auto minus = _fun;
-        if (x->_fun.isPlus()) {
-          _fun = x->_fun;
-          /*  -(x + y + ..) => (-x) + (-y) + ...  */
-          _args.clear();
-          _args.reserve(x->_args.size());
-          for (AbsTerm &a : x->_args) {
-            _args.push_back(*new ACTerm(minus, {a}));
-          }
-          x->_args.clear();
-          delete x;
-
-        } else if (x->_fun.isTimes()) {
-          /*  -(x * y * ..) => (-x) * y * ...  */
-          x->_args[0] =
-              *new ACTerm(minus, {x->_args[0]}); // TODO: add * (-1) instead
-        }
-      }
-    }
-    for (auto a : _args) {
-      a.get().pushMinus();
-    }
-  }
-
-  void sortCommut() override; 
-
-
-  void mergeAssoc() override {
-    CALL("ACTerm::mergeAssoc")
-    for (auto arg : _args) {
-      arg.get().mergeAssoc();
-    }
-
-    if (_fun.isAssoc()) { // TODO performance
-      vvec<refw<AbsTerm>> new_args;
-      new_args.reserve(_args.size());
-      for (int i = 0; i < _args.size(); i++) {
-        auto arg = dynamic_cast<ACTerm *>(&_args[i].get());
-        if (arg && arg->_fun == _fun) {
-          /* merge */
-          new_args.reserve(new_args.capacity() + arg->_args.size() - 1);
-          for (auto arg_ : arg->_args) {
-            new_args.push_back(arg_);
-          }
-          arg->_args.clear();
-          //                    delete arg;
-        } else {
-          /* do not merge */
-          new_args.push_back(_args[i]);
-        }
-      }
-      _args.clear();
-      _args = new_args;
-    }
-  }
-  vset<unsigned> var_set() const { 
-    vset<unsigned> v;
-    var_set(v);
-    return v;
-  }
-  void var_set(vset<unsigned> &vs) const override {
-    for (auto &t : _args) {
-      t.get().var_set(vs);
-    }
-  }
-
-  void vars(vvec<unsigned> &v, on_unsigned_t onUninterpreted) const override {
-    if (uninterpreted()) {
-      onUninterpreted(*this, v);
-    } else {
-      for (auto &t : _args) {
-        t.get().vars(v, onUninterpreted);
-      }
-    }
-  }
-
-  void distributeLeft() override {
-    CALL("ACTerm::distributeLeft")
-    distribute(0, 1, [](AbsTerm &x) { x.distributeLeft(); });
-  }
-
-  void distributeRight() override {
-    CALL("ACTerm::distributeRight")
-    distribute(1, 0, [](AbsTerm &x) { x.distributeRight(); });
-  }
-
-  template <class Fn> void distribute(size_t fst, size_t snd, Fn rec) {
-    if (_args.size() == 2) {
-      AbsTerm &l = _args[fst];
-      AbsTerm &r_ = _args[snd];
-      auto r = dynamic_cast<ACTerm *>(&r_);
-
-      if (r && _fun.leftDistributiveOver(r->_fun)) {
-        /*   a * (b + c)  => (a * b) + (a * c)
-         *   l   -- r --     -- x --   -- r --
-         *   -- this ---     ------ this -----
-         */
-        ASS(r->_args.size() == 2);
-        auto mul = _fun;
-        auto add = r->_fun;
-        auto &a = l;
-        auto &b = r->_args[fst];
-        auto &c = r->_args[snd];
-
-        auto &x = *new ACTerm(mul, {a, b});
-        x._args[fst] = a;
-        x._args[snd] = b;
-
-        r->_fun = mul;
-        r->_args[fst] = a;
-        r->_args[snd] = c;
-
-        this->_fun = add;
-        this->_args[fst] = x;
-        this->_args[snd] = *r;
-
-        rec(x);
-        rec(*r);
-      } else {
-
-        rec(l);
-        rec(r_);
-      }
-    } else {
-      for (AbsTerm &a : _args) {
-        rec(a);
-      }
-    }
-  }
-  inline bool isInterpreted() const {
-    return _fun.interpret() != Theory::INVALID_INTERPRETATION;
-  }
-
-public:
-  virtual void write(ostream &out) const override;  
-  template <class A, class Config> friend struct gen_comparator;
-  OPERATORS(ACTerm, !x.isInterpreted(), !x.isNumberConstant(),  x._fun, x._args)
-  template<class D>
-  friend void gen_dump(ostream& out, const ACTerm& trm, rect_map& map);
-};
-
-template<class F1, class F2>
-void match(const AbsTerm& term, F1 f1, F2 f2) {
-  if (auto t = dynamic_cast<const ACTerm*>(&term)) {
-    return f1(*t);
-  } else {
-    ASS(dynamic_cast<const AbsVarTerm*>(&term));
-    return f2(*static_cast<const AbsVarTerm*>( &term ));
-  }
-}
-Signature::Symbol &fnSym(const Term &t) {
-  return *env.signature->getFunction(t.functor());
-}
-
-bool interpretedFun(const Term &t) { return fnSym(t).interpreted(); }
-AbsTerm &AbsTerm::from(TermList &t) {
-  if (t.isVar()) {
-    t.var();
-    return *new AbsVarTerm(t.var());
-  } else {
-    return *new ACTerm(*t.term());
-  }
-}
-
-#define TRY_CMP(OP, CLASS)                                                     \
-  {                                                                            \
-    if (auto l = dynamic_cast<const CLASS *>(&lhs)) {                          \
-      if (auto r = dynamic_cast<const CLASS *>(&rhs)) {                        \
-        const CLASS &l_ = *l;                                                  \
-        const CLASS &r_ = *r;                                                  \
-        if (l_ OP r_)                                                          \
-          return true;                                                         \
-      } else {                                                                 \
-        return true;                                                           \
-      }                                                                        \
-    }                                                                          \
-  }
-
-/* utility datatypes */
-class AbsLiteral {
-public:
-  CLASS_NAME(AbsLiteral)
-  USE_ALLOCATOR(AbsLiteral)
-
-  bool positive;
-  Predicate predicate;
-  vvec<refw<AbsTerm>> terms; // TODO destructor
-
-  explicit AbsLiteral(Literal *l)
-      : positive(l->isPositive()), predicate(l->functor()),
-        terms(vvec<refw<AbsTerm>>()) {
-    terms.reserve(l->arity());
-    for (auto i = 0; i < l->arity(); i++) {
-      auto &t = AbsTerm::from(*l->nthArgument(i));
-      terms.push_back(t);
-    }
-  }
-
-  void normalize();
-  void rectify();
-
-  AbsLiteral(bool positive, Predicate pred, vvec<refw<AbsTerm>> terms)
-      : positive(positive), predicate(pred), terms(terms) {}
-
-  template <class A, class Config> friend struct gen_comparator;
-
-  OPERATORS(AbsLiteral, x.predicate, x.positive, x.terms);
-};
-
-ostream &operator<<(ostream &out, const AbsLiteral &lit);
-
-CmpResult LitEquiv1::compare(const AbsLiteral &lhs, const AbsLiteral &rhs) {
-
-  return CMP_EQUIV;
-}
-
-void LitEquiv1::dump(ostream& out, const AbsLiteral& lit) {
-  out << "*";
-}
-
-struct cmp_eq {
-  template <class A> CmpResult cmp(const A &l, const A &r) {
-    if (l == r) {
-      return CMP_NONE;
-    } else {
-      return CMP_EQUIV;
-    }
-  }
-};
-
-struct cmp_less {
-  template <class A> CmpResult cmp(const A &l, const A &r) {
-    if (l < r)
-      return CMP_LESS;
-    else if (r < l)
-      return CMP_GREATER;
-    else if (l == r)
-      return CMP_EQUIV;
-    else
-      return CMP_NONE;
-  }
-};
-bool operator<(const AbsTerm &lhs, const AbsTerm &rhs) {
-  auto r =
-      subclass_cmp<cmp_less, AbsTerm, AbsVarTerm, ACTerm>(cmp_less{}, lhs, rhs);
-  return r == CMP_LESS;
-}
-
-bool operator==(const AbsTerm &lhs, const AbsTerm &rhs) {
-  auto r =
-      subclass_cmp<cmp_eq, AbsTerm, AbsVarTerm, ACTerm>(cmp_eq{}, lhs, rhs);
-  return r == CMP_EQUIV;
-}
-
-ostream &operator<<(ostream &out, AbsTerm &t) {
-  t.write(out);
-  return out;
-}
-
-/* === comparisons based on equivalence classes  === */
-
-template <class Config> struct gen_comparator<AbsLiteral, Config> {
-  CmpResult operator()(const AbsLiteral &lhs, const AbsLiteral &rhs,
-                       rect_maps &map) const {
-
-#define CLOSURE(t) , [](const AbsLiteral &x) { return t; }
-
-    return lex_cmp(state_wrapped_comparator_poly<Config>(map), lhs,
-                   rhs MAP(CLOSURE, x.positive, x.predicate, x.terms));
-
-#undef CLSR
-  }
-};
-
-template <class Config> struct gen_comparator<AbsTerm, Config> {
-  CmpResult operator()(const AbsTerm &lhs, const AbsTerm &rhs,
-                       rect_maps &map) const {
-
-    auto r =
-        subclass_cmp<state_wrapped_comparator_poly<Config>, AbsTerm, AbsVarTerm,
-                     ACTerm>(state_wrapped_comparator_poly<Config>(map), lhs, rhs);
-    return r;
-  }
-};
-#define SUB_COMPARATORS Config
-// #define SUB_COMPARATORS CmpUninterpreted, CmpVars, CmpNumberConsts
-#define FINEST_COMPARATOR                                                      \
-  gen_comparator<LitEquiv4::Config> {}
-
-#define APPLY_CMP_RECTIFIED_TY(l, r, ty)                                       \
-  gen_comparator<ty, Config>{}(l, r, map)
-#define APPLY_CMP_RECTIFIED(l, r) APPLY_CMP_RECTIFIED_TY(l, r, decltype(l))
-
-#define IMPL_GEN_COMPARATOR_GROUND(CLASS)                                      \
-  template <class Config> struct gen_comparator<CLASS, Config> {                 \
-    CmpResult operator()(const CLASS &lhs, const CLASS &rhs,                   \
-                         rect_maps &map) const {                               \
-      return compare_ground<CLASS>(lhs, rhs);                                  \
-    }                                                                          \
-  };
-
-IMPL_GEN_COMPARATOR_GROUND(bool)
-IMPL_GEN_COMPARATOR_GROUND(Predicate)
-IMPL_GEN_COMPARATOR_GROUND(Function)
-
-#define IMPL_GEN_COMPARATOR(CLASS, ...)                                        \
-  template <class Config>      \
-  struct gen_comparator<CLASS, Config> {                              \
-    CmpResult operator()(const CLASS &lhs, const CLASS &rhs,                   \
-                         rect_maps &map) const __VA_ARGS__                     \
-  };
-
-IMPL_GEN_COMPARATOR(ACTerm, {
-
-  if (Config::CmpUninterpreted::special()) {
-    auto l_unint = !lhs.isInterpreted();
-    auto r_unint = !rhs.isInterpreted();
-
-    /* number constants are all equiv */
-    if (l_unint && r_unint)
-      return Config::CmpUninterpreted::cmp_uninterpreted(lhs, rhs, map);
-    if (!l_unint && r_unint)
-      return CMP_LESS;
-    if (l_unint && !r_unint)
-      return CMP_GREATER;
-  }
-
-  auto l_num = lhs.isNumberConstant();
-  auto r_num = rhs.isNumberConstant();
-
-  /* number constants are all equiv */
-  if (l_num && r_num)
-    return Config::CmpNumberConsts::compare_number_consts(lhs, rhs);
-  if (l_num && !r_num)
-    return CMP_LESS;
-  if (!l_num && r_num)
-    return CMP_GREATER;
-
-  auto c = APPLY_CMP_RECTIFIED(lhs._fun, rhs._fun);
-  switch (c) {
-  case CMP_LESS:
-  case CMP_GREATER:
-    return c;
-  case CMP_NONE:
-    ASSERTION_VIOLATION
-  case CMP_EQUIV:;
-  }
-
-  /* both interpreted terms */
-  return APPLY_CMP_RECTIFIED(lhs._args, rhs._args);
-
-})
-
-/* === dumping out equivalence class represnentativs  === */
-
-template<class Range, class Dump>
-void dumpTuple(ostream& out, Range r, Dump d) {
-  out << "(";
-  auto i = r.begin();
-  auto end = r.end();
-  if (i != end) {
-    d(out, *i);
-    i++;
-    for (; i != end; i++) {
-      out << ", ";
-      d(out, *i);
-    }
-  }
-  out << ")";
-}
-
-template<class D>
-void gen_dump(ostream& out, const AbsLiteral& lit, rect_map& map){
-  out << (lit.positive ? " " : "!");
-  out << lit.predicate;
-  dumpTuple(out, lit.terms, [&](ostream& out, const AbsTerm& t) {gen_dump<D>(out, t, map);});
-}
-
-template<class D>
-void gen_dump(ostream& out, const AbsTerm& trm, rect_map& map) {
-      match(trm, 
-          [&](const ACTerm& t) { gen_dump<D>(out, t, map); },
-          [&](const AbsVarTerm& t) { t.write(out, map); } ); // TODO factor out
-}
-
-template<class D>
-void gen_dump(ostream& out, const ACTerm& trm, rect_map& map) {
-
-  if (D::CmpUninterpreted::special() && !trm.isInterpreted())
-    return D::CmpUninterpreted::dumpUninterpreted(out, trm, map);
-
-  if (trm.isNumberConstant())
-    return D::CmpNumberConsts::dumpNumberConstant(out, trm, map);
-
-  out << trm._fun;
-  if (trm._args.size() > 0) {
-    dumpTuple(out, trm._args, [&](ostream& out, const AbsTerm& t) {gen_dump<D>(out, t, map);});
-  }
-
-}
-
-struct CmpNumberConstsNop {
-  static CmpResult compare_number_consts(const ACTerm &lhs, const ACTerm &rhs) {
-    return CMP_EQUIV;
-  }
-  static void dumpNumberConstant(ostream& out, const ACTerm& lit, rect_map&) {
-    out << "c";
-  }
-};
-
-struct CmpVarsNop {
-  static CmpResult cmp_vars(const AbsVarTerm &lhs, const AbsVarTerm &rhs,
-                            rect_maps &map) {
-    return CMP_EQUIV;
-  }
-};
-
-struct CmpVarsEqual {
-  static CmpResult cmp_vars(const AbsVarTerm &lhs, const AbsVarTerm &rhs,
-                            rect_maps &map) {
-    return compare_ground<unsigned>(lhs._var, rhs._var);
-  }
-};
-
-struct CmpVarsMatch {
-  static CmpResult cmp_vars(const AbsVarTerm &lhs, const AbsVarTerm &rhs,
-                            rect_maps &map) {
-    return compare_ground<unsigned>(map.l.get(lhs._var), map.r.get(rhs._var));
-  }
-};
-
-struct CmpUninterpretedEquiv {
-  static bool special() { return false; }
-  static CmpResult cmp_uninterpreted(const ACTerm &lhs, const ACTerm &rhs,
-                                     rect_maps &map) {
-    ASSERTION_VIOLATION
-  }
-  static void dumpUninterpreted(ostream& out, const ACTerm& lit, rect_map& map) {
-    ASSERTION_VIOLATION
-  }
-};
-
-
-struct CmpUninterpretedVarsMatch {
-  static bool special() { return true; }
-  static CmpResult cmp_uninterpreted(const ACTerm &lhs, const ACTerm &rhs,
-                                     rect_maps &map) {
-    auto l = static_cast<const AbsTerm &>(lhs).var_set();
-    auto r = static_cast<const AbsTerm &>(rhs).var_set();
-    if (l.size() < r.size())
-      return CMP_LESS;
-    if (l.size() > r.size())
-      return CMP_GREATER;
-    auto li = l.begin();
-    auto ri = r.begin();
-
-    while (li != l.end()) {
-      auto vl = map.l.get(*li);
-      auto vr = map.r.get(*ri);
-      if (vl < vr)
-        return CMP_LESS;
-      if (vl > vr)
-        return CMP_GREATER;
-      ri++;
-      li++;
-    }
-
-    return CMP_EQUIV;
-  }
-  static void dumpUninterpreted(ostream& out, const ACTerm& lit, rect_map& map) {
-    out << "?";
-    dumpTuple(out, lit.var_set(), [&](ostream& out, unsigned v) { AbsVarTerm(v).write(out, map); } );
-  }
-};
-
-
-struct CmpUninterpretedNop {
-  static bool special() { return true; }
-  static CmpResult cmp_uninterpreted(const ACTerm &lhs, const ACTerm &rhs,
-                                     rect_maps &map) {
-    return CMP_EQUIV;
-  }
-  static void dumpUninterpreted(ostream& out, const ACTerm& lit, rect_map& map) {
-    out << "?(...)";
-  }
-};
-
-
-
-IMPL_GEN_COMPARATOR(AbsVarTerm, { return Config::CmpVars::cmp_vars(lhs, rhs, map); })
-
-struct LitEquiv2::Config {
-  using CmpUninterpreted = CmpUninterpretedNop;
-  using CmpVars          = CmpVarsNop;
-  using CmpNumberConsts  = CmpNumberConstsNop;
-};
-struct LitEquiv3::Config {
-  using CmpUninterpreted = CmpUninterpretedNop;
-  using CmpVars          = CmpVarsMatch;
-  using CmpNumberConsts  = CmpNumberConstsNop;
-};
-
-struct LitEquiv4::Config {
-  using CmpUninterpreted = CmpUninterpretedVarsMatch;
-  using CmpVars          = CmpVarsMatch;
-  using CmpNumberConsts  = CmpNumberConstsNop;
-};
-
-struct LitEquiv5::Config {
-  using CmpUninterpreted = CmpUninterpretedEquiv;
-  using CmpVars          = CmpVarsMatch;
-  using CmpNumberConsts  = CmpNumberConstsNop;
-};
-
-#define __IMPL_LIT_EQUIV__COMPARE(i) \
-  CmpResult LitEquiv ## i::compare(const AbsLiteral &lhs, const AbsLiteral &rhs) { \
-   \
-    rect_maps map = rect_maps(); \
-    using Config = LitEquiv##i::Config; \
-    return APPLY_CMP_RECTIFIED_TY(lhs, rhs, AbsLiteral); \
-  } \
-  void LitEquiv ## i::dump(ostream& out, const AbsLiteral &lit) { \
-   \
-    auto map = rect_map(); \
-    gen_dump<LitEquiv##i::Config>(out, lit, map); \
-  } \
-
-MAP(__IMPL_LIT_EQUIV__COMPARE, EQ_CLASSES)
-
-ostream &operator<<(ostream &out, const AbsLiteral &lit) {
-  out << (lit.positive ? " " : "!");
-  out << lit.predicate;
-  dumpTuple(out, lit.terms, [](ostream& out, const AbsTerm& t) { out << t; });
-  return out;
-}
-
-class AbsTheoryClause {
-  vvec<rc<AbsLiteral>> _lits;
-
-public:
-  CLASS_NAME(AbsTheoryClause)
-  USE_ALLOCATOR(AbsTheoryClause)
-
-  AbsTheoryClause(vvec<Literal *> &ls) : _lits(vvec<rc<AbsLiteral>>()) {
-    CALL("AbsTheoryClause::AbsTheoryClause()")
-    _lits.reserve(ls.size());
-    for (auto l : ls) {
-      _lits.push_back(rc<AbsLiteral>(new AbsLiteral(l)));
-    }
-  }
-
-  AbsTheoryClause(AbsTheoryClause &&c) : _lits(std::move(c._lits)) {}
-
-  AbsTheoryClause &operator=(AbsTheoryClause &&other) {
-    _lits = std::move(other._lits);
-    return *this;
-  }
-
-  const vvec<rc<AbsLiteral>> &literals() const { return _lits; }
-};
-
-ostream &operator<<(ostream &out, AbsTheoryClause const &t) {
-  for (auto x : t.literals()) {
-    out << x << " ";
-  }
-  return out;
-}
-
-/**
- * returns whether @b t points to a theory term. A theory term is a term where
- * the outer most function symbol is an interpreted one.
- *
- * Note that the typename TermList is deceptive here. t is actually a pointer
- * (~= iterator pointing to) to an element in a TermList.
- */
-bool isTheoryTerm_L(const TermList &t) {
-  if (t.isTerm()) {
-    return interpretedFun(*t.term());
-  } else {
-    ASS(t.isVar());
-    return false;
-  }
-}
-
-/**
- * returns whether @b lit is a theory literal. A literal @b lit is a theory
- * literal iff (any of)
- * - the predicate symbol is interpreted
- * - it is an equality literal with at least on theory term
- */
-bool isTheoryLiteral(Literal &lit) {
-  Signature::Symbol &sym = *env.signature->getPredicate(lit.functor());
-  const TermList *args = lit.args();
-  return sym.interpreted() && (!lit.isEquality() || isTheoryTerm_L(*args) ||
-                               isTheoryTerm_L(*args->next()));
-}
-
-/**
- * Returns the maximum theory subclause. The maximum theory subclause consists
- * of all theory literals (see @b isTheoryLiteral) that are contained in @b c.
- */
-AbsTheoryClause &maxTheorySubclause(Clause const &c) {
-  vvec<Literal *> lits;
-  for (int i = 0; i < c.length(); i++) {
-    if (isTheoryLiteral(*c[i]))
-      lits.push_back(c[i]);
-  }
-  return *new AbsTheoryClause(lits);
-}
-
-#define INIT_EQ_CLASS_MEMBERS(i) , _eq##i(equiv_t_##i{})
-
-TheorySubclauseAnalyser::TheorySubclauseAnalyser()
-    : _total(0) MAP(INIT_EQ_CLASS_MEMBERS, EQ_CLASSES_) {}
-
-#undef INIT_EQ_CLASS_MEMBERS
-
-TheorySubclauseAnalyser::~TheorySubclauseAnalyser() {}
-
-void TheorySubclauseAnalyser::addClause(Clause &c) {
-  CALL("TheorySubclauseAnalyser::addClause")
-  if (!c.isTheoryAxiom() && !c.isTheoryDescendant()) {
-    auto &scl = maxTheorySubclause(c);
-    for (auto l : scl.literals()) {
       l->normalize();
       l->rectify();
       _total++;
@@ -1940,7 +1236,6 @@
 TheorySubclauseAnalyser *TheorySubclauseAnalyser::instance =
     new TheorySubclauseAnalyser();
 
->>>>>>> 4f09999d
 AbsTerm &AbsTerm::var(int i) { return *new AbsVarTerm(i); }
 AbsTerm &AbsTerm::fun(unsigned functor, vvec<refw<AbsTerm>> args) {
   return *new ACTerm(Function(functor), args);
@@ -1951,11 +1246,7 @@
 }
 
 void AbsLiteral::normalize() {
-<<<<<<< HEAD
-  CALL("AbsLiteral::normalize()");
-=======
  CALL("AbsLiteral::normalize()");
->>>>>>> 4f09999d
   for (AbsTerm &t : terms) {
     t.normalize();
   }
@@ -1964,18 +1255,10 @@
     auto rect = rect_maps();
     struct Config {
       using CmpUninterpreted = CmpUninterpretedVarsMatch;
-<<<<<<< HEAD
-      using CmpVars = CmpVarsMatch;
-      using CmpNumberConsts = CmpNumberConstsNop;
-    };
-    if (gen_comparator<AbsTerm, Config>{}(terms[0], terms[1], rect) ==
-        CMP_GREATER) {
-=======
       using CmpVars          = CmpVarsMatch;
       using CmpNumberConsts  = CmpNumberConstsNop;
     };
     if (gen_comparator<AbsTerm, Config>{}(terms[0], terms[1], rect) == CMP_GREATER) {
->>>>>>> 4f09999d
       std::swap(terms[0], terms[1]);
     }
   }
@@ -2012,19 +1295,12 @@
   }
 };
 
-<<<<<<< HEAD
-#define IMPL_PRINT_DEBUG_DEFAULT(CLASS)                                        \
-  template <> struct Debug::print_debug<CLASS> {                               \
-    void operator()(ostream &out, const CLASS &a) const { out << a; }          \
-  };
-=======
 #define IMPL_PRINT_DEBUG_DEFAULT(CLASS) \
   template <> struct Debug::print_debug<CLASS> { \
     void operator()(ostream &out, const CLASS &a) const { \
       out << a; \
     } \
   }; \
->>>>>>> 4f09999d
 
 IMPL_PRINT_DEBUG_DEFAULT(AbsTerm)
 IMPL_PRINT_DEBUG_DEFAULT(Function)
@@ -2038,30 +1314,11 @@
   if (_fun.isCommut()) {
     rect_maps map = rect_maps();
     // sort(_args.begin(), _args.end());
-<<<<<<< HEAD
-    struct Config {
-=======
     struct Config  {
->>>>>>> 4f09999d
       using CmpUninterpreted = CmpUninterpretedVarsMatch;
       using CmpVars = CmpVarsMatch;
       using CmpNumberConsts = CmpNumberConstsNop;
     };
-<<<<<<< HEAD
-    sort(_args.begin(), _args.end(),
-         state_wrapped_comparator_std<AbsTerm, Config>(map));
-  }
-}
-void ACTerm::write(ostream &out) const {
-  out << _fun;
-  if (_args.size() > 0) {
-    dumpTuple(out, _args, [](ostream &out, AbsTerm &t) { out << t; });
-  }
-}
-void normalize_absliteral(AbsLiteral &lit) { lit.normalize(); }
-bool equal_absliteral(const AbsLiteral &l, const AbsLiteral &r) {
-  return l == r;
-=======
     sort(_args.begin(), _args.end(), state_wrapped_comparator_std<AbsTerm, Config>(map));
   }
 }
@@ -2070,7 +1327,6 @@
   if (_args.size() > 0) {
     dumpTuple(out, _args, [](ostream& out, AbsTerm& t) { out << t; });
   }
->>>>>>> 4f09999d
 }
 void normalize_absliteral(AbsLiteral& lit) { lit.normalize(); }
 bool equal_absliteral(const AbsLiteral& l,const AbsLiteral& r) { return l == r; }
