
/*
 * File Property.cpp.
 *
 * This file is part of the source code of the software program
 * Vampire. It is protected by applicable
 * copyright laws.
 *
 * This source code is distributed under the licence found here
 * https://vprover.github.io/license.html
 * and in the source directory
 *
 * In summary, you are allowed to use Vampire for non-commercial
 * purposes but not allowed to distribute, modify, copy, create derivatives,
 * or use in competitions. 
 * For other uses of Vampire please contact developers for a different
 * licence, which we will make an effort to provide. 
 */
/**
 * @file Property.cpp (syntactic properties of problems)
 *
 * @since 06/06/2001 Manchester
 * @author Andrei Voronkov
 * @since 17/07/2003 Manchester, changed to new representation
 */

#include "Debug/Tracer.hpp"

#include "Lib/Int.hpp"
#include "Lib/Environment.hpp"

#include "Kernel/Clause.hpp"
#include "Kernel/FormulaUnit.hpp"
#include "Kernel/SortHelper.hpp"
#include "Kernel/SubformulaIterator.hpp"
#include "Kernel/Term.hpp"
#include "Kernel/Signature.hpp"
#include "Kernel/Inference.hpp"
#include "Kernel/TermIterators.hpp"
#include "Kernel/ApplicativeHelper.hpp"

#include "Options.hpp"
#include "Statistics.hpp"
#include "FunctionDefinition.hpp"
#include "Property.hpp"
#include "SubexpressionIterator.hpp"

using namespace Lib;
using namespace Kernel;
using namespace Shell;

/**
 * Initialize Property. Must be applied to the preprocessed problem.
 *
 * @since 29/06/2002, Manchester
 */
Property::Property()
  : _goalClauses(0),
    _axiomClauses(0),
    _positiveEqualityAtoms(0),
    _equalityAtoms(0),
    _atoms(0),
    _goalFormulas(0),
    _axiomFormulas(0),
    _subformulas(0),
    _terms(0),
    _unitGoals(0),
    _unitAxioms(0),
    _hornGoals(0),
    _hornAxioms(0),
    _equationalClauses(0),
    _pureEquationalClauses(0),
    _groundUnitAxioms(0),
    _positiveAxioms(0),
    _groundPositiveAxioms(0),
    _groundGoals(0),
    _maxFunArity(0),
    _maxPredArity(0),
    _totalNumberOfVariables(0),
    _maxVariablesInClause(0),
    _props(0),
    _hasInterpreted(false),
    _hasInterpretedEquality(false),
    _hasNonDefaultSorts(false),
    _sortsUsed(0),
    _hasFOOL(false),
    _hasCombs(false),
    _hasApp(false),
    _hasAppliedVar(false),
    _hasBoolVar(false),
    _hasLogicalProxy(false),
    _hasPolymorphicSym(false),
    _quantifiesOverPolymorphicVar(false),
    _onlyFiniteDomainDatatypes(true),
    _knownInfiniteDomain(false),
    _allClausesGround(true),
    _allNonTheoryClausesGround(true),
    _allQuantifiersEssentiallyExistential(true),
    _smtlibLogic(SMTLIBLogic::SMT_UNDEFINED)
{
  _interpretationPresence.init(Theory::instance()->numberOfFixedInterpretations(), false);
  env.property = this;
  _symbolsInFormula = new DHSet<int>();
} // Property::Property

/**
 * Create a new property, scan the units with it and return the property.
 * @since 22/07/2011 Manchester
 */
Property* Property::scan(UnitList* units)
{
  CALL("Property::scan");

  // a bit of a hack, these counts belong in Property
  for(unsigned f=0;f<env.signature->functions();f++){ 
    env.signature->getFunction(f)->resetUsageCnt(); 
    env.signature->getFunction(f)->resetUnitUsageCnt(); 
   }
  for(unsigned p=0;p<env.signature->predicates();p++){ 
    env.signature->getPredicate(p)->resetUsageCnt(); 
    env.signature->getPredicate(p)->resetUnitUsageCnt(); 
   }

  Property* prop = new Property;
  prop->add(units);
  return prop;
} // Property::scan

/**
 * Destroy the property. If this property is used as env.property, set env.property to null.
 * @since 22/07/2011 Manchester
 */
Property::~Property()
{
  CALL("Property::~Property");

  delete _symbolsInFormula;
  if (this == env.property) {
    env.property = 0;
  }
}

/**
 * Add units and modify an existing property.
 * @since 29/06/2002 Manchester
 */
void Property::add(UnitList* units)
{
  CALL("Property::add(UnitList*)");

  UnitList::Iterator us(units);
  while (us.hasNext()) {
    scan(us.next());
  }

  if (_allClausesGround && _allQuantifiersEssentiallyExistential) {
    addProp(PR_ESSENTIALLY_GROUND);
  } else if (hasProp(PR_ESSENTIALLY_GROUND)) {
    dropProp(PR_ESSENTIALLY_GROUND);
  }

  // information about sorts is read from the environment, not from the problem
  /*if (env.sorts->hasSort()) {
    addProp(PR_SORTS);
  }*/
    
  // information about interpreted constant is read from the signature
  if (env.signature->strings()) {
    addProp(PR_HAS_STRINGS);
  }
  if (env.signature->integers()) {
    addProp(PR_HAS_INTEGERS);
  }
  if (env.signature->rationals()) {
    addProp(PR_HAS_RATS);
  }
  if (env.signature->reals()) {
    addProp(PR_HAS_REALS);
  }


  // determine the category after adding
  if (formulas() > 0) { // FOF, either FEQ or FNE
    if (_equalityAtoms == 0) {
      _category = FNE;
    }
    else {
      _category = FEQ;
    }
  }
  // no formulas in the input, one of NEQ, HEQ, PEQ, HNE, NNE, EPR, UEQ
  else if (_maxFunArity == 0) { // all function symbols are constants
    if (_pureEquationalClauses == clauses()) { // only equations, UEQ or PEQ
      if (clauses() == unitClauses()) { // all clauses are unit
	_category = UEQ;
      }
      else {
	_category = PEQ;
      }
    }
    else {
      _category = EPR;
    }
  }
  // one of NEQ, HEQ, PEQ, HNE, NNE, UEQ
  else if (_equationalClauses == 0 ) { // HNE, NNE
    if (clauses() == hornClauses()) { // all clauses are horn
      _category = HNE;
    }
    else {
      _category = NNE;
    }
  }
  // one of NEQ, HEQ, PEQ, UEQ
  else if (_pureEquationalClauses == clauses()) { // only equations, UEQ or PEQ
    if (clauses() == unitClauses()) { // all clauses are unit
      _category = UEQ;
    }
    else {
      _category = PEQ;
    }
  }
  // one of NEQ, HEQ
  else if (clauses() == hornClauses()) { // all clauses are horn
    _category = HEQ;
  }
  else {
    _category = NEQ;
  }
} // Property::add(const UnitList* units)

/**
 * Scan property from a unit.
 *
 * @since 29/06/2002 Manchester
 * @since 17/07/2003 Manchester, changed to non-pointer types,
 *        formula scanning added
 * @since 26/05/2007 Manchester, changed to use new datastructures
 */
void Property::scan(Unit* unit)
{
  CALL("Property::scan(const Unit*)");
  
  ASS(_symbolsInFormula);
  _symbolsInFormula->reset();

  if (unit->isClause()) {
    scan(static_cast<Clause*>(unit));
  }
  else {
    scan(static_cast<FormulaUnit*>(unit));
  }
  if (! hasProp(PR_HAS_FUNCTION_DEFINITIONS)) {
    FunctionDefinition::Def* def =
      FunctionDefinition::isFunctionDefinition(*unit);
    if (def) {
      addProp(PR_HAS_FUNCTION_DEFINITIONS);
      FunctionDefinition::deleteDef(def);
    }
  }

  DHSet<int>::Iterator it(*_symbolsInFormula);
  while(it.hasNext()){
    int symbol = it.next();
    if(symbol >= 0){
      env.signature->getFunction(symbol)->incUnitUsageCnt();
    }else{
      symbol = -symbol;
      env.signature->getPredicate(symbol)->incUnitUsageCnt();
    }
  }

} // Property::scan(const Unit* unit)

/**
 * Scan a clause.
 *
 * @param clause the clause
 * @since 29/06/2002 Manchester
 * @since 17/07/2003 Manchester, changed to non-pointer types
 * @since 27/08/2003 Vienna, changed to count variables
 * @since 26/05/2007 Manchester, changed to use new datastructures
 */
void Property::scan(Clause* clause)
{
  CALL("Property::scan(const Clause*)");

  int positiveLiterals = 0;
  int negativeLiterals = 0;
  int equationalLiterals = 0;
  int positiveEquationalLiterals = 0;
  int groundLiterals = 0;
  _variablesInThisClause = 0;

  for (int i = clause->length()-1;i >= 0;i--) {
    Literal* literal = (*clause)[i];
    if (literal->isPositive()) {
      positiveLiterals ++;
    }
    else {
      negativeLiterals ++;
    }

    if (literal->isEquality()) {
      equationalLiterals++;
      if (literal->isPositive()) {
	positiveEquationalLiterals++;
      }
    }

    bool goal = (clause->inputType()==UnitInputType::CONJECTURE ||
<<<<<<< HEAD
        clause->inputType()==UnitInputType::NEGATED_CONJECTURE);   
=======
        clause->inputType()==UnitInputType::NEGATED_CONJECTURE);
>>>>>>> f4cbb935
    bool unit = (clause->length() == 1);

    // 1 for context polarity, only used in formulas
    scan(literal,1,clause->length(),goal);

    SubtermIterator stit(literal);
    while (stit.hasNext()) {
      scan(stit.next(),unit,goal);
    }

    if (literal->shared() && literal->ground()) {
      groundLiterals++;
    }
  }
  int literals = positiveLiterals + negativeLiterals;
  _atoms += literals;

  if ( equationalLiterals > 0 ) {
    _equationalClauses ++;
    _equalityAtoms += equationalLiterals;
    _positiveEqualityAtoms += positiveEquationalLiterals;
  }
  if ( literals == equationalLiterals ) {
    _pureEquationalClauses ++;
  }

  if (clause->inputType() == UnitInputType::AXIOM) {
    _axiomClauses ++;
    if ( literals == 1) {
      _unitAxioms ++;
      if ( groundLiterals == 1) {
	_groundUnitAxioms ++;
      }
    }
    if (positiveLiterals <= 1) {
      _hornAxioms ++;
    }
    if (negativeLiterals == 0) {
      _positiveAxioms ++;
      if (literals == groundLiterals) {
	_groundPositiveAxioms ++;
      }
    }
  }
  else {
    _goalClauses ++;
    if ( literals == 1) {
      _unitGoals ++;
    }
    if (positiveLiterals <= 1) {
      _hornGoals ++;
    }
    if (literals == groundLiterals) {
      _groundGoals ++;
    }
  }

  _totalNumberOfVariables += _variablesInThisClause;
  if (_variablesInThisClause > _maxVariablesInClause) {
    _maxVariablesInClause = _variablesInThisClause;
  }
  if (! hasProp(PR_HAS_X_EQUALS_Y) && hasXEqualsY(clause)) {
    addProp(PR_HAS_X_EQUALS_Y);
  }

  if (_variablesInThisClause > 0) {
    _allClausesGround = false;
    if(!clause->isTheoryAxiom()){
      _allNonTheoryClausesGround = false;
    }
  }
} // Property::scan (const Clause* clause, bool isAxiom)


/**
 * Scan a formula unit.
 * @since 27/05/2007 flight Manchester-Frankfurt
 * @since 15/01/2014 Manchester, changed to use new hasXEqualsY
 * @author Andrei Voronkov
 */
void Property::scan(FormulaUnit* unit)
{
  CALL("Property::scan(const FormulaUnit*)");


  if (unit->inputType() == UnitInputType::AXIOM) {
    _axiomFormulas ++;
  }
  else {
    _goalFormulas++;
  }
  Formula* f = unit->formula();

  SubexpressionIterator sei(f);
  while (sei.hasNext()) {
    SubexpressionIterator::Expression expr = sei.next();
    int polarity = expr.getPolarity();

    if (expr.isFormula()) {
      scan(expr.getFormula(), polarity);
    } else if (expr.isTerm()) {
      scan(expr.getTerm(),false,false); // only care about unit/goal when clausified
    } else {
      ASSERTION_VIOLATION;
    }
  }

  if (! hasProp(PR_HAS_X_EQUALS_Y)) {
    if (hasXEqualsY(f)) {
      addProp(PR_HAS_X_EQUALS_Y);
    }
  }
} // Property::scan


/**
 * Scan a formula.
 *
 * @since 17/07/2003 Manchester
 * @since 11/12/2004 Manchester, true and false added
 */
void Property::scan(Formula* f, int polarity)
{
  CALL("void Property::scan(Formula* formula, int polarity)");

  _subformulas++;
  switch(f->connective()) {
    case LITERAL: {
      _atoms++;
      Literal* lit = f->literal();
      if (lit->isEquality()) {
        _equalityAtoms++;
        if ((lit->isPositive() && polarity == 1) ||
            (!lit->isPositive() && polarity == -1) ||
            polarity == 0) {
          _positiveEqualityAtoms++;
        }
      }
      scan(lit,polarity,0,false); // 0 as not in clause, goal type irrelevant
      break;
    }
    case BOOL_TERM: {
      _hasFOOL = true;
      TermList ts = f->getBooleanTerm();
      if (ts.isVar()) {
        addProp(PR_HAS_BOOLEAN_VARIABLES);
      }
      break;
    }
    case FORALL:
      if(!_quantifiesOverPolymorphicVar){
        Formula::VarList* vars = f->vars();
        Formula::VarList::Iterator vit(vars);

        TermList s;
        while(vit.hasNext()){
          int v = vit.next();
          if(SortHelper::tryGetVariableSort(v, f->qarg(), s)){
            if(s.isTerm() && env.signature->getFunction(s.term()->functor())->super()){
              _quantifiesOverPolymorphicVar = true;
              break;
            }
          }
        }    
      }
      if (polarity != -1) {
        _allQuantifiersEssentiallyExistential = false;
      }
      break;
    case EXISTS:
      if(!_quantifiesOverPolymorphicVar){
        Formula::VarList* vars = f->vars();
        Formula::VarList::Iterator vit(vars);

        TermList s;
        while(vit.hasNext()){
          int v = vit.next();
          if(SortHelper::tryGetVariableSort(v, f->qarg(), s)){
            if(s.isTerm() && env.signature->getFunction(s.term()->functor())->super()){
              _quantifiesOverPolymorphicVar = true;
              break;
            }
          }
        }    
      }
      if (polarity != 1) {
        _allQuantifiersEssentiallyExistential = false;
      }
      break;
    default:
      break;
  }
} // Property::scan(const Formula&)

/**
 * If the sort is recognised by the properties, add information about it to the properties.
 * @since 04/05/2013 Manchester, array sorts removed
 * @author Andrei Voronkov
 */
void Property::scanSort(TermList sort)
{
  CALL("Property::scanSort");

  unsigned sortU = SortHelper::sortNum(sort);
  if(!_usesSort.get(sortU)){
    _sortsUsed++;
    _usesSort[sortU]=true;
  } 

  if (sort==Term::defaultSort()) {
    return;
  }
  _hasNonDefaultSorts = true;
  env.statistics->hasTypes=true;

  if(SortHelper::isArraySort(sort)){
    // an array sort is infinite, if the index or value sort is infinite
    // we rely on the recursive calls setting appropriate flags
    TermList idx = *sort.term()->nthArgument(0);
    scanSort(idx);
    TermList inner = *sort.term()->nthArgument(1);
    scanSort(inner);

    addProp(PR_HAS_ARRAYS);
    return;
  }
  if (env.signature->isTermAlgebraSort(sort)) {
    TermAlgebra* ta = env.signature->getTermAlgebraOfSort(sort);
    if (!ta->finiteDomain()) {
      _onlyFiniteDomainDatatypes = false;
    }
    if (ta->infiniteDomain()) {
      _knownInfiniteDomain = true;
    }
    if (ta->allowsCyclicTerms()) {
      addProp(PR_HAS_CDT_CONSTRUCTORS); // co-algebraic data type
    } else {
      addProp(PR_HAS_DT_CONSTRUCTORS); // algebraic data type
    }
    return;
  }
  
  TermList resultSort = ApplicativeHelper::getResultSort(sort);
  if(resultSort == Term::boolSort()){
    _hasFOOL = true;
  }

  if(sort == Term::intSort()){
    addProp(PR_HAS_INTEGERS);
  } else
  if(sort == Term::rationalSort()){
    addProp(PR_HAS_RATS);
  } else
  if (sort == Term::realSort()){
    addProp(PR_HAS_REALS);
  } else 
  if (sort == Term::boolSort()){
    addProp(PR_HAS_BOOLEAN_VARIABLES);    
  }
}

/**
 * Scan a literal.
 *
 * @param lit the literal
 * @since 29/06/2002 Manchester
 * @since 17/07/2003 Manchester, changed to non-pointer types
 * @since 27/05/2007 flight Manchester-Frankfurt, uses new datastructures
 */
void Property::scan(Literal* lit, int polarity, unsigned cLen, bool goal)
{
  CALL("Property::scan(const Literal*...)");

  if (lit->isEquality()) {
    TermList eqSort = SortHelper::getEqualityArgumentSort(lit);
    TermList lhs = *lit->nthArgument(0);
    TermList rhs = *lit->nthArgument(1);
    if((lhs.isVar() || rhs.isVar()) && eqSort == Term::boolSort()){
      _hasBoolVar = true;
    }
    scanSort(eqSort);
  }
  else {
    _symbolsInFormula->insert(-lit->functor());
    int arity = lit->arity();
    if (arity > _maxPredArity) {
      _maxPredArity = arity;
    }
    Signature::Symbol* pred = env.signature->getPredicate(lit->functor());
    static bool weighted = env.options->symbolPrecedence() == Options::SymbolPrecedence::WEIGHTED_FREQUENCY ||
                           env.options->symbolPrecedence() == Options::SymbolPrecedence::REVERSE_WEIGHTED_FREQUENCY;
    unsigned w = weighted ? cLen : 1; 
    for(unsigned i=0;i<w;i++){pred->incUsageCnt();}
    if(cLen==1){
      pred->markInUnit();
    }
    if(goal){
      pred->markInGoal();
    }

    OperatorType* type = pred->predType();
    if(type->typeArgsArity()){
      _hasPolymorphicSym = true;
    }

    for (int i=0; i<arity; i++) {
      scanSort(SortHelper::getArgSort(lit, i));
    }
  }

 // scanForInterpreted(lit);

  if (!hasProp(PR_HAS_INEQUALITY_RESOLVABLE_WITH_DELETION) && lit->isEquality() && lit->shared()
     && ((lit->isNegative() && polarity == 1) || (!lit->isNegative() && polarity == -1) || polarity == 0)
     && !lit->ground() &&
     ( ( lit->nthArgument(0)->isVar() &&
	 !lit->nthArgument(1)->containsSubterm(*lit->nthArgument(0)) ) ||
       ( lit->nthArgument(1)->isVar() &&
	 !lit->nthArgument(0)->containsSubterm(*lit->nthArgument(1)) ))) {
    addProp(PR_HAS_INEQUALITY_RESOLVABLE_WITH_DELETION);
  }
} // Property::scan(Literal* lit)


/**
 * Scan a term arguments.
 *
 * @param ts the list of terms
 * @since 29/06/2002 Manchester
 * @since 17/07/2003 Manchester, changed to non-pointer types,
 *        also NUMERIC case added
 * @since 27/08/2003 Vienna, changed to count variables
 * @since 27/05/2007 flight Manchester-Frankfurt, changed to new datastructures
 */
void Property::scan(TermList ts,bool unit,bool goal)
{
  CALL("Property::scan(TermList)");
  _terms++;
  if (ts.isVar()) {
    _variablesInThisClause++;
    return;
  }


  ASS(ts.isTerm());
  Term* t = ts.term();

  if (t->isSpecial()) {
    //_hasFOOL = true;
    switch(t->functor()) {
      case Term::SF_ITE:
        addProp(PR_HAS_ITE);
        break;

      case Term::SF_LET:
      case Term::SF_LET_TUPLE:
        addProp(PR_HAS_LET_IN);
        break;
      case Term::SF_FORMULA:
        _hasFOOL = true;
        break;

      default:
        break;
    }
  } else {
    //scanForInterpreted(t);

    _symbolsInFormula->insert(t->functor());
    Signature::Symbol* func = env.signature->getFunction(t->functor());
    func->incUsageCnt();
    if(unit){ func->markInUnit();}
    if(goal){ func->markInGoal();}

    if(func->app()){
      _hasApp = true;
      TermList sort = SortHelper::getResultSort(t);
      if(ApplicativeHelper::getResultSort(sort) == Term::boolSort()){
        TermList head = ApplicativeHelper::getHead(ts);
        if(head.isVar()){
          _hasBoolVar = true;
        }
      }
    }

    if(func->combinator() != Signature::NOT_COMB){
      _hasCombs = true;
    } else if(func->proxy() != Signature::NOT_PROXY){
      if(func->proxy() == Signature::PI || func->proxy() == Signature::SIGMA){
        ASS(t->arity() == 1);
        TermList sort = *t->nthArgument(0);
        if(ApplicativeHelper::getResultSort(sort) == Term::boolSort()){
          _hasBoolVar = true;
        }
      }
      _hasLogicalProxy = true;
    }

    OperatorType* type = func->fnType();
    if(!func->app() && type->typeArgsArity()){
      _hasPolymorphicSym = true;
    }

    int arity = t->arity();
    for (int i = 0; i < arity; i++) {
      scanSort(SortHelper::getArgSort(t, i));
    }
    scanSort(SortHelper::getResultSort(t));

    if (arity > _maxFunArity) {
      _maxFunArity = arity;
    }
  }
}

void Property::scanForInterpreted(Term* t)
{
  CALL("Property::scanInterpretation");

  Interpretation itp;
  if (t->isLiteral()) {
    Literal* lit = static_cast<Literal*>(t);
    if (!theory->isInterpretedPredicate(lit)) { return; }
    if (lit->isEquality()) {
      //cout << "this is interpreted equality " << t->toString() << endl;
      _hasInterpretedEquality=true;
      return; 
    }
    itp = theory->interpretPredicate(lit);
  }
  else {
    if (!theory->isInterpretedFunction(t)) { return; }
    itp = theory->interpretFunction(t);
  }
  _hasInterpreted = true;

  if(itp < _interpretationPresence.size()){
    _interpretationPresence[itp] = true;
  }

  if(Theory::isConversionOperation(itp)){
    addProp(PR_NUMBER_CONVERSION);
    return;
  }

  if (Theory::isPolymorphic(itp)) {
    OperatorType* type = t->isLiteral() ?
        env.signature->getPredicate(t->functor())->predType() : env.signature->getFunction(t->functor())->fnType();

    _polymorphicInterpretations.insert(std::make_pair(itp,type));
    return;
  }

  TermList sort = Theory::getOperationSort(itp);
  if(Theory::isInequality(itp)){
    if(sort == Term::intSort()){ addProp(PR_INTEGER_COMPARISON); }
    else if(sort == Term::rationalSort()){ addProp(PR_RAT_COMPARISON); }
    else if(sort == Term::realSort()){ addProp(PR_REAL_COMPARISON); }
  }
  else if(Theory::isLinearOperation(itp)){
    if(sort == Term::intSort()){ addProp(PR_INTEGER_LINEAR); }
    else if(sort == Term::rationalSort()){ addProp(PR_RAT_LINEAR); }
    else if(sort == Term::realSort()){ addProp(PR_REAL_LINEAR); }
  }
  else if(Theory::isNonLinearOperation(itp)){
    if(sort == Term::intSort()){ addProp(PR_INTEGER_NONLINEAR); }
    else if(sort == Term::rationalSort()){ addProp(PR_RAT_NONLINEAR); }
    else if(sort == Term::realSort()){ addProp(PR_REAL_NONLINEAR); }
  }
}

/**
 * Return the string representation of the CASC category.
 */
vstring Property::categoryString() const
{
  CALL("vstring Property::categoryString() const");
  return categoryToString(_category);
}
vstring Property::categoryToString(Category cat)
{
  switch (cat)
    {
    case NEQ:
      return "NEQ";
    case HEQ:
      return "HEQ";
    case PEQ:
      return "PEQ";
    case HNE:
      return "HNE";
    case NNE:
      return "NNE";
    case FEQ:
      return "FEQ";
    case FNE:
      return "FNE";
    case EPR:
      return "EPR";
    case UEQ:
      return "UEQ";
#if VDEBUG
    default:
      ASSERTION_VIOLATION;
      return "";
#endif
    }
} // categoryString


/**
 * Output the property to a string readable by a human. NOT ALL FIELDS
 * ARE CURRENTLY OUTPUT.
 * @since 27/08/2003 Vienna
 */
vstring Property::toString() const
{
  vstring result("TPTP class: ");
  result += categoryString() + "\n";

  if (clauses() > 0) {
    result += "Clauses: ";
    result += Int::toString(clauses());
    result += " (";
    result += Int::toString(_unitAxioms+_unitGoals);
    result += " unit, ";
    result += Int::toString(_goalClauses);
    result += " goal, ";
    result += Int::toString(_equationalClauses);
    result += " equational)\n";

    result += "Variables: ";
    result += Int::toString(_totalNumberOfVariables);
    result += " (";
    result += Int::toString(_maxVariablesInClause);
    result += " maximum in a single clause)\n";
  }

  if (formulas() > 0) {
    result += "Formulas: ";
    result += Int::toString(formulas());
    result += " (";
    result += Int::toString(_goalFormulas);
    result += " goal)\n";
    result += "Subformulas: ";
    result += Int::toString(_subformulas);
    result += "\n";
  }

  result += "Atoms: ";
  result += Int::toString(_atoms);
  result += " (";
  result += Int::toString(_equalityAtoms);
  result += " equality)\n";

  return result;
} // Property::toString


/**
 * True if the clause contains a positive literal X=Y.
 * @since 04/06/2004 Manchester
 * @since 27/05/2007 Frankfurt airport, changed to new datastructures
 * @since 15/01/2014 Manchester, reimplemented
 * @author Andrei Voronkov
 */
bool Property::hasXEqualsY(const Clause* c)
{
  CALL("Property::hasXEqualsY (const Clause*)");

  for (int i = c->length()-1; i >= 0; i--) {
    const Literal* lit = (*c)[i];
    if (lit->isNegative()) {
      continue;
    }
    if (!lit->isEquality()) {
      continue;
    }
    const TermList* ts1 = lit->args();
    if (!ts1->isVar()) {
      continue;
    }
    const TermList* ts2 = ts1->next();
    if (ts2->isVar() &&
	ts1->var() != ts2->var()) {
      return true;
    }
  }
  return  false;
} // Property::hasXEqualsY(const Clause*)

/**
 * True if the subformula formula would have a literal X=Y
 * after clausification.
 *
 *
 * @warning Works correctly only with rectified formulas (closed or open)
 * @param f the formula
 * @since 11/12/2004 Manchester, true and false added
 * @since 27/05/2007 flight Frankfurt-Lisbon, changed to new datastructures
 * @since 15/01/2014 Manchester, bug fix and improvement
 * @author Andrei Voronkov
 * @warning this function can be improved, but at a higher cost, it also does not treat let constructs
 *          and if-then-else terms
 */
bool Property::hasXEqualsY(const Formula* f)
{
  CALL("Property::hasXEqualsY (const Formula*)");

  MultiCounter posVars; // universally quantified variables in positive subformulas
  MultiCounter negVars; // universally quantified variables in negative subformulas

  Stack<const Formula*> forms;
  Stack<int> pols; // polarities
  forms.push(f);
  pols.push(1);
  while (!forms.isEmpty()) {
    f = forms.pop();
    int pol = pols.pop();

    switch (f->connective()) {
    case LITERAL:
      {
	const Literal* lit = f->literal();
	if (lit->isNegative()) {
	  break;
	}
	if (!lit->isEquality()) {
	  break;
	}
	const TermList* ts1 = lit->args();
	if (!ts1->isVar()) {
	  break;
	}
	const TermList* ts2 = ts1->next();
	if (!ts2->isVar()) {
	  break;
	}
	Var v1 = ts1->var();
	Var v2 = ts2->var();
	if (v1 == v2) {
	  break;
	}
	if (!lit->isPositive()) {
	  pol = -pol;
	}
	if (pol >= 0 && posVars.get(v1) && posVars.get(v2)) {
	  return true;
	}
	if (pol <= 0 && negVars.get(v1) && negVars.get(v2)) {
	  return true;
	}
      }
      break;

    case AND:
    case OR:
      {
	FormulaList::Iterator fs(f->args());
	while (fs.hasNext()) {
	  forms.push(fs.next());
	  pols.push(pol);
	}
      }
      break;

    case IMP:
      forms.push(f->left());
      pols.push(-pol);
      forms.push(f->right());
      pols.push(pol);
      break;

    case IFF:
    case XOR:
      forms.push(f->left());
      pols.push(0);
      forms.push(f->right());
      pols.push(0);
      break;

    case NOT:
      forms.push(f->uarg());
      pols.push(-pol);
      break;

    case FORALL:
      // remember universally quantified variables
      if (pol >= 0) {
	Formula::VarList::Iterator vs(f->vars());
	while (vs.hasNext()) {
	  posVars.inc(vs.next());
	}
      }
      forms.push(f->qarg());
      pols.push(pol);
      break;

  case EXISTS:
      // remember universally quantified variables
      if (pol <= 0) {
	Formula::VarList::Iterator vs(f->vars());
	while (vs.hasNext()) {
	  posVars.inc(vs.next());
	}
      }
      forms.push(f->qarg());
      pols.push(pol);
      break;

    case TRUE:
    case FALSE:
      break;

    case BOOL_TERM:
      return true;

#if VDEBUG
    default:
      ASSERTION_VIOLATION;
#endif
    }
  }
  return false;
} // Property::hasXEqualsY(const Formula* f)

/**
 * Transforms the property to an SQL command asserting this
 * property to the Spider database. An example of a command is
 * "UPDATE problem SET property=0,category='NNE' WHERE name='TOP019-1';".
 *
 * @since 04/05/2005 Manchester
 */
vstring Property::toSpider(const vstring& problemName) const
{
  return (vstring)"UPDATE problem SET property="
    + Int::toString((int)_props)
    + ",category='"
    + categoryString()
    + "' WHERE name='"
    + problemName +
    + "';";
} // Property::toSpider
<|MERGE_RESOLUTION|>--- conflicted
+++ resolved
@@ -309,11 +309,7 @@
     }
 
     bool goal = (clause->inputType()==UnitInputType::CONJECTURE ||
-<<<<<<< HEAD
-        clause->inputType()==UnitInputType::NEGATED_CONJECTURE);   
-=======
         clause->inputType()==UnitInputType::NEGATED_CONJECTURE);
->>>>>>> f4cbb935
     bool unit = (clause->length() == 1);
 
     // 1 for context polarity, only used in formulas
