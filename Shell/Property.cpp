--- conflicted
+++ resolved
@@ -147,11 +147,7 @@
   }
 
   // information about sorts is read from the environment, not from the problem
-<<<<<<< HEAD
-  if (env->sorts->hasSort()) {
-=======
   if (env.signature->hasSorts()) {
->>>>>>> b96158b4
     addProp(PR_SORTS);
   }
     
@@ -478,11 +474,7 @@
         while(vit.hasNext()){
           int v = vit.next();
           if(SortHelper::tryGetVariableSort(v, f->qarg(), s)){
-<<<<<<< HEAD
-            if(s.isTerm() && env->signature->getFunction(s.term()->functor())->super()){
-=======
             if(s.isTerm() && s.term()->isSuper()){
->>>>>>> b96158b4
               _quantifiesOverPolymorphicVar = true;
               break;
             }
