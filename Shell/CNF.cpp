
/*
 * File CNF.cpp.
 *
 * This file is part of the source code of the software program
 * Vampire. It is protected by applicable
 * copyright laws.
 *
 * This source code is distributed under the licence found here
 * https://vprover.github.io/license.html
 * and in the source directory
 *
 * In summary, you are allowed to use Vampire for non-commercial
 * purposes but not allowed to distribute, modify, copy, create derivatives,
 * or use in competitions. 
 * For other uses of Vampire please contact developers for a different
 * licence, which we will make an effort to provide. 
 */
/**
 * @file CNF.cpp
 * Implements class CNF implementing CNF transformation.
 * @since 19/01/2004 Manchester
 * @since 27/12/2007 Manchester, changed completely to a new implementation
 */

#include "Debug/Tracer.hpp"

#include "Kernel/Clause.hpp"
#include "Kernel/Formula.hpp"
#include "Kernel/Inference.hpp"
#include "Kernel/FormulaUnit.hpp"
#include "CNF.hpp"

using namespace Kernel;
using namespace Shell;

/**
 * Initialise the CNF object.
 * @since 27/12/2007 Manchester
 */
CNF::CNF()
  : _literals(16),
    _formulas(16)
{
} // CNF::CNF

/**
 * Convert @b unit to CNF and push the resulting clauses on @b stack
 * @pre @b unit must be a formula unit
 * @since 27/12/2007 Manchester
 */
void CNF::clausify (Unit* unit,Stack<Clause*>& stack)
{
  CALL("CNF::clausify/2");
  ASS(! unit->isClause());

  _unit = static_cast<FormulaUnit*>(unit);
  _result = &stack;
  _literals.reset();
  _formulas.reset();

  Formula* f = _unit->formula();
  switch (f->connective()) {
  case TRUE:
    return;
  case FALSE:
    {
      // create an empty clause and push it in the stack
      Clause* clause = new(0) Clause(0,
				     FormulaTransformation(InferenceRule::CLAUSIFY,unit));
      stack.push(clause);
    }
    return;
  default:
    clausify(f);
  }
} // CNF::clausify()


/**
 * Clausify the formula f \/ F1 \/ ... \/ Fn \/ L1 \/ ... \/ Lm,
 * where [F1,...,Fn] is the content of _formulas and [L1,...,Lm]
 * is the content of _literals. After the clausification restore
 * the stacks _formulas and _literals to their state before the call.
 *
 * @since 27/12/2007 Manchester
 */
void CNF::clausify (Formula* f)
{
  CALL("CNF::clausify/1");

  switch (f->connective()) {
  case LITERAL:
    _literals.push(f->literal());
    if (_formulas.isEmpty()) {
      // collect the clause
      int length = _literals.length();
      Clause* clause = new(length) Clause(length,
<<<<<<< HEAD
					  FormulaTransformation(InferenceRule::CLAUSIFY,_unit));
=======
          FormulaTransformation(InferenceRule::CLAUSIFY,_unit));
>>>>>>> f4cbb935
      for (int i = length-1;i >= 0;i--) {
	(*clause)[i] = _literals[i];
      }
      _result->push(clause);
    }
    else {
      f = _formulas.pop();
      clausify(f);
      _formulas.push(f);
    }
    _literals.pop();
    return;

  case AND:
    {
      FormulaList::Iterator fs(f->args());
      while (fs.hasNext()) {
	clausify(fs.next());
      }
    }
    return;

  case OR:
    {
      int ln = _formulas.length();

      FormulaList::Iterator fs(f->args());
      while (fs.hasNext()) {
	_formulas.push(fs.next());
      }
      clausify(_formulas.pop());
      _formulas.truncate(ln);
    }
    return;

  case FORALL:
    clausify(f->qarg());
    return;

#if VDEBUG
  default:
    ASSERTION_VIOLATION;
#endif
  }
} // CNF::clausify
<|MERGE_RESOLUTION|>--- conflicted
+++ resolved
@@ -96,11 +96,7 @@
       // collect the clause
       int length = _literals.length();
       Clause* clause = new(length) Clause(length,
-<<<<<<< HEAD
-					  FormulaTransformation(InferenceRule::CLAUSIFY,_unit));
-=======
           FormulaTransformation(InferenceRule::CLAUSIFY,_unit));
->>>>>>> f4cbb935
       for (int i = length-1;i >= 0;i--) {
 	(*clause)[i] = _literals[i];
       }
