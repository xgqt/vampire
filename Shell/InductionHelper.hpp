#ifndef __InductionHelper__
#define __InductionHelper__

#include "Forwards.hpp"
#include "Kernel/Term.hpp"
#include "Kernel/TermTransformer.hpp"
#include "Lib/STL.hpp"

namespace Shell {

using namespace Kernel;
using namespace Lib;

class TermListReplacement : public TermTransformer {
public:
  TermListReplacement(TermList o, TermList r) : _o(o), _r(r) {}
  TermList transformSubterm(TermList trm) override;
private:
  TermList _o;
  TermList _r;
};

class TermOccurrenceReplacement : public TermTransformer {
public:
  TermOccurrenceReplacement(const vmap<TermList, TermList>& r,
                            const DHMap<TermList, DHSet<unsigned>*>& o) : _r(r), _o(o), _c() {}
  TermList transformSubterm(TermList trm) override;

private:
  const vmap<TermList, TermList>& _r;
  const DHMap<TermList, DHSet<unsigned>*>& _o;
  DHMap<TermList, unsigned> _c;
};

class VarShiftReplacement : public TermTransformer {
public:
  VarShiftReplacement(unsigned shift) : _shift(shift) {}
  TermList transformSubterm(TermList trm) override;

private:
  unsigned _shift;
};

class VarReplacement : public TermTransformer {
public:
  VarReplacement(DHMap<unsigned, unsigned>& varMap, unsigned& v) : _varMap(varMap), _v(v) {}
  TermList transformSubterm(TermList trm) override;

private:
  DHMap<unsigned, unsigned>& _varMap;
  unsigned& _v;
};

class IteratorByInductiveVariables
{
public:
  IteratorByInductiveVariables(Term* term,
                               const vvector<bool>& indVars)
    : _it(term), _indVarIt(indVars.cbegin()), _end(indVars.cend())
  {}

  bool hasNext();
  TermList next();

private:
  Term::Iterator _it;
  vvector<bool>::const_iterator _indVarIt;
  vvector<bool>::const_iterator _end;
};

struct RDescription {
  RDescription(const vvector<TermList>& recursiveCalls,
               TermList step, Formula* cond);
  RDescription(TermList step, Formula* cond);

  vvector<TermList> _recursiveCalls;
  TermList _step;
  Formula* _condition;
};

ostream& operator<<(ostream& out, const RDescription& rdesc);

struct RDescriptionInst {
  RDescriptionInst(vvector<vmap<TermList, TermList>>&& recursiveCalls,
                   vmap<TermList, TermList>&& step,
                   Formula* cond);

  vvector<vmap<TermList, TermList>> _recursiveCalls;
  vmap<TermList, TermList> _step;
  Formula* _condition;
};

ostream& operator<<(ostream& out, const RDescriptionInst& inst);

struct InductionTemplate {
  void postprocess();

  vvector<RDescription> _rDescriptions;
  vvector<bool> _inductionVariables;
};

ostream& operator<<(ostream& out, const InductionTemplate& templ);

struct InductionScheme {
  void init(Term* term, vvector<RDescription>& rdescs, const vvector<bool>& indVars);

  vvector<RDescriptionInst> _rDescriptionInstances;
  unsigned _maxVar;
};

ostream& operator<<(ostream& out, const InductionScheme& scheme);

class InductionHelper {
public:
  static void preprocess(Problem& prb);
<<<<<<< HEAD
  static void filterSchemes(vvector<pair<InductionScheme, DHMap<Literal*, Clause*>*>>& primarySchemes,
    vvector<pair<InductionScheme, DHMap<Literal*, Clause*>*>>& secondarySchemes);
  static void filterSchemes(vvector<pair<InductionScheme, DHMap<Literal*, Clause*>*>>& schemes);
  static void filterFlawedSchemes(vvector<InductionScheme>& schemes,
    const DHMap<TermList, DHSet<unsigned>*>& activeOccurrenceMap,
    const DHMap<TermList, unsigned>& occurrenceMap);
=======
  static void filterSchemes(vvector<InductionScheme>& schemes);
>>>>>>> e5d93501

  static bool canInductOn(TermList t);
  static bool isTermAlgebraCons(TermList t);
  static vvector<TermList> getInductionTerms(TermList t);
  static DHSet<TermList> getInductionTerms(const vvector<pair<InductionScheme, DHMap<Literal*, Clause*>*>>& schemes);

private:
  static void preprocess(UnitList* units);
  static void processBody(TermList& body, TermList& header, InductionTemplate& templ);

  static void processCase(const unsigned recFun, TermList& body, vvector<TermList>& recursiveCalls);
  static unsigned findMatchedArgument(unsigned matched, TermList& header);

  static bool checkSubsumption(const InductionScheme& sch1, const InductionScheme& sch2, bool onlyCheckIntersection = false);
};

} // Shell

#endif<|MERGE_RESOLUTION|>--- conflicted
+++ resolved
@@ -113,16 +113,9 @@
 class InductionHelper {
 public:
   static void preprocess(Problem& prb);
-<<<<<<< HEAD
   static void filterSchemes(vvector<pair<InductionScheme, DHMap<Literal*, Clause*>*>>& primarySchemes,
     vvector<pair<InductionScheme, DHMap<Literal*, Clause*>*>>& secondarySchemes);
   static void filterSchemes(vvector<pair<InductionScheme, DHMap<Literal*, Clause*>*>>& schemes);
-  static void filterFlawedSchemes(vvector<InductionScheme>& schemes,
-    const DHMap<TermList, DHSet<unsigned>*>& activeOccurrenceMap,
-    const DHMap<TermList, unsigned>& occurrenceMap);
-=======
-  static void filterSchemes(vvector<InductionScheme>& schemes);
->>>>>>> e5d93501
 
   static bool canInductOn(TermList t);
   static bool isTermAlgebraCons(TermList t);
