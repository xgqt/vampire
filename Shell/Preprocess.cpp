/**
 * @file Shell/Preprocess.cpp
 * Implements class Preprocess for preprocessing.
 * @since 05/01/2004 Manchester
 * @since 02/06/2007 Manchester, changed to new datastructures
 */

#include "Debug/Tracer.hpp"

#include "Lib/ScopedLet.hpp"

#include "Kernel/Unit.hpp"
#include "Kernel/Clause.hpp"
#include "Kernel/Problem.hpp"

#include "AnswerExtractor.hpp"
#include "CNF.hpp"
#include "DistinctGroupExpansion.hpp"
#include "EqResWithDeletion.hpp"
#include "EqualityProxy.hpp"
#include "Flattening.hpp"
#include "FunctionDefinition.hpp"
#include "GeneralSplitting.hpp"
#include "InequalitySplitting.hpp"
#include "InterpretedNormalizer.hpp"
#include "Naming.hpp"
#include "Normalisation.hpp"
#include "NNF.hpp"
#include "Options.hpp"
#include "PredicateDefinition.hpp"
#include "Preprocess.hpp"
#include "Property.hpp"
#include "Rectify.hpp"
#include "Skolem.hpp"
#include "SimplifyFalseTrue.hpp"
#include "SineUtils.hpp"
#include "Statistics.hpp"
#include "FOOLElimination.hpp"
#include "TheoryAxioms.hpp"
#include "TheoryFlattening.hpp"
#include "TrivialPredicateRemover.hpp"

#include "UIHelper.hpp"
#if GNUMP
#include "Lib/List.hpp"
#include "Lib/RCPtr.hpp"
#include "Kernel/Constraint.hpp"
#include "Kernel/Number.hpp"

#include "ConstantRemover.hpp"
#include "EquivalentVariableRemover.hpp"
#include "EqualityVariableRemover.hpp"
#include "HalfBoundingRemover.hpp"
#include "SubsumptionRemover.hpp"

#endif

#include "Lib/List.hpp"
#include "Lib/RCPtr.hpp"
#include "Kernel/Constraint.hpp"
#include "Kernel/Number.hpp"

#include "ConstantRemover.hpp"
#include "EquivalentVariableRemover.hpp"
#include "EqualityVariableRemover.hpp"
#include "HalfBoundingRemover.hpp"
#include "SubsumptionRemover.hpp"

using namespace Shell;
#if GNUMP
/**
 * Bound propagation preprocessing steps. Takes as argumet @c constraints the list of constraints
 * 
 */
void Preprocess::preprocess(ConstraintRCList*& constraints)
{
  CALL("Preprocess::preprocess(ConstraintRCList *& )");

  unfoldEqualities(constraints);
  
  ConstantRemover constantRemover;
  EquivalentVariableRemover evRemover;
  HalfBoundingRemover hbRemover;
  SubsumptionRemover subsRemover;
  EqualityVariableRemover eqRemover;
  bool anyChange;
  do {
    do {
      anyChange = false;

      if (_options.bpEquivalentVariableRemoval()) {
	anyChange |= evRemover.apply(constraints);
      }
      anyChange |= hbRemover.apply(constraints);
      anyChange |= constantRemover.apply(constraints);
      anyChange |= eqRemover.apply(constraints);

    }
    while(anyChange);
    anyChange |= subsRemover.apply(constraints);
  } 
  while(anyChange);
} // Preprocess::preprocess ()

/**
 * Replace equalities by two non-strict inequalities.
 */
void Preprocess::unfoldEqualities(ConstraintRCList*& constraints)
{
  CALL("Preprocess::unfoldEqualities");

  ConstraintRCList::DelIterator cit(constraints);
  while(cit.hasNext()) {
    Constraint& c = *cit.next();
    if (c.type()!=CT_EQ) {
      continue;
    }
   
    ConstraintRCPtr gc(Constraint::clone(c));
    gc->setType(CT_GREQ);
    ConstraintRCPtr lc(Constraint::clone(*gc));
    lc->multiplyCoeffs(CoeffNumber::minusOne());
    
    cit.replace(gc);
    cit.insert(lc);
  }
}
#endif //GNUMP

/**
 * Preprocess the problem.
 *
 * @since 16/07/2003 hotel Holiday Inn, Moscow, normalization added
 * @since 19/12/2003 Manchester, changed to move preprocessing to units.
 * @since 08/04/2004 Torrevieja pure literal deletion and
 *   clausal definition handling added
 * @since 12/04/2004 Torrevieja tautology and double literal deletion added
 * @since 22/05/2004 Manchester, equality proxy added
 */
void Preprocess::preprocess (Problem& prb)
{
  CALL("Preprocess::preprocess");

  if (env.options->showPreprocessing()) {
    env.beginOutput();
    env.out() << "preprocessing started" << std::endl;
    UnitList::Iterator uit(prb.units());
    while(uit.hasNext()) {
      Unit* u = uit.next();
      env.out() << "[PP] input: " << u->toString() << std::endl;     
    }
  }
  
  //we ensure that in the beginning we have a valid property object, to
  //know that the queries to uncertain problem properties will be precise
  //enough
  prb.getProperty();

  if (prb.hasInterpretedOperations()) {
    env.interpretedOperationsUsed = true;
  }

<<<<<<< HEAD
  if (prb.hasFOOL()) {
=======
  // Let terms expanded here, ITE expanded later
  if (prb.hasSpecialTermsOrLets()) {
>>>>>>> ad200a47
    if (env.options->showPreprocessing())
      env.out() << "FOOL elimination" << std::endl;

    TheoryAxioms().applyFOOL(prb);
    FOOLElimination().apply(prb);
  }

  // Expansion of distinct groups happens before other preprocessing
  // If a distinct group is small enough it will add inequality to describe it
  if(env.signature->hasDistinctGroups()){
    if(env.options->showPreprocessing())
      env.out() << "distinct group expansion" << std::endl;
    DistinctGroupExpansion().apply(prb);
  }

  // reorder units
  if (_options.normalize()) {
    env.statistics->phase=Statistics::NORMALIZATION;
    if (env.options->showPreprocessing())
      env.out() << "normalization" << std::endl;
    
    Normalisation().normalise(prb);
  }

  if (_options.sineSelection()!=Options::SineSelection::OFF) {
    env.statistics->phase=Statistics::SINE_SELECTION;
    if (env.options->showPreprocessing())
      env.out() << "sine selection" << std::endl;

    SineSelector(_options).perform(prb);
  }

  if (_options.questionAnswering()==Options::QuestionAnsweringMode::ANSWER_LITERAL) {
    env.statistics->phase=Statistics::UNKNOWN_PHASE;
    if (env.options->showPreprocessing())
      env.out() << "answer literal addition" << std::endl;

    AnswerLiteralManager::getInstance()->addAnswerLiterals(prb);
  }

  // If there are interpreted operations
  if (prb.hasInterpretedOperations()){
    // Normalize them e.g. replace $greater with not $lesseq
    InterpretedNormalizer().apply(prb);
    // Add theory axioms if needed
    if( _options.theoryAxioms()){
      env.statistics->phase=Statistics::INCLUDING_THEORY_AXIOMS;
      if (env.options->showPreprocessing())
        env.out() << "adding theory axioms" << std::endl;

      TheoryAxioms().apply(prb);
    }
  }

  // stop here if clausification is not required
  if (!_clausify) {
    return;
  }

  if (prb.mayHaveFormulas()) {
    if (env.options->showPreprocessing())
      env.out() << "preprocess1 (rectify, simplify false true, flatten)" << std::endl;

    preprocess1(prb);
  }

<<<<<<< HEAD
  // discover known theories
//   TheoryFinder theoryFinder(_problem,0);
//   theoryFinder.search();

  if ( _options.equalityPropagation() && prb.mayHaveEquality()) {
    //Another equality propagation is between preprocess2 and preprocess3.
    //the ENNF form there allows us to propagate more equalities.
    //Here we're trying to propagate equalities as well because that might
    //reveal some more formulas to be definitions.
    env.statistics->phase=Statistics::EQUALITY_PROPAGATION;
    if (env.options->showPreprocessing())
      env.out() << "equality propagation" << std::endl;
    
    EqualityPropagator().apply(prb);
  }

  if (_options.predicateIndexIntroduction()) {
    if (env.options->showPreprocessing())
      env.out() << "predicate index introduction" << std::endl;

    PredicateIndexIntroducer().apply(prb);
  }

  if (_options.predicateDefinitionInlining()!=Options::InliningMode::OFF) {
    env.statistics->phase=Statistics::PREDICATE_DEFINITION_INLINING;
    if (env.options->showPreprocessing())
      env.out() << "inlining" << std::endl;

    PDInliner pdInliner(_options.predicateDefinitionInlining()==Options::InliningMode::AXIOMS_ONLY,
	_options.predicateDefinitionInlining()==Options::InliningMode::NON_GROWING);
    pdInliner.apply(prb);

    if (_options.flattenTopLevelConjunctions()) {
      if (env.options->showPreprocessing())
        env.out() << "flattening top-level conjunctions" << std::endl;

        if (TopLevelFlatten().apply(prb)) {
          if (env.options->showPreprocessing())
            env.out() << "inlining" << std::endl;

          PDInliner pdInliner2(_options.predicateDefinitionInlining()==Options::InliningMode::AXIOMS_ONLY,
              _options.predicateDefinitionInlining()==Options::InliningMode::NON_GROWING);
          pdInliner2.apply(prb);
        }
    }
  }
  else if (_options.flattenTopLevelConjunctions()) {
    if (env.options->showPreprocessing())
      env.out() << "flattening top-level conjunctions" << std::endl;

    TopLevelFlatten().apply(prb);
  }


  if (_options.predicateEquivalenceDiscovery()!=Options::PredicateEquivalenceDiscoveryMode::OFF) {
    if (env.options->showPreprocessing())
      env.out() << "equivalence discovery" << std::endl;

    EquivalenceDiscoveringTransformer(_options).apply(prb);
  }

  if (_options.aigFormulaSharing()) {
    if (env.options->showPreprocessing())
      env.out() << "aig formula sharing" << std::endl;

    AIGFormulaSharer().apply(prb);
  }

  if (_options.predicateDefinitionMerging()) {
    env.statistics->phase=Statistics::PREDIACTE_DEFINITION_MERGING;
    if (env.options->showPreprocessing())
      env.out() << "predicate definition merging" << std::endl;

    PDMerger().apply(prb);
  }

  if (_options.eprPreservingSkolemization()) {
    env.statistics->phase=Statistics::EPR_PRESERVING_SKOLEMIZATION;
    if (env.options->showPreprocessing())
      env.out() << "epr skolemization" << std::endl;

    EPRSkolem().apply(prb);
  }

  if (_options.eprRestoringInlining()) {
    env.statistics->phase=Statistics::PREDICATE_DEFINITION_INLINING;
    if (env.options->showPreprocessing())
      env.out() << "epr restoring inlining" << std::endl;

    EPRInlining().apply(prb);
  }

  if (_options.aigBddSweeping()) {
    if (env.options->showPreprocessing())
      env.out() << "bdd sweeping" << std::endl;

    AIGCompressingTransformer().apply(prb);
  }

  if (_options.flattenTopLevelConjunctions()) {
    if (env.options->showPreprocessing())
      env.out() << "flatten top-level conjunctions" << std::endl;    

    TopLevelFlatten().apply(prb);
  }

  if (_options.aigInliner()) {
    if (env.options->showPreprocessing())
      env.out() << "aig inlining" << std::endl;      

    AIGInliner().apply(prb);
  }

  if (_options.aigConditionalRewriting()) {
    if (env.options->showPreprocessing())
      env.out() << "aig conditional rewriting" << std::endl; 

    AIGConditionalRewriter().apply(prb);
  }

  if (_options.aigDefinitionIntroduction()) {
    if (env.options->showPreprocessing())
      env.out() << "aig definition introduction" << std::endl; 

    AIGDefinitionIntroducer(_options.aigDefinitionIntroductionThreshold()).apply(prb);
  }

=======
  // This is where ITEs are currently expanded
  if (prb.hasFormulaItes()){
    if (env.options->showPreprocessing())
      env.out() << "expand ite formulas" << std::endl;
    
    FormulaIteExpander().apply(prb);
  }

  // Remove unused predicates
  // TODO consider if TrivialPredicateRemoval should occur if this is off
  // Two kinds of unused
  // - pure predicates
  // - unused definitions
  // I think TrivialPredicateRemoval just removes pures 
>>>>>>> ad200a47
  if (_options.unusedPredicateDefinitionRemoval()) {
    env.statistics->phase=Statistics::UNUSED_PREDICATE_DEFINITION_REMOVAL;
    if (env.options->showPreprocessing())
      env.out() << "unused predicate definition removal" << std::endl; 

    PredicateDefinition pdRemover;
    pdRemover.removeUnusedDefinitionsAndPurePredicates(prb);
  }

  if (prb.mayHaveFormulas()) {
    if (env.options->showPreprocessing())
      env.out() << "preprocess 2 (ennf,flatten)" << std::endl; 
    
    preprocess2(prb);
  }

  if (prb.mayHaveFormulas() && _options.naming()) {
    if (env.options->showPreprocessing())
      env.out() << "naming" << std::endl; 

    naming(prb);
  }

  if (prb.mayHaveFormulas()) {
    if (env.options->showPreprocessing())
      env.out() << "preprocess3 (nnf, flatten, skolemize)" << std::endl; 

    preprocess3(prb);
  }

  if (prb.mayHaveFormulas()) {
    if (env.options->showPreprocessing())
      env.out() << "clausify" << std::endl;

    clausify(prb);
  }

  if (prb.mayHaveFunctionDefinitions()) {
    env.statistics->phase=Statistics::FUNCTION_DEFINITION_ELIMINATION;
    if (env.options->showPreprocessing())
      env.out() << "function definition elimination" << std::endl;

    if (_options.functionDefinitionElimination() == Options::FunctionDefinitionElimination::ALL) {
      FunctionDefinition fd;
      fd.removeAllDefinitions(prb);
    }
    else if (_options.functionDefinitionElimination() == Options::FunctionDefinitionElimination::UNUSED) {
      FunctionDefinition::removeUnusedDefinitions(prb);
    }
  }


  if (prb.mayHaveEquality() && _options.inequalitySplitting() != 0) {
    if (env.options->showPreprocessing())
      env.out() << "inequality splitting" << std::endl;

    env.statistics->phase=Statistics::INEQUALITY_SPLITTING;
    InequalitySplitting is(_options);
    is.perform(prb);
  }

//   // remove tautologies, duplicate literals, and literals t != t
//   UnitChain::DelIterator units (_problem.giveUnits());
//   while (units.hasNext()) {
//     Unit newUnit;
//     switch (Tautology::isTautology(units.next(),newUnit)) {
//     case -1:
//       units.replace(newUnit);
//       break;

//     case 0:
//       break;

//     case 1:
//       units.del();
//       break;
//     }
//   }

   if (_options.equalityResolutionWithDeletion()!=Options::RuleActivity::OFF &&
	   prb.mayHaveInequalityResolvableWithDeletion() ) {
     env.statistics->phase=Statistics::EQUALITY_RESOLUTION_WITH_DELETION;
     if (env.options->showPreprocessing())
      env.out() << "equality resolution with deletion" << std::endl;

     EqResWithDeletion resolver;
     resolver.apply(prb);
   }

/*
   //TODO consider using this in conjunction with unused predicate removal i.e. when it is off
   if (_options.trivialPredicateRemoval()) {
     env.statistics->phase=Statistics::UNKNOWN_PHASE;
     if (env.options->showPreprocessing())
      env.out() << "trivial predicate removal" << std::endl;

     TrivialPredicateRemover().apply(prb);
   }
*/
   if (_options.generalSplitting()!=Options::RuleActivity::OFF) {
     env.statistics->phase=Statistics::GENERAL_SPLITTING;
     if (env.options->showPreprocessing())
       env.out() << "general splitting" << std::endl;

     GeneralSplitting gs;
     gs.apply(prb);
   }

   if (_options.equalityProxy()!=Options::EqualityProxy::OFF && prb.mayHaveEquality()) {
     env.statistics->phase=Statistics::EQUALITY_PROXY;
     if (env.options->showPreprocessing())
       env.out() << "equality proxy" << std::endl;

     EqualityProxy proxy(_options.equalityProxy());
     proxy.apply(prb);
   }

   if(_options.theoryFlattening()){
     if(env.options->showPreprocessing())
       env.out() << "theory flattening" << std::endl;

       TheoryFlattening tf;
       tf.apply(prb);
   }

   if (env.options->showPreprocessing()) {
     UnitList::Iterator uit(prb.units());
     while(uit.hasNext()) {
      Unit* u = uit.next();
      env.out() << "[PP] final: " << u->toString() << std::endl;             
     }
   } 

   if (_options.printClausifierPremises()) {
     UIHelper::outputAllPremises(cerr, prb.units());
   }

   if (env.options->showPreprocessing()) {
     env.out() << "preprocessing finished" << std::endl;
     env.endOutput();
   }   
} // Preprocess::preprocess ()


/**
 * Preprocess the unit using options from opt. Preprocessing may
 * involve inferences and replacement of this unit by a newly inferred one.
 * Preprocessing formula units consists of the following steps:
 * <ol>
 *   <li>Rectify the formula and memorise the answer atom, if necessary.</li>
 *   <li>Flatten the formula.</li>
 * </ol>
 *
 * Preprocessing clause does not change it.
 *
 * Units passed to preprocess1 must not have any special terms, let..in formulas
 * or terms, or if-then-else terms. It may contain if-then-else formulas.
 */
void Preprocess::preprocess1 (Problem& prb)
{
  CALL("Preprocess::preprocess1");

  ScopedLet<Statistics::ExecutionPhase> epLet(env.statistics->phase, Statistics::PREPROCESS_1);

  bool formulasSimplified = false;

  UnitList*& units = prb.units();

  UnitList::DelIterator us(units);
  while (us.hasNext()) {
    Unit* u = us.next();
    if (u->isClause()) {
      continue;
    }

    // formula unit
    FormulaUnit* fu = static_cast<FormulaUnit*>(u);
    // Rectify the formula and memorise the answer atom, if necessary
    fu = Rectify::rectify(fu);
    FormulaUnit* rectFu = fu;
    // Simplify the formula if it contains true or false
    fu = SimplifyFalseTrue::simplify(fu);
    if (fu!=rectFu) {
      formulasSimplified = true;
    }
    fu = Flattening::flatten(fu);

    if (fu != u) {
      us.replace(fu);
    }
  }

  if (formulasSimplified) {
    prb.invalidateByRemoval();
  }
}


/**
 * Preprocess the units using options from opt. Preprocessing may
 * involve inferences and replacement of this unit by a newly inferred one.
 * Preprocessing formula units consists of the following steps:
 * <ol>
 *   <li>Transform the formula to ENNF.</li>
 *   <li>Flatten it.</li>
 * </ol>
 * @since 14/07/2005 flight Tel-Aviv-Barcelona changed to stop before naming
 */
void Preprocess::preprocess2(Problem& prb)
{
  CALL("Preprocess::preprocess2");

  env.statistics->phase=Statistics::PREPROCESS_2;

  UnitList::DelIterator us(prb.units());
  while (us.hasNext()) {
    Unit* u = us.next();
    if (env.options->showPreprocessing()) {
      env.beginOutput();
      env.out() << "[PP] ennf: " << u->toString() << std::endl;
      env.endOutput();
    }    
    if (u->isClause()) {
	continue;
    }
    FormulaUnit* fu = static_cast<FormulaUnit*>(u);
    FormulaUnit* fu0 = fu;

    fu = NNF::ennf(fu);
    fu = Flattening::flatten(fu);


    if (fu != fu0) {
      us.replace(fu);
    }
  }
} // Peprocess::preprocess2

/**
 * Perform naming on problem @c prb which is in ENNF
 */
void Preprocess::naming(Problem& prb)
{
  CALL("Preprocess::naming");
  ASS(_options.naming());

  env.statistics->phase=Statistics::NAMING;
  UnitList::DelIterator us(prb.units());
  Naming naming(_options.naming(),false); // For now just force eprPreservingNaming to be false, should update Naming
  while (us.hasNext()) {
    Unit* u = us.next();
    if (u->isClause()) {
      continue;
    }
    UnitList* defs;
    FormulaUnit* fu = static_cast<FormulaUnit*>(u);
    FormulaUnit* v = naming.apply(fu,defs);
    if (v != fu) {
      ASS(defs);
      us.insert(defs);
      us.replace(v);
    }
  }
  prb.invalidateProperty();
}

/**
 * Preprocess the unit using options from opt. Preprocessing may
 * involve inferences and replacement of this unit by a newly inferred one.
 * Preprocessing formula units consists of the following steps:
 * <ol>
 *   <li>Transform the formula to NNF.</li>
 *   <li>Flatten it.</li>
 *   <li>(Optional) miniscope the formula.</li>
 * </ol>
 * @since 14/07/2005 flight Tel-Aviv-Barcelona
 */
Unit* Preprocess::preprocess3 (Unit* u)
{
  CALL("Preprocess::preprocess3(Unit*)");

  if (u->isClause()) {
    return u;
  }

  FormulaUnit* fu = static_cast<FormulaUnit*>(u);
  // Transform the formula to NNF
  fu = NNF::nnf(fu);
  // flatten it
  fu = Flattening::flatten(fu);
// (Optional) miniscope the formula
//     if (_options.miniscope()) {
//       Miniscope::miniscope(fu);
//     }
//   return unit;
  fu = Skolem::skolemise(fu);
  return fu;
}

/**
 * Preprocess the unit using options from opt. Preprocessing may
 * involve inferences and replacement of this unit by a newly inferred one.
 * Preprocessing formula units consists of the following steps:
 * <ol>
 *   <li>Transform the formula to NNF.</li>
 *   <li>Flatten it.</li>
 *   <li>(Optional) miniscope the formula.</li>
 * </ol>
 * @since 14/07/2005 flight Tel-Aviv-Barcelona
 */
void Preprocess::preprocess3 (Problem& prb)
{
  CALL("Preprocess::preprocess3(Problem&)");

  bool modified = false;

  env.statistics->phase=Statistics::PREPROCESS_3;
  UnitList::DelIterator us(prb.units());
  while (us.hasNext()) {
    Unit* u = us.next();
    Unit* v = preprocess3(u);
    if (u!=v) {
      us.replace(v);
      modified = true;
    }
  }

  if (modified) {
    prb.invalidateProperty();
  }
} // Preprocess::preprocess3

void Preprocess::clausify(Problem& prb)
{
  CALL("Preprocess::clausify");

  env.statistics->phase=Statistics::CLAUSIFICATION;

  //we check if we haven't discover an empty clause during preprocessing
  Unit* emptyClause = 0;

  bool modified = false;

  UnitList::DelIterator us(prb.units());
  CNF cnf;
  Stack<Clause*> clauses(32);
  while (us.hasNext()) {
    Unit* u = us.next();
    if (env.options->showPreprocessing()) {
      env.beginOutput();
      env.out() << "[PP] clausify: " << u->toString() << std::endl;
      env.endOutput();
    }
    if (u->isClause()) {
      if (static_cast<Clause*>(u)->isEmpty()) {
	emptyClause = u;
	break;
      }
      continue;
    }
    modified = true;
    cnf.clausify(u,clauses);
    while (! clauses.isEmpty()) {
      Unit* u = clauses.pop();
      if (static_cast<Clause*>(u)->isEmpty()) {
	emptyClause = u;
	goto fin;
      }
      us.insert(u);
    }
    us.del();
  }
fin:
  if (emptyClause) {
    prb.units()->destroy();
    prb.units() = 0;
    UnitList::push(emptyClause, prb.units());
  }
  if (modified) {
    prb.invalidateProperty();
  }
  prb.reportFormulasEliminated();
}
<|MERGE_RESOLUTION|>--- conflicted
+++ resolved
@@ -70,14 +70,14 @@
 #if GNUMP
 /**
  * Bound propagation preprocessing steps. Takes as argumet @c constraints the list of constraints
- * 
+ *
  */
 void Preprocess::preprocess(ConstraintRCList*& constraints)
 {
   CALL("Preprocess::preprocess(ConstraintRCList *& )");
 
   unfoldEqualities(constraints);
-  
+
   ConstantRemover constantRemover;
   EquivalentVariableRemover evRemover;
   HalfBoundingRemover hbRemover;
@@ -98,7 +98,7 @@
     }
     while(anyChange);
     anyChange |= subsRemover.apply(constraints);
-  } 
+  }
   while(anyChange);
 } // Preprocess::preprocess ()
 
@@ -115,12 +115,12 @@
     if (c.type()!=CT_EQ) {
       continue;
     }
-   
+
     ConstraintRCPtr gc(Constraint::clone(c));
     gc->setType(CT_GREQ);
     ConstraintRCPtr lc(Constraint::clone(*gc));
     lc->multiplyCoeffs(CoeffNumber::minusOne());
-    
+
     cit.replace(gc);
     cit.insert(lc);
   }
@@ -147,10 +147,10 @@
     UnitList::Iterator uit(prb.units());
     while(uit.hasNext()) {
       Unit* u = uit.next();
-      env.out() << "[PP] input: " << u->toString() << std::endl;     
-    }
-  }
-  
+      env.out() << "[PP] input: " << u->toString() << std::endl;
+    }
+  }
+
   //we ensure that in the beginning we have a valid property object, to
   //know that the queries to uncertain problem properties will be precise
   //enough
@@ -160,12 +160,7 @@
     env.interpretedOperationsUsed = true;
   }
 
-<<<<<<< HEAD
   if (prb.hasFOOL()) {
-=======
-  // Let terms expanded here, ITE expanded later
-  if (prb.hasSpecialTermsOrLets()) {
->>>>>>> ad200a47
     if (env.options->showPreprocessing())
       env.out() << "FOOL elimination" << std::endl;
 
@@ -186,7 +181,7 @@
     env.statistics->phase=Statistics::NORMALIZATION;
     if (env.options->showPreprocessing())
       env.out() << "normalization" << std::endl;
-    
+
     Normalisation().normalise(prb);
   }
 
@@ -232,154 +227,16 @@
     preprocess1(prb);
   }
 
-<<<<<<< HEAD
-  // discover known theories
-//   TheoryFinder theoryFinder(_problem,0);
-//   theoryFinder.search();
-
-  if ( _options.equalityPropagation() && prb.mayHaveEquality()) {
-    //Another equality propagation is between preprocess2 and preprocess3.
-    //the ENNF form there allows us to propagate more equalities.
-    //Here we're trying to propagate equalities as well because that might
-    //reveal some more formulas to be definitions.
-    env.statistics->phase=Statistics::EQUALITY_PROPAGATION;
-    if (env.options->showPreprocessing())
-      env.out() << "equality propagation" << std::endl;
-    
-    EqualityPropagator().apply(prb);
-  }
-
-  if (_options.predicateIndexIntroduction()) {
-    if (env.options->showPreprocessing())
-      env.out() << "predicate index introduction" << std::endl;
-
-    PredicateIndexIntroducer().apply(prb);
-  }
-
-  if (_options.predicateDefinitionInlining()!=Options::InliningMode::OFF) {
-    env.statistics->phase=Statistics::PREDICATE_DEFINITION_INLINING;
-    if (env.options->showPreprocessing())
-      env.out() << "inlining" << std::endl;
-
-    PDInliner pdInliner(_options.predicateDefinitionInlining()==Options::InliningMode::AXIOMS_ONLY,
-	_options.predicateDefinitionInlining()==Options::InliningMode::NON_GROWING);
-    pdInliner.apply(prb);
-
-    if (_options.flattenTopLevelConjunctions()) {
-      if (env.options->showPreprocessing())
-        env.out() << "flattening top-level conjunctions" << std::endl;
-
-        if (TopLevelFlatten().apply(prb)) {
-          if (env.options->showPreprocessing())
-            env.out() << "inlining" << std::endl;
-
-          PDInliner pdInliner2(_options.predicateDefinitionInlining()==Options::InliningMode::AXIOMS_ONLY,
-              _options.predicateDefinitionInlining()==Options::InliningMode::NON_GROWING);
-          pdInliner2.apply(prb);
-        }
-    }
-  }
-  else if (_options.flattenTopLevelConjunctions()) {
-    if (env.options->showPreprocessing())
-      env.out() << "flattening top-level conjunctions" << std::endl;
-
-    TopLevelFlatten().apply(prb);
-  }
-
-
-  if (_options.predicateEquivalenceDiscovery()!=Options::PredicateEquivalenceDiscoveryMode::OFF) {
-    if (env.options->showPreprocessing())
-      env.out() << "equivalence discovery" << std::endl;
-
-    EquivalenceDiscoveringTransformer(_options).apply(prb);
-  }
-
-  if (_options.aigFormulaSharing()) {
-    if (env.options->showPreprocessing())
-      env.out() << "aig formula sharing" << std::endl;
-
-    AIGFormulaSharer().apply(prb);
-  }
-
-  if (_options.predicateDefinitionMerging()) {
-    env.statistics->phase=Statistics::PREDIACTE_DEFINITION_MERGING;
-    if (env.options->showPreprocessing())
-      env.out() << "predicate definition merging" << std::endl;
-
-    PDMerger().apply(prb);
-  }
-
-  if (_options.eprPreservingSkolemization()) {
-    env.statistics->phase=Statistics::EPR_PRESERVING_SKOLEMIZATION;
-    if (env.options->showPreprocessing())
-      env.out() << "epr skolemization" << std::endl;
-
-    EPRSkolem().apply(prb);
-  }
-
-  if (_options.eprRestoringInlining()) {
-    env.statistics->phase=Statistics::PREDICATE_DEFINITION_INLINING;
-    if (env.options->showPreprocessing())
-      env.out() << "epr restoring inlining" << std::endl;
-
-    EPRInlining().apply(prb);
-  }
-
-  if (_options.aigBddSweeping()) {
-    if (env.options->showPreprocessing())
-      env.out() << "bdd sweeping" << std::endl;
-
-    AIGCompressingTransformer().apply(prb);
-  }
-
-  if (_options.flattenTopLevelConjunctions()) {
-    if (env.options->showPreprocessing())
-      env.out() << "flatten top-level conjunctions" << std::endl;    
-
-    TopLevelFlatten().apply(prb);
-  }
-
-  if (_options.aigInliner()) {
-    if (env.options->showPreprocessing())
-      env.out() << "aig inlining" << std::endl;      
-
-    AIGInliner().apply(prb);
-  }
-
-  if (_options.aigConditionalRewriting()) {
-    if (env.options->showPreprocessing())
-      env.out() << "aig conditional rewriting" << std::endl; 
-
-    AIGConditionalRewriter().apply(prb);
-  }
-
-  if (_options.aigDefinitionIntroduction()) {
-    if (env.options->showPreprocessing())
-      env.out() << "aig definition introduction" << std::endl; 
-
-    AIGDefinitionIntroducer(_options.aigDefinitionIntroductionThreshold()).apply(prb);
-  }
-
-=======
-  // This is where ITEs are currently expanded
-  if (prb.hasFormulaItes()){
-    if (env.options->showPreprocessing())
-      env.out() << "expand ite formulas" << std::endl;
-    
-    FormulaIteExpander().apply(prb);
-  }
-
   // Remove unused predicates
   // TODO consider if TrivialPredicateRemoval should occur if this is off
   // Two kinds of unused
   // - pure predicates
   // - unused definitions
-  // I think TrivialPredicateRemoval just removes pures 
->>>>>>> ad200a47
+  // I think TrivialPredicateRemoval just removes pures
   if (_options.unusedPredicateDefinitionRemoval()) {
     env.statistics->phase=Statistics::UNUSED_PREDICATE_DEFINITION_REMOVAL;
     if (env.options->showPreprocessing())
-      env.out() << "unused predicate definition removal" << std::endl; 
+      env.out() << "unused predicate definition removal" << std::endl;
 
     PredicateDefinition pdRemover;
     pdRemover.removeUnusedDefinitionsAndPurePredicates(prb);
@@ -387,21 +244,21 @@
 
   if (prb.mayHaveFormulas()) {
     if (env.options->showPreprocessing())
-      env.out() << "preprocess 2 (ennf,flatten)" << std::endl; 
-    
+      env.out() << "preprocess 2 (ennf,flatten)" << std::endl;
+
     preprocess2(prb);
   }
 
   if (prb.mayHaveFormulas() && _options.naming()) {
     if (env.options->showPreprocessing())
-      env.out() << "naming" << std::endl; 
+      env.out() << "naming" << std::endl;
 
     naming(prb);
   }
 
   if (prb.mayHaveFormulas()) {
     if (env.options->showPreprocessing())
-      env.out() << "preprocess3 (nnf, flatten, skolemize)" << std::endl; 
+      env.out() << "preprocess3 (nnf, flatten, skolemize)" << std::endl;
 
     preprocess3(prb);
   }
@@ -505,9 +362,9 @@
      UnitList::Iterator uit(prb.units());
      while(uit.hasNext()) {
       Unit* u = uit.next();
-      env.out() << "[PP] final: " << u->toString() << std::endl;             
+      env.out() << "[PP] final: " << u->toString() << std::endl;
      }
-   } 
+   }
 
    if (_options.printClausifierPremises()) {
      UIHelper::outputAllPremises(cerr, prb.units());
@@ -516,7 +373,7 @@
    if (env.options->showPreprocessing()) {
      env.out() << "preprocessing finished" << std::endl;
      env.endOutput();
-   }   
+   }
 } // Preprocess::preprocess ()
 
 
@@ -597,7 +454,7 @@
       env.beginOutput();
       env.out() << "[PP] ennf: " << u->toString() << std::endl;
       env.endOutput();
-    }    
+    }
     if (u->isClause()) {
 	continue;
     }
@@ -758,4 +615,4 @@
     prb.invalidateProperty();
   }
   prb.reportFormulasEliminated();
-}
+}