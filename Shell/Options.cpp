/*
 * This file is part of the source code of the software program
 * Vampire. It is protected by applicable
 * copyright laws.
 *
 * This source code is distributed under the licence found here
 * https://vprover.github.io/license.html
 * and in the source directory
 */
/**
 * @file Options.cpp
 * Implements Vampire options.
 *
 * @since 06/06/2001 Manchester, completely rewritten
 *
 * @since Sep 14 rewritten by Giles
 *
 *
 * IMPORTANT --> see .hpp file for instructions on how to add an option
 */

// Visual does not know the round function
#include <cmath>

#include "Forwards.hpp"

#include "Debug/Tracer.hpp"
#include "Debug/Assertion.hpp"

#include "Lib/VString.hpp"
#include "Lib/StringUtils.hpp"
#include "Lib/Environment.hpp"
#include "Lib/Timer.hpp"
#include "Lib/Exception.hpp"
#include "Lib/Int.hpp"
#include "Lib/Random.hpp"
#include "Lib/Set.hpp"
#include "Lib/System.hpp"

#include "Shell/UIHelper.hpp"
#include "Shell/Statistics.hpp"

#include "Kernel/Problem.hpp"
#include "Kernel/Signature.hpp"

#include "Options.hpp"
#include "Property.hpp"

using namespace Lib;
using namespace Shell;

static const int COPY_SIZE = 128;

/**
 * Initialize options to the default values.
 *
 * Options are divided by the mode they are applicable to.
 * We then divid by tags where appropriate.
 * If an option is applicable to multiple modes but is not global it should be
 *  put in the most obvious mode - usually Vampire.
 *
 * IMPORTANT --> see .hpp file for instructions on how to add an option
 *
 * @since 10/07/2003 Manchester, _normalize added
 */
Options::Options ()

{
    CALL("Options::Options");
    init();
}

void Options::init()
{
   CALL("Options::init");

//**********************************************************************
//*********************** GLOBAL, for all modes  ***********************
//**********************************************************************

    _memoryLimit = UnsignedOptionValue("memory_limit","m",
#if VDEBUG
                                       1000
#else
                                       3000
#endif
                                       );
    _memoryLimit.description="Memory limit in MB";
    _lookup.insert(&_memoryLimit);
#if !__APPLE__ && !__CYGWIN__
    _memoryLimit.addHardConstraint(lessThanEq((unsigned)Lib::System::getSystemMemory()));
#endif

#ifdef __linux__
  _instructionLimit = UnsignedOptionValue("instruction_limit","i",0);
  _instructionLimit.description="Limit the number (in millions) of executed instructions (excluding the kernel ones).";
  _lookup.insert(&_instructionLimit);
#endif

    _mode = ChoiceOptionValue<Mode>("mode","",Mode::VAMPIRE,
                                    {"axiom_selection",
                                        "casc",
                                        "casc_hol",
                                        "casc_sat",
                                        "casc_ltb",
                                        "clausify",
                                        "consequence_elimination",
                                        "grounding",
                                        "model_check",
                                        "output",
                                        "portfolio",
                                        "preprocess",
                                        "preprocess2",
                                        "profile",
                                        "random_strategy",
                                        "smtcomp",
                                        "spider",
                                        "tclausify",
                                        "tpreprocess",
                                        "vampire"});
    _mode.description=
    "Select the mode of operation. Choices are:\n"
    "  -vampire: the standard mode of operation for first-order theorem proving\n"
    "  -portfolio: a portfolio mode running a specified schedule (see schedule)\n"
    "  -casc, casc_sat, smtcomp - like portfolio mode, with competition specific\n     presets for schedule, etc.\n"
    "  -preprocess,axiom_selection,clausify,grounding: modes for producing output\n      for other solvers.\n"
    "  -tpreprocess,tclausify: output modes for theory input (clauses are quantified\n      with sort information).\n"
    "  -output,profile: output information about the problem\n"
    "Some modes are not currently maintained (get in touch if interested):\n"
    "  -bpa: perform bound propagation\n"
    "  -consequence_elimination: perform consequence elimination\n"
    "  -random_strategy: attempts to randomize the option values\n";
    _lookup.insert(&_mode);
    _mode.addHardConstraint(If(equal(Mode::CONSEQUENCE_ELIMINATION)).then(_splitting.is(notEqual(true))));

    _schedule = ChoiceOptionValue<Schedule>("schedule","sched",Schedule::CASC,
        {"casc",
         "casc_2019",
         "casc_sat",
         "casc_sat_2019",
         "casc_hol_2020",
         "induction",
         "integer_induction",
         "ltb_default_2017",
         "ltb_hh4_2017",
         "ltb_hll_2017",
         "ltb_isa_2017",
         "ltb_mzr_2017",
         "smtcomp",
         "smtcomp_2018",
         "struct_induction"});
    _schedule.description = "Schedule to be run by the portfolio mode. casc and smtcomp usually point to the most recent schedule in that category. Note that some old schedules may contain option values that are no longer supported - see ignore_missing.";
    _lookup.insert(&_schedule);
    _schedule.reliesOnHard(Or(_mode.is(equal(Mode::CASC_HOL)),_mode.is(equal(Mode::CASC)),_mode.is(equal(Mode::CASC_SAT)),_mode.is(equal(Mode::SMTCOMP)),_mode.is(equal(Mode::PORTFOLIO))));

    _multicore = UnsignedOptionValue("cores","",1);
    _multicore.description = "When running in portfolio modes (including casc or smtcomp modes) specify the number of cores, set to 0 to use maximum";
    _lookup.insert(&_multicore);
    _multicore.reliesOnHard(Or(_mode.is(equal(Mode::CASC)),_mode.is(equal(Mode::CASC_HOL)),_mode.is(equal(Mode::CASC_SAT)),_mode.is(equal(Mode::SMTCOMP)),_mode.is(equal(Mode::PORTFOLIO))));

    _slowness = FloatOptionValue("slowness","",1.3);
    _slowness.description = "The factor by which is multiplied the time limit of each configuration in casc/casc_sat/smtcomp/portfolio mode";
    _lookup.insert(&_slowness);
    _slowness.reliesOn(Or(_mode.is(equal(Mode::CASC)),_mode.is(equal(Mode::CASC_SAT)),_mode.is(equal(Mode::SMTCOMP)),_mode.is(equal(Mode::PORTFOLIO))));

    _ltbLearning = ChoiceOptionValue<LTBLearning>("ltb_learning","ltbl",LTBLearning::OFF,{"on","off","biased"});
    _ltbLearning.description = "Perform learning in LTB mode";
    _lookup.insert(&_ltbLearning);
    _ltbLearning.setExperimental();

    _ltbDirectory = StringOptionValue("ltb_directory","","");
    _ltbDirectory.description = "Directory for output from LTB mode. Default is to put output next to problem.";
    _lookup.insert(&_ltbDirectory);
    _ltbDirectory.setExperimental();

    _decode = DecodeOptionValue("decode","",this);
    _decode.description="Decodes an encoded strategy. Can be used to replay a strategy. To make Vampire output an encoded version of the strategy use the encode option.";
    _lookup.insert(&_decode);
    _decode.tag(OptionTag::DEVELOPMENT);

    _encode = BoolOptionValue("encode","",false);
    _encode.description="Output an encoding of the strategy to be used with the decode option";
    _lookup.insert(&_encode);
    _encode.tag(OptionTag::DEVELOPMENT);

    _randomStrategy = ChoiceOptionValue<RandomStrategy>("random_strategy","",RandomStrategy::OFF,{"on","off","sat","nocheck"});
    _randomStrategy.description =
      "Create a random strategy. Randomisation will occur after all other options have been "
      "set, whatever order they have been given in. A random number of options will be selected "
      " and set with a safe (possibly default) value.";
    _lookup.insert(&_randomStrategy);
    _randomStrategy.reliesOnHard(Or(_mode.is(equal(Mode::VAMPIRE)),_mode.is(equal(Mode::RANDOM_STRATEGY))));
    _randomStrategy.tag(OptionTag::DEVELOPMENT);

    _forbiddenOptions = StringOptionValue("forbidden_options","","");
    _forbiddenOptions.description=
    "If some of the specified options are set to a forbidden state, vampire will fail to start, or in portfolio modes it will skip such strategies. The expected syntax is <opt1>=<val1>:<opt2>:<val2>:...:<optn>=<valN>";
    _lookup.insert(&_forbiddenOptions);
    _forbiddenOptions.tag(OptionTag::INPUT);

    _forcedOptions = StringOptionValue("forced_options","","");
    _forcedOptions.description=
    "Options in the format <opt1>=<val1>:<opt2>=<val2>:...:<optn>=<valN> that override the option values set by other means (also inside portfolio mode strategies)";
    _lookup.insert(&_forcedOptions);
    _forcedOptions.tag(OptionTag::INPUT);

    _printAllTheoryAxioms = BoolOptionValue("print_theory_axioms","",false);
    _printAllTheoryAxioms.description = "Just print all theory axioms and terminate";
    _printAllTheoryAxioms.tag(OptionTag::DEVELOPMENT);
    _lookup.insert(&_printAllTheoryAxioms);
    _printAllTheoryAxioms.setExperimental();

    _showHelp = BoolOptionValue("help","h",false);
    _showHelp.description="Display the help message";
    _lookup.insert(&_showHelp);
    _showHelp.tag(OptionTag::HELP);

    _showOptions = BoolOptionValue("show_options","",false);
    _showOptions.description="List all available options";
    _lookup.insert(&_showOptions);
    _showOptions.tag(OptionTag::HELP);

    _showOptionsLineWrap = BoolOptionValue("show_options_line_wrap","",true);
    _showOptionsLineWrap.description="Line wrap in show options. Mainly used when options are read by another tool that applies its own line wrap.";
    _lookup.insert(&_showOptionsLineWrap);
    _showOptionsLineWrap.tag(OptionTag::HELP);
    _showOptionsLineWrap.setExperimental();

    _showExperimentalOptions = BoolOptionValue("show_experimental_options","",false);
    _showExperimentalOptions.description="Include experimental options in showOption";
    _lookup.insert(&_showExperimentalOptions);
    _showExperimentalOptions.setExperimental(); // only we know about it!
    _showExperimentalOptions.tag(OptionTag::HELP);

    _explainOption = StringOptionValue("explain_option","explain","");
    _explainOption.description = "Use to explain a single option i.e. -explain explain";
    _lookup.insert(&_explainOption);
    _explainOption.tag(OptionTag::HELP);

    _ignoreMissing = ChoiceOptionValue<IgnoreMissing>("ignore_missing","",IgnoreMissing::OFF,{"on","off","warn"});
    _ignoreMissing.description=
      "Ignore any options that have been removed (useful in portfolio modes where this can cause strategies to be skipped). If set to warn "
      "this will print a warning when ignoring. This is set to warn in CASC mode.";
    _lookup.insert(&_ignoreMissing);
    _ignoreMissing.tag(OptionTag::DEVELOPMENT);

    _badOption = ChoiceOptionValue<BadOption>("bad_option","",BadOption::SOFT,{"hard","forced","off","soft"});
    _badOption.description = "What should be done if a bad option value (wrt hard and soft constraints) is encountered:\n"
       " - hard: will cause a user error\n"
       " - soft: will only report the error (unless it is unsafe)\n"
       " - forced: <under development> \n" 
       " - off: will ignore safe errors\n"
       "Note that unsafe errors will aways lead to a user error";
    _lookup.insert(&_badOption);
    _badOption.tag(OptionTag::HELP);

    // Do we really need to be able to set this externally?
    _problemName = StringOptionValue("problem_name","","");
    _problemName.description="";
    //_lookup.insert(&_problemName);

    _proof = ChoiceOptionValue<Proof>("proof","p",Proof::ON,{"off","on","proofcheck","tptp","property"});
    _proof.description=
      "Specifies whether proof (or similar e.g. model/saturation) will be output and in which format:\n"
      "- off gives no proof output\n"
      "- on gives native Vampire proof output\n"
      "- proofcheck will output proof as a sequence of TPTP problems to allow for proof-checking by external solvers\n"
      "- tptp gives TPTP output\n"
      "- property is a developmental option. It allows developers to output statistics about the proof using a ProofPrinter "
      "object (see Kernel/InferenceStore::ProofPropertyPrinter\n"; 
    _lookup.insert(&_proof);
    _proof.tag(OptionTag::OUTPUT);

    _minimizeSatProofs = BoolOptionValue("minimize_sat_proofs","",true);
    _minimizeSatProofs.description="Perform unsat core minimization when a sat solver finds a clause set UNSAT\n"
        "(such as with AVATAR proofs or with global subsumption).";
    _lookup.insert(&_minimizeSatProofs);
    _minimizeSatProofs.tag(OptionTag::OUTPUT);

    _printProofToFile = StringOptionValue("print_proofs_to_file","pptf","");
    _printProofToFile.description="If Vampire finds a proof, it is printed to the here specified file instead of to stdout.\n"
                                  "Currently, this option only works in portfolio mode.";
    _lookup.insert(&_printProofToFile);
    _printProofToFile.tag(OptionTag::OUTPUT);

    _proofExtra = ChoiceOptionValue<ProofExtra>("proof_extra","",ProofExtra::OFF,{"off","free","full"});
    _proofExtra.description="Add extra detail to proofs:\n "
      "- free uses known information only\n" 
      "- full may perform expensive operations to acheive this so may"
      " significantly impact on performance.\n"
      " The option is still under development and the format of extra information (mainly from full) may change between minor releases";
    _lookup.insert(&_proofExtra);
    _proofExtra.tag(OptionTag::OUTPUT);

    _protectedPrefix = StringOptionValue("protected_prefix","","");
    _protectedPrefix.description="Symbols with this prefix are immune against elimination during preprocessing";
    _lookup.insert(&_protectedPrefix);
    _protectedPrefix.tag(OptionTag::PREPROCESSING);
    _protectedPrefix.setExperimental(); // Does not work for all (any?) preprocessing steps currently

    _statistics = ChoiceOptionValue<Statistics>("statistics","stat",Statistics::BRIEF,{"brief","full","none"});
    _statistics.description="The level of statistics to report at the end of the run.";
    _lookup.insert(&_statistics);
    _statistics.tag(OptionTag::OUTPUT);

    _testId = StringOptionValue("test_id","","unspecified_test");
    _testId.description="";
    _lookup.insert(&_testId);
    _testId.setExperimental();

    _outputMode = ChoiceOptionValue<Output>("output_mode","om",Output::SZS,{"smtcomp","spider","szs","vampire","ucore"});
    _outputMode.description="Change how Vampire prints the final result. SZS uses TPTP's SZS ontology. smtcomp mode"
    " supresses all output and just prints sat/unsat. vampire is the same as SZS just without the SZS."
    " Spider prints out some profile information and extra error reports. ucore uses the smt-lib ucore output.";
    _lookup.insert(&_outputMode);
    _outputMode.tag(OptionTag::OUTPUT);

    _ignoreMissingInputsInUnsatCore = BoolOptionValue("ignore_missing_inputs_in_unsat_core","",false);
    _ignoreMissingInputsInUnsatCore.description="When running in unsat core output mode we will complain if there is"
    " an input formula that has no label. Set this on if you don't want this behaviour (which is default in smt-comp)."; 
    _lookup.insert(&_ignoreMissingInputsInUnsatCore);
    _ignoreMissingInputsInUnsatCore.tag(OptionTag::OUTPUT);

    _thanks = StringOptionValue("thanks","","Tanya");
    _thanks.description="";
    _lookup.insert(&_thanks);
    _thanks.setExperimental();

    _timeLimitInDeciseconds = TimeLimitOptionValue("time_limit","t",600); // stores deciseconds, but reads seconds from the user by default
    _timeLimitInDeciseconds.description="Time limit in wall clock seconds, you can use d,s,m,h,D suffixes also i.e. 60s, 5m. Setting it to 0 effectively gives no time limit.";
    _lookup.insert(&_timeLimitInDeciseconds);

    _timeStatistics = BoolOptionValue("time_statistics","tstat",false);
    _timeStatistics.description="Show how much running time was spent in each part of Vampire";
    _lookup.insert(&_timeStatistics);
    _timeStatistics.tag(OptionTag::OUTPUT);

//*********************** Input  ***********************

    _include = StringOptionValue("include","","");
    _include.description="Path prefix for the 'include' TPTP directive";
    _lookup.insert(&_include);
    _include.tag(OptionTag::INPUT);

    _inputFile= InputFileOptionValue("input_file","","",this);
    _inputFile.description="Problem file to be solved (if not specified, standard input is used)";
    _lookup.insert(&_inputFile);
    _inputFile.tag(OptionTag::INPUT);
    _inputFile.setExperimental();

    _inputSyntax= ChoiceOptionValue<InputSyntax>("input_syntax","",
                                                 //in case we compile vampire with bpa, then the default input syntax is smtlib
                                                 InputSyntax::AUTO,
                                                 //{"simplify","smtlib","smtlib2","tptp"});//,"xhuman","xmps","xnetlib"});
                                                 {"smtlib2","tptp","auto"});//,"xhuman","xmps","xnetlib"});
    _inputSyntax.description=
    "Input syntax. Historic input syntaxes have been removed as they are not actively maintained. Contact developers for help with these.";
    _lookup.insert(&_inputSyntax);
    _inputSyntax.tag(OptionTag::INPUT);

    _guessTheGoal = ChoiceOptionValue<GoalGuess>("guess_the_goal","gtg",GoalGuess::OFF,{"off","all","exists_top","exists_all","exists_sym","position"});
    _guessTheGoal.description = "Use heuristics to guess formulas that correspond to the goal. Doesn't "
                                "really make sense if there is already a goal but it will still do something. "
                                "This is really designed for use with SMTLIB problems that don't have goals";
    _lookup.insert(&_guessTheGoal);
    _guessTheGoal.tag(OptionTag::INPUT);

    _guessTheGoalLimit = UnsignedOptionValue("guess_the_goal_limit","gtgl",1);
    _guessTheGoalLimit.description = "The maximum number of input units a symbol appears for it to be considered in a goal";
    _guessTheGoalLimit.tag(OptionTag::INPUT);
    _guessTheGoalLimit.reliesOn(_guessTheGoal.is(notEqual(GoalGuess::OFF)));
    _lookup.insert(&_guessTheGoalLimit);


//*********************** Preprocessing  ***********************

    _ignoreConjectureInPreprocessing = BoolOptionValue("ignore_conjecture_in_preprocessing","icip",false);
    _ignoreConjectureInPreprocessing.description="Make sure we do not delete the conjecture in preprocessing even if it can be deleted.";
    _lookup.insert(&_ignoreConjectureInPreprocessing);
    _ignoreConjectureInPreprocessing.tag(OptionTag::PREPROCESSING);

    _inequalitySplitting = IntOptionValue("inequality_splitting","ins",0);
    _inequalitySplitting.description=
    "When greater than zero, ins defines a weight threshold w such that any clause C \\/ s!=t "
    "where s (or conversely t) is ground and has weight greater or equal than w "
    "is replaced by C \\/ p(s) with the additional unit clause ~p(t) being added "
    "for fresh predicate p.";
    _lookup.insert(&_inequalitySplitting);
    _inequalitySplitting.tag(OptionTag::PREPROCESSING);

    _sos = ChoiceOptionValue<Sos>("sos","sos",Sos::OFF,{"all","off","on","theory"});
    _sos.description=
    "Set of support strategy. All formulas annotated as axioms are put directly among active clauses, without performing any inferences between them."
    " If all, select all literals of set-of-support clauses, otherwise use the default literal selector. If theory then only apply to theory" 
    " axioms introduced by vampire (all literals are selected).";
    _lookup.insert(&_sos);
    _sos.tag(OptionTag::PREPROCESSING);
    _sos.setRandomChoices(And(isRandSat(),saNotInstGen()),{"on","off","off","off","off"});
    _sos.setRandomChoices(And(isRandOn(),hasNonUnits()),{"on","off","off","off","off"});
    _sos.setRandomChoices(isRandOn(),{"all","off","on"});

    _sosTheoryLimit = UnsignedOptionValue("sos_theory_limit","sstl",0);
    _sosTheoryLimit.description="When sos=theory, limit the depth of descendants a theory axiom can have.";
    _lookup.insert(&_sosTheoryLimit);
    _sosTheoryLimit.tag(OptionTag::PREPROCESSING);
    _sosTheoryLimit.reliesOn(_sos.is(equal(Sos::THEORY)));

    _equalityProxy = ChoiceOptionValue<EqualityProxy>( "equality_proxy","ep",EqualityProxy::OFF,{"R","RS","RST","RSTC","off"});
    _equalityProxy.description="Applies the equality proxy transformation to the problem. It works as follows:\n"
     " - All literals s=t are replaced by E(s,t)\n"
     " - All literals s!=t are replaced by ~E(s,t)\n"
     " - If S the symmetry clause ~E(x,y) \\/ E(y,x) is added\n"
     " - If T the transitivity clause ~E(x,y) \\/ ~E(y,z) \\/ E(x,z) is added\n"
     " - If C the congruence clauses are added as follows:\n"
     "    for predicates p that are not E or equality add\n"
     "     ~E(x1,y1) \\/ ... \\/ ~E(xN,yN) \\/ ~p(x1,...,xN) \\/ p(y1,...,yN)\n"
     "    for non-constant functions f add\n"
     "     ~E(x1,y1) \\/ ... \\/ ~E(xN,yN) \\/ E(f(x1,...,xN),f(y1,...,yN))\n"
     " R stands for reflexivity";
    _lookup.insert(&_equalityProxy);
    _equalityProxy.tag(OptionTag::PREPROCESSING);
    _equalityProxy.addProblemConstraint(hasEquality());
    _equalityProxy.addHardConstraint(If(notEqual(EqualityProxy::OFF)).then(_combinatorySuperposition.is(notEqual(true))));
    _equalityProxy.setRandomChoices(isRandOn(),{"R","RS","RST","RSTC","off","off","off","off","off"}); // wasn't tested, make off more likely
    
    _useMonoEqualityProxy = BoolOptionValue("mono_ep","mep",false);
    _useMonoEqualityProxy.description="Use the monomorphic version of equality proxy transformation.";
    _lookup.insert(&_useMonoEqualityProxy);
    _useMonoEqualityProxy.tag(OptionTag::PREPROCESSING);

    _equalityResolutionWithDeletion = ChoiceOptionValue<RuleActivity>( "equality_resolution_with_deletion","erd",
                                                                      RuleActivity::INPUT_ONLY,{"input_only","off","on"});
    _equalityResolutionWithDeletion.description="Perform equality resolution with deletion. Only input_only and off are valid options.";
    _lookup.insert(&_equalityResolutionWithDeletion);
    _equalityResolutionWithDeletion.tag(OptionTag::PREPROCESSING);
    _equalityResolutionWithDeletion.addConstraint(notEqual(RuleActivity::ON));
    //TODO does this depend on anything?
    //TODO is there a problemConstraint?
    _equalityResolutionWithDeletion.setRandomChoices({"input_only","off"});


    _arityCheck = BoolOptionValue("arity_check","",false);
    _arityCheck.description="Enforce the condition that the same symbol name cannot be used with multiple arities."
       "This also ensures a symbol is not used as a function and predicate.";
    _lookup.insert(&_arityCheck);
    _arityCheck.tag(OptionTag::DEVELOPMENT);
    
    _functionDefinitionElimination = ChoiceOptionValue<FunctionDefinitionElimination>("function_definition_elimination","fde",
                                                                                      FunctionDefinitionElimination::ALL,{"all","none","unused"});
    _functionDefinitionElimination.description=
    "Attempts to eliminate function definitions. A function definition is a unit clause of the form f(x1,..,xn) = t where x1,..,xn are the pairwise distinct free variables of t and f does not appear in t. If 'all', definitions are eliminated by replacing every occurence of f(s1,..,sn) by t{x1 -> s1, .., xn -> sn}. If 'unused' only unused definitions are removed.";
    _lookup.insert(&_functionDefinitionElimination);
    _functionDefinitionElimination.tag(OptionTag::PREPROCESSING);
    _functionDefinitionElimination.addProblemConstraint(hasEquality());
    _functionDefinitionElimination.setRandomChoices({"all","none"});

    _skolemReuse = BoolOptionValue("skolem_reuse", "skr", false);
    _skolemReuse.description =
      "Attempt to reuse Skolem symbols.\n"
      "Symbols are re-used if they represent identical formulae up to renaming.";
    _lookup.insert(&_skolemReuse);
    _skolemReuse.tag(OptionTag::PREPROCESSING);

    _definitionReuse = BoolOptionValue("definition_reuse", "dr", false);
    _definitionReuse.description =
      "Reuse definition symbols in a similar fashion to Skolem reuse.";
    _lookup.insert(&_definitionReuse);
    _definitionReuse.tag(OptionTag::PREPROCESSING);

    _generalSplitting = ChoiceOptionValue<RuleActivity>("general_splitting","gsp",RuleActivity::OFF,{"input_only","off","on"});
    _generalSplitting.description=
    "Splits clauses in order to reduce number of different variables in each clause. "
    "A clause C[X] \\/ D[Y] with subclauses C and D over non-equal sets of variables X and Y can be split into S(Z) \\/ C[X] and ~S(Z) \\/ D[Y] where Z is the intersection of X and Y. "
    " Only input_only and off are valid values.";
    _lookup.insert(&_generalSplitting);
    _generalSplitting.tag(OptionTag::PREPROCESSING);
    _generalSplitting.addConstraint(notEqual(RuleActivity::ON));
    _generalSplitting.addProblemConstraint(hasNonUnits());
    _generalSplitting.setRandomChoices({"off","input_only"});

    _unusedPredicateDefinitionRemoval = BoolOptionValue("unused_predicate_definition_removal","updr",true);
    _unusedPredicateDefinitionRemoval.description="Attempt to remove predicate definitions. A predicate definition is a formula of the form ![X1,..,Xn] : (p(X1,..,XN) <=> F) where p is not equality and does not occur in F and X1,..,XN are the free variables of F. If p has only positive (negative) occurences then <=> in the definition can be replaced by => (<=). If p does not occur in the rest of the problem the definition can be removed.";
    _lookup.insert(&_unusedPredicateDefinitionRemoval);
    _unusedPredicateDefinitionRemoval.tag(OptionTag::PREPROCESSING);
    _unusedPredicateDefinitionRemoval.addProblemConstraint(notWithCat(Property::UEQ));
    _unusedPredicateDefinitionRemoval.setRandomChoices({"on","off"});

    _blockedClauseElimination = BoolOptionValue("blocked_clause_elimination","bce",false);
    _blockedClauseElimination.description="Eliminate blocked clauses after clausification.";
    _lookup.insert(&_blockedClauseElimination);
    _blockedClauseElimination.tag(OptionTag::PREPROCESSING);
    _blockedClauseElimination.addProblemConstraint(notWithCat(Property::UEQ));
    _blockedClauseElimination.setRandomChoices({"on","off"});

    _theoryAxioms = ChoiceOptionValue<TheoryAxiomLevel>("theory_axioms","tha",TheoryAxiomLevel::ON,{"on","off","some"});
    _theoryAxioms.description="Include theory axioms for detected interpreted symbols";
    _lookup.insert(&_theoryAxioms);
    _theoryAxioms.tag(OptionTag::PREPROCESSING);

    _theoryFlattening = BoolOptionValue("theory_flattening","thf",false);
    _theoryFlattening.description = "Flatten clauses to separate theory and non-theory parts in the input. This is often quickly undone in proof search.";
    _lookup.insert(&_theoryFlattening);
    _theoryFlattening.tag(OptionTag::PREPROCESSING);

    _sineDepth = UnsignedOptionValue("sine_depth","sd",0);
    _sineDepth.description=
    "Limit number of iterations of the transitive closure algorithm that selects formulas based on SInE's D-relation (see SInE description). 0 means no limit, 1 is a maximal limit (least selected axioms), 2 allows two iterations, etc...";
    _lookup.insert(&_sineDepth);
    _sineDepth.tag(OptionTag::PREPROCESSING);
    // Captures that if the value is not default then sineSelection must be on
    _sineDepth.reliesOn(_sineSelection.is(notEqual(SineSelection::OFF)));
    _sineDepth.setRandomChoices({"0","1","2","3","4","5","7","10"});

    _sineGeneralityThreshold = UnsignedOptionValue("sine_generality_threshold","sgt",0);
    _sineGeneralityThreshold.description=
    "Generality of a symbol is the number of input formulas in which a symbol appears. If the generality of a symbol is smaller than the threshold, it is always added into the D-relation with formulas in which it appears.";
    _lookup.insert(&_sineGeneralityThreshold);
    _sineGeneralityThreshold.tag(OptionTag::PREPROCESSING);
    // Captures that if the value is not default then sineSelection must be on
    _sineGeneralityThreshold.reliesOn(_sineSelection.is(notEqual(SineSelection::OFF)));

    _sineSelection = ChoiceOptionValue<SineSelection>("sine_selection","ss",SineSelection::OFF,{"axioms","included","off"});
    _sineSelection.description=
    "If 'axioms', all formulas that are not annotated as 'axiom' (i.e. conjectures and hypotheses) are initially selected, and the SInE selection is performed on those annotated as 'axiom'. If 'included', all formulas that are directly in the problem file are initially selected, and the SInE selection is performed on formulas from included files. The 'included' value corresponds to the behaviour of the original SInE implementation.";
    _lookup.insert(&_sineSelection);
    _sineSelection.tag(OptionTag::PREPROCESSING);
    _sineSelection.setRandomChoices(atomsMoreThan(100000),{"axioms","axioms","off"});
    _sineSelection.setRandomChoices(atomsMoreThan(30000),{"axioms","off"});
    _sineSelection.setRandomChoices(atomsMoreThan(10000),{"axioms","off","off","off"});
    _sineSelection.setRandomChoices(atomsMoreThan(3000),{"axioms","off","off","off","off","off"});
    _sineSelection.setRandomChoices(atomsMoreThan(1000),{"axioms","off","off","off","off","off","off","off"});

    _sineTolerance = FloatOptionValue("sine_tolerance","st",1.0);
    _sineTolerance.description="SInE tolerance parameter (sometimes referred to as 'benevolence')";
    _lookup.insert(&_sineTolerance);
    _sineTolerance.tag(OptionTag::PREPROCESSING);
    _sineTolerance.addConstraint(Or(equal(0.0f),greaterThanEq(1.0f) ));
    // Captures that if the value is not 1.0 then sineSelection must be on
    _sineTolerance.reliesOn(_sineSelection.is(notEqual(SineSelection::OFF)));
    _sineTolerance.setRandomChoices({"1.0","1.2","1.5","2.0","3.0","5.0"});

    _naming = IntOptionValue("naming","nm",8);
    _naming.description="Introduce names for subformulas. Given a subformula F(x1,..,xk) of formula G a new predicate symbol is introduced as a name for F(x1,..,xk) by adding the axiom n(x1,..,xk) <=> F(x1,..,xk) and replacing F(x1,..,xk) with n(x1,..,xk) in G. The value indicates how many times a subformula must be used before it is named.";
    _lookup.insert(&_naming);
    _naming.tag(OptionTag::PREPROCESSING);
    _naming.addHardConstraint(lessThan(32768));
    _naming.addHardConstraint(greaterThan(-1));
    _naming.addHardConstraint(notEqual(1));

    _newCNF = BoolOptionValue("newcnf","newcnf",false);
    _newCNF.description="Use NewCNF algorithm to do naming, preprecess3 and clausificiation.";
    _lookup.insert(&_newCNF);
    _newCNF.tag(OptionTag::PREPROCESSING);
    _newCNF.setRandomChoices({"on","off"});

    _inlineLet = BoolOptionValue("inline_let","ile",false);
    _inlineLet.description="Always inline let-expressions.";
    _lookup.insert(&_inlineLet);
    _inlineLet.tag(OptionTag::PREPROCESSING);

//*********************** Output  ***********************

    _latexOutput = StringOptionValue("latex_output","","off");
    _latexOutput.description="File that will contain proof in the LaTeX format.";
    _lookup.insert(&_latexOutput);
    _latexOutput.tag(OptionTag::OUTPUT);

    _latexUseDefaultSymbols = BoolOptionValue("latex_use_default_symbols","",true);
    _latexUseDefaultSymbols.description="Interpretted symbols such as product have default LaTeX symbols"
        " that can be used. They can be overriden in the normal way. This option can turn them off";
    _latexUseDefaultSymbols.tag(OptionTag::OUTPUT);
    _lookup.insert(&_latexUseDefaultSymbols);

    _outputAxiomNames = BoolOptionValue("output_axiom_names","",false);
    _outputAxiomNames.description="Preserve names of axioms from the problem file in the proof output";
    _lookup.insert(&_outputAxiomNames);
    _outputAxiomNames.tag(OptionTag::OUTPUT);

    _printClausifierPremises = BoolOptionValue("print_clausifier_premises","",false);
    _printClausifierPremises.description="Output how the clausified problem was derived.";
    _lookup.insert(&_printClausifierPremises);
    _printClausifierPremises.tag(OptionTag::OUTPUT);

    _showAll = BoolOptionValue("show_everything","",false);
    _showAll.description="Turn (almost) all of the showX commands on";
    _lookup.insert(&_showAll);
    _showAll.tag(OptionTag::DEVELOPMENT);

    _showActive = BoolOptionValue("show_active","",false);
    _showActive.description="Print activated clauses.";
    _lookup.insert(&_showActive);
    _showActive.tag(OptionTag::DEVELOPMENT);

    _showBlocked = BoolOptionValue("show_blocked","",false);
    _showBlocked.description="Show generating inferences blocked due to coloring of symbols";
    _lookup.insert(&_showBlocked);
    _showBlocked.tag(OptionTag::DEVELOPMENT);

    _showDefinitions = BoolOptionValue("show_definitions","",false);
    _showDefinitions.description="Show definition introductions.";
    _lookup.insert(&_showDefinitions);
    _showDefinitions.tag(OptionTag::DEVELOPMENT);

    _showNew = BoolOptionValue("show_new","",false);
    _showNew.description="Show new (generated) clauses";
    _lookup.insert(&_showNew);
    _showNew.tag(OptionTag::DEVELOPMENT);

    _showSplitting = BoolOptionValue("show_splitting","",false);
    _showSplitting.description="Show updates within AVATAR";
    _lookup.insert(&_showSplitting);
    _showSplitting.tag(OptionTag::DEVELOPMENT);

    _showNewPropositional = BoolOptionValue("show_new_propositional","",false);
    _showNewPropositional.description="";
    //_lookup.insert(&_showNewPropositional);
    _showNewPropositional.tag(OptionTag::DEVELOPMENT);

    _showNonconstantSkolemFunctionTrace = BoolOptionValue("show_nonconstant_skolem_function_trace","",false);
    _showNonconstantSkolemFunctionTrace.description="Show introduction of non-constant skolem functions.";
    _lookup.insert(&_showNonconstantSkolemFunctionTrace);
    _showNonconstantSkolemFunctionTrace.tag(OptionTag::DEVELOPMENT);

    _showPassive = BoolOptionValue("show_passive","",false);
    _showPassive.description="Show clauses added to the passive set.";
    _lookup.insert(&_showPassive);
    _showPassive.tag(OptionTag::DEVELOPMENT);
    
    _showReductions = BoolOptionValue("show_reductions","",false);
    _showReductions.description="Show reductions.";
    _showReductions.tag(OptionTag::DEVELOPMENT);
    _lookup.insert(&_showReductions);

    _showPreprocessing = BoolOptionValue("show_preprocessing","",false);
    _showPreprocessing.description="Show preprocessing.";
    _lookup.insert(&_showPreprocessing);
    _showPreprocessing.tag(OptionTag::DEVELOPMENT);

    _showSkolemisations = BoolOptionValue("show_skolemisations","",false);
    _showSkolemisations.description="Show Skolemisations.";
    _lookup.insert(&_showSkolemisations);
    _showSkolemisations.tag(OptionTag::DEVELOPMENT);

    _showSymbolElimination = BoolOptionValue("show_symbol_elimination","",false);
    _showSymbolElimination.description="Show symbol elimination.";
    _lookup.insert(&_showSymbolElimination);
    _showSymbolElimination.tag(OptionTag::DEVELOPMENT);

    _showTheoryAxioms = BoolOptionValue("show_theory_axioms","",false);
    _showTheoryAxioms.description="Show the added theory axioms.";
    _lookup.insert(&_showTheoryAxioms);
    _showTheoryAxioms.tag(OptionTag::DEVELOPMENT);

#if VZ3
    _showZ3 = BoolOptionValue("show_z3","",false);
    _showZ3.description="Print the clauses being added to Z3";
    _lookup.insert(&_showZ3);
    _showZ3.tag(OptionTag::DEVELOPMENT);

    _exportAvatarProblem = StringOptionValue("export_avatar","","");
    _exportAvatarProblem.description="Export the avatar problems to solve in smtlib syntax.";
    _lookup.insert(&_exportAvatarProblem);
    _exportAvatarProblem.tag(OptionTag::DEVELOPMENT);
    _exportAvatarProblem.reliesOn(And(_splitting.is(equal(true)), _satSolver.is(equal(Options::SatSolver::Z3))));

    _exportThiProblem = StringOptionValue("export_thi","","");
    _exportThiProblem.description="Export the theory instantiation problems to solve in smtlib syntax.";
    _lookup.insert(&_exportThiProblem);
    _exportThiProblem.tag(OptionTag::DEVELOPMENT);
    _exportThiProblem.reliesOn(_theoryInstAndSimp.is(notEqual(TheoryInstSimp::OFF)));

#endif

    _showFOOL = BoolOptionValue("show_fool","",false);
    _showFOOL.description="Reveal the internal representation of FOOL terms";
    _lookup.insert(&_showFOOL);
    _showFOOL.tag(OptionTag::OUTPUT);

    _showFMBsortInfo = BoolOptionValue("show_fmb_sort_info","",false);
    _showFMBsortInfo.description = "Print information about sorts in FMB";
    _lookup.insert(&_showFMBsortInfo);
    _showFMBsortInfo.tag(OptionTag::OUTPUT);

    _showInduction = BoolOptionValue("show_induction","",false);
    _showInduction.description = "Print information about induction";
    _lookup.insert(&_showInduction);
    _showInduction.tag(OptionTag::OUTPUT);

    _showSimplOrdering = BoolOptionValue("show_ordering","",false);
    _showSimplOrdering.description = "Display the used simplification ordering's parameters.";
    _lookup.insert(&_showSimplOrdering);
    _showSimplOrdering.tag(OptionTag::OUTPUT);

    _manualClauseSelection = BoolOptionValue("manual_cs","",false);
    _manualClauseSelection.description="Run Vampire interactively by manually picking the clauses to be selected";
    _lookup.insert(&_manualClauseSelection);
    _manualClauseSelection.tag(OptionTag::DEVELOPMENT);

//************************************************************************
//*********************** VAMPIRE (includes CASC)  ***********************
//************************************************************************

//*********************** Saturation  ***********************

    _saturationAlgorithm = ChoiceOptionValue<SaturationAlgorithm>("saturation_algorithm","sa",SaturationAlgorithm::LRS,
                                                                  {"discount","fmb","inst_gen","lrs","otter"
#if VZ3
      ,"z3"
#endif
    });
    _saturationAlgorithm.description=
    "Select the saturation algorithm:\n"
    " - discount:\n"
    " - otter:\n"
    " - limited resource:\n"
    " - instance generation: a simple implementation of instantiation calculus\n"
    "    (global_subsumption, unit_resulting_resolution and age_weight_ratio)\n"
    " - fmb : finite model building for satisfiable problems.\n"
    " -z3 : pass the preprocessed problem to z3, will terminate if the resulting problem is not ground.\n"
    "inst_gen, z3 and fmb aren't influenced by options for the saturation algorithm, apart from those under the relevant heading";
    _lookup.insert(&_saturationAlgorithm);
    _saturationAlgorithm.tag(OptionTag::SATURATION);
    // Captures that if the saturation algorithm is InstGen then splitting must be off
    _saturationAlgorithm.addHardConstraint(If(equal(SaturationAlgorithm::INST_GEN)).then(_splitting.is(notEqual(true))));
    // Note order of adding constraints matters (we assume previous gaurds are false)
    _saturationAlgorithm.setRandomChoices(isRandSat(),{"discount","otter","inst_gen","fmb"});
    _saturationAlgorithm.setRandomChoices(Or(hasCat(Property::UEQ),atomsLessThan(4000)),{"lrs","discount","otter","inst_gen"});
    _saturationAlgorithm.setRandomChoices({"discount","inst_gen","lrs","otter"});

    // Warn about combinations of FMB and incomplete settings
    _saturationAlgorithm.addConstraint(If(equal(SaturationAlgorithm::FINITE_MODEL_BUILDING)).then(_sineSelection.is(equal(SineSelection::OFF))));
    _saturationAlgorithm.addConstraint(If(equal(SaturationAlgorithm::FINITE_MODEL_BUILDING)).then(_equalityProxy.is(equal(EqualityProxy::OFF))));
    // make the next hard - RSTC will make FMB crash (as RSTC correctly does not trigger hadIncompleteTransformation; still it probably does not make sense to use ep with fmb)
    _saturationAlgorithm.addHardConstraint(If(equal(SaturationAlgorithm::FINITE_MODEL_BUILDING)).then(_equalityProxy.is(notEqual(EqualityProxy::RSTC))));

#if VZ3
    _smtForGround = BoolOptionValue("smt_for_ground","smtfg",false);
    _smtForGround.description = "When a (theory) problem is ground after preprocessing pass it to Z3. In this case we can return sat if Z3 does.";
    _smtForGround.setExperimental(); // since smt_for_ground is not running anyway (see MainLoop.cpp)
    _lookup.insert(&_smtForGround);
#endif

    _fmbNonGroundDefs = BoolOptionValue("fmb_nonground_defs","fmbngd",false);
    _fmbNonGroundDefs.description = "Introduce definitions for non ground terms in preprocessing for fmb";
    //_lookup.insert(&_fmbNonGroundDefs);
    _fmbNonGroundDefs.setExperimental();
    _fmbNonGroundDefs.setRandomChoices({"on","off"});

    _fmbStartSize = UnsignedOptionValue("fmb_start_size","fmbss",1);
    _fmbStartSize.description = "Set the initial model size for finite model building";
    _lookup.insert(&_fmbStartSize);
    _fmbStartSize.tag(OptionTag::FMB);

    _fmbSymmetryRatio = FloatOptionValue("fmb_symmetry_ratio","fmbsr",1.0);
    _fmbSymmetryRatio.description = "Usually we use at most n principal terms for symmetry avoidance where n is the current model size. This option allows us to supply a multiplier for that n. See Symmetry Avoidance in MACE-Style Finite Model Finding.";
    _lookup.insert(&_fmbSymmetryRatio);
    _fmbSymmetryRatio.tag(OptionTag::FMB);

    _fmbSymmetryOrderSymbols = ChoiceOptionValue<FMBSymbolOrders>("fmb_symmetry_symbol_order","fmbsso",
                                                     FMBSymbolOrders::OCCURENCE,
                                                     {"occurence","input_usage","preprocessed_usage"}); 
    _fmbSymmetryOrderSymbols.description = "The order of symbols considered for symmetry avoidance. See Symmetry Avoidance in MACE-Style Finite Model Finding.";
    _lookup.insert(&_fmbSymmetryOrderSymbols);
    _fmbSymmetryOrderSymbols.tag(OptionTag::FMB);

    _fmbSymmetryWidgetOrders = ChoiceOptionValue<FMBWidgetOrders>("fmb_symmetry_widget_order","fmbswo",
                                                     FMBWidgetOrders::FUNCTION_FIRST,
                                                     {"function_first","argument_first","diagonal"});
    _fmbSymmetryWidgetOrders.description = "The order of constructed principal terms used in symmetry avoidance. See Symmetry Avoidance in MACE-Style Finite Model Finding.";
    _lookup.insert(&_fmbSymmetryWidgetOrders);
    _fmbSymmetryWidgetOrders.tag(OptionTag::FMB);

    _fmbAdjustSorts = ChoiceOptionValue<FMBAdjustSorts>("fmb_adjust_sorts","fmbas",
                                                           FMBAdjustSorts::GROUP,
                                                           {"off","expand","group","predicate","function"});
    _fmbAdjustSorts.description = "Detect monotonic sorts. If <expand> then expand monotonic subsorts into proper sorts. If <group> then collapse monotonic sorts into a single sort. If <predicate> then introduce sort predicates for non-monotonic sorts and collapse all sorts into one. If <function> then introduce sort functions for non-monotonic sorts and collapse all sorts into one";
    _lookup.insert(&_fmbAdjustSorts);
    _fmbAdjustSorts.addHardConstraint(
      If(equal(FMBAdjustSorts::EXPAND)).then(_fmbEnumerationStrategy.is(notEqual(FMBEnumerationStrategy::CONTOUR))));
    _fmbAdjustSorts.tag(OptionTag::FMB);

    _fmbDetectSortBounds = BoolOptionValue("fmb_detect_sort_bounds","fmbdsb",false);
    _fmbDetectSortBounds.description = "Use a saturation loop to detect sort bounds introduced by (for example) injective functions";
    _lookup.insert(&_fmbDetectSortBounds);
    _fmbDetectSortBounds.addHardConstraint(If(equal(true)).then(_fmbAdjustSorts.is(notEqual(FMBAdjustSorts::PREDICATE))));
    _fmbDetectSortBounds.addHardConstraint(If(equal(true)).then(_fmbAdjustSorts.is(notEqual(FMBAdjustSorts::FUNCTION))));
    _fmbDetectSortBounds.tag(OptionTag::FMB);

    _fmbDetectSortBoundsTimeLimit = UnsignedOptionValue("fmb_detect_sort_bounds_time_limit","fmbdsbt",1);
    _fmbDetectSortBoundsTimeLimit.description = "The time limit (in seconds) for performing sort bound detection";
    _lookup.insert(&_fmbDetectSortBoundsTimeLimit);
    _fmbDetectSortBoundsTimeLimit.tag(OptionTag::FMB);

    _fmbSizeWeightRatio = UnsignedOptionValue("fmb_size_weight_ratio","fmbswr",1);
    _fmbSizeWeightRatio.description = "Controls the priority the next sort size vector is given based on a ratio. 0 is size only, 1 means 1:1, 2 means 1:2, etc.";
    _fmbSizeWeightRatio.reliesOn(_fmbEnumerationStrategy.is(equal(FMBEnumerationStrategy::CONTOUR)));
    _lookup.insert(&_fmbSizeWeightRatio);
    _fmbSizeWeightRatio.tag(OptionTag::FMB);

    _fmbEnumerationStrategy = ChoiceOptionValue<FMBEnumerationStrategy>("fmb_enumeration_strategy","fmbes",FMBEnumerationStrategy::SBMEAM,{"sbeam",
#if VZ3
        "smt",
#endif
        "contour"});
    _fmbEnumerationStrategy.description = "How model sizes assignments are enumerated in the multi-sorted setting. (Only smt and contour are known to be finite model complete and can therefore return UNSAT.)";
    _lookup.insert(&_fmbEnumerationStrategy);
    _fmbEnumerationStrategy.tag(OptionTag::FMB);

    _selection = SelectionOptionValue("selection","s",10);
    _selection.description=
    "Selection methods 2,3,4,10,11 are complete by virtue of extending Maximal i.e. they select the best among maximal. Methods 1002,1003,1004,1010,1011 relax this restriction and are therefore not complete.\n"
    " 0     - Total (select everything)\n"
    " 1     - Maximal\n"
    " 2     - ColoredFirst, MaximalSize then Lexigraphical\n"
    " 3     - ColoredFirst, NoPositiveEquality, LeastTopLevelVariables,\n          LeastDistinctVariables then Lexigraphical\n"
    " 4     - ColoredFirst, NoPositiveEquality, LeastTopLevelVariables,\n          LeastVariables, MaximalSize then Lexigraphical\n"
    " 10    - ColoredFirst, NegativeEquality, MaximalSize, Negative then Lexigraphical\n"
    " 11    - Lookahead\n"
    " 1002  - Incomplete version of 2\n"
    " 1003  - Incomplete version of 3\n"
    " 1004  - Incomplete version of 4\n"
    " 1010  - Incomplete version of 10\n"
    " 1011  - Incomplete version of 11\n"
    "Or negated, which means that reversePolarity is true i.e. for selection we treat all negative non-equalty literals as "
    "positive and vice versa (can only apply to non-equality literals).\n";

    _lookup.insert(&_selection);
    _selection.tag(OptionTag::SATURATION);
    _selection.reliesOn(Or(_saturationAlgorithm.is(notEqual(SaturationAlgorithm::INST_GEN)),_instGenWithResolution.is(equal(true))));
    _selection.setRandomChoices(And(isRandSat(),saNotInstGen()),{"0","1","2","3","4","10","11","-1","-2","-3","-4","-10","-11"});
    _selection.setRandomChoices({"0","1","2","3","4","10","11","1002","1003","1004","1010","1011","-1","-2","-3","-4","-10","-11","-1002","-1003","-1004","-1010"});

    _lookaheadDelay = IntOptionValue("lookahaed_delay","lsd",0);
    _lookaheadDelay.description = "Delay the use of lookahead selection by this many selections"
                                  " the idea is that lookahead selection may behave erratically"
                                  " at the start";
    _lookaheadDelay.tag(OptionTag::SATURATION);
    _lookup.insert(&_lookaheadDelay);
    _lookaheadDelay.reliesOn(_selection.isLookAheadSelection());
    
    _ageWeightRatio = RatioOptionValue("age_weight_ratio","awr",1,1,':');
    _ageWeightRatio.description=
    "Ratio in which clauses are being selected for activation i.e. a:w means that for every a clauses selected based on age "
    "there will be w selected based on weight.";
    _lookup.insert(&_ageWeightRatio);
    _ageWeightRatio.tag(OptionTag::SATURATION);
    _ageWeightRatio.reliesOn(Or(_saturationAlgorithm.is(notEqual(SaturationAlgorithm::INST_GEN)),_instGenWithResolution.is(equal(true))));
    _ageWeightRatio.setRandomChoices({"8:1","5:1","4:1","3:1","2:1","3:2","5:4","1","2:3","2","3","4","5","6","7","8","10","12","14","16","20","24","28","32","40","50","64","128","1024"});

    _ageWeightRatioShape = ChoiceOptionValue<AgeWeightRatioShape>("age_weight_ratio_shape","awrs",AgeWeightRatioShape::CONSTANT,{"constant","decay", "converge"});
    _ageWeightRatioShape.description = "How to change the age/weight ratio during proof search.";
    _lookup.insert(&_ageWeightRatioShape);
    _ageWeightRatioShape.tag(OptionTag::SATURATION);

    _ageWeightRatioShapeFrequency = UnsignedOptionValue("age_weight_ratio_shape_frequency","awrsf",100);
    _ageWeightRatioShapeFrequency.description = "How frequently the age/weight ratio shape is to change: i.e. if set to 'decay' at a frequency of 100, the age/weight ratio will change every 100 age/weight choices.";
    _lookup.insert(&_ageWeightRatioShapeFrequency);
    _ageWeightRatioShapeFrequency.tag(OptionTag::SATURATION);

    _useTheorySplitQueues = BoolOptionValue("theory_split_queue","thsq",false);
    _useTheorySplitQueues.description = "Turn on clause selection using multiple queues containing different clauses (split by amount of theory reasoning)";
    _lookup.insert(&_useTheorySplitQueues);
    _useTheorySplitQueues.tag(OptionTag::SATURATION);

    _theorySplitQueueExpectedRatioDenom = IntOptionValue("theory_split_queue_expected_ratio_denom","thsqd", 8);
    _theorySplitQueueExpectedRatioDenom.description = "The denominator n such that we expect the final proof to have a ratio of theory-axioms to all-axioms of 1/n.";
    _lookup.insert(&_theorySplitQueueExpectedRatioDenom);
    _theorySplitQueueExpectedRatioDenom.reliesOn(_useTheorySplitQueues.is(equal(true)));
    _theorySplitQueueExpectedRatioDenom.tag(OptionTag::SATURATION);

    _theorySplitQueueCutoffs = StringOptionValue("theory_split_queue_cutoffs", "thsqc", "0,32,80");
    _theorySplitQueueCutoffs.description = "The cutoff-values for the split-queues (the cutoff value for the last queue has to be omitted, as it is always infinity). Any split-queue contains all clauses which are assigned a feature-value less or equal to the cutoff-value of the queue. If no custom value for this option is set, the implementation will use cutoffs 0,4*d,10*d,infinity (where d denotes the theory split queue expected ratio denominator).";
    _lookup.insert(&_theorySplitQueueCutoffs);
    _theorySplitQueueCutoffs.reliesOn(_useTheorySplitQueues.is(equal(true)));
    _theorySplitQueueCutoffs.tag(OptionTag::SATURATION);

    _theorySplitQueueRatios = StringOptionValue("theory_split_queue_ratios", "thsqr", "20,10,10,1");
    _theorySplitQueueRatios.description = "The ratios for picking clauses from the split-queues using weighted round robin. If a queue is empty, the clause will be picked from the next non-empty queue to the right. Note that this option implicitly also sets the number of queues.";
    _lookup.insert(&_theorySplitQueueRatios);
    _theorySplitQueueRatios.reliesOn(_useTheorySplitQueues.is(equal(true)));
    _theorySplitQueueRatios.tag(OptionTag::SATURATION);

    _theorySplitQueueLayeredArrangement = BoolOptionValue("theory_split_queue_layered_arrangement","thsql",true);
    _theorySplitQueueLayeredArrangement.description = "If turned on, use a layered arrangement to split clauses into queues. Otherwise use a tammet-style-arrangement.";
    _lookup.insert(&_theorySplitQueueLayeredArrangement);
    _theorySplitQueueLayeredArrangement.reliesOn(_useTheorySplitQueues.is(equal(true)));
    _theorySplitQueueLayeredArrangement.tag(OptionTag::SATURATION);

    _useAvatarSplitQueues = BoolOptionValue("avatar_split_queue","avsq",false);
    _useAvatarSplitQueues.description = "Turn on experiments: clause selection with multiple queues containing different clauses (split by amount of avatar-split-set-size)";
    _lookup.insert(&_useAvatarSplitQueues);
    _useAvatarSplitQueues.tag(OptionTag::AVATAR);
    _avatarSplitQueueCutoffs.reliesOn(_splitting.is(equal(true)));

    _avatarSplitQueueCutoffs = StringOptionValue("avatar_split_queue_cutoffs", "avsqc", "0");
    _avatarSplitQueueCutoffs.description = "The cutoff-values for the avatar-split-queues (the cutoff value for the last queue is omitted, since it has to be infinity).";
    _lookup.insert(&_avatarSplitQueueCutoffs);
    _avatarSplitQueueCutoffs.reliesOn(_useAvatarSplitQueues.is(equal(true)));
    _avatarSplitQueueCutoffs.tag(OptionTag::AVATAR);

    _avatarSplitQueueRatios = StringOptionValue("avatar_split_queue_ratios", "avsqr", "1,1");
    _avatarSplitQueueRatios.description = "The ratios for picking clauses from the split-queues using weighted round robin. If a queue is empty, the clause will be picked from the next non-empty queue to the right. Note that this option implicitly also sets the number of queues.";
    _lookup.insert(&_avatarSplitQueueRatios);
    _avatarSplitQueueRatios.reliesOn(_useAvatarSplitQueues.is(equal(true)));
    _avatarSplitQueueRatios.tag(OptionTag::AVATAR);

    _avatarSplitQueueLayeredArrangement = BoolOptionValue("avatar_split_queue_layered_arrangement","avsql",false);
    _avatarSplitQueueLayeredArrangement.description = "If turned on, use a layered arrangement to split clauses into queues. Otherwise use a tammet-style-arrangement.";
    _lookup.insert(&_avatarSplitQueueLayeredArrangement);
    _avatarSplitQueueLayeredArrangement.reliesOn(_useAvatarSplitQueues.is(equal(true)));
    _avatarSplitQueueLayeredArrangement.tag(OptionTag::AVATAR);

    _useSineLevelSplitQueues = BoolOptionValue("sine_level_split_queue","slsq",false);
    _useSineLevelSplitQueues.description = "Turn on experiments: clause selection with multiple queues containing different clauses (split by sine-level of clause)";
    _lookup.insert(&_useSineLevelSplitQueues);
    _useSineLevelSplitQueues.tag(OptionTag::SATURATION);

    _sineLevelSplitQueueCutoffs = StringOptionValue("sine_level_split_queue_cutoffs", "slsqc", "0,1");
    _sineLevelSplitQueueCutoffs.description = "The cutoff-values for the sine-level-split-queues (the cutoff value for the last queue is omitted, since it has to be infinity).";
    _lookup.insert(&_sineLevelSplitQueueCutoffs);
    _sineLevelSplitQueueCutoffs.reliesOn(_useSineLevelSplitQueues.is(equal(true)));
    _sineLevelSplitQueueCutoffs.tag(OptionTag::SATURATION);

    _sineLevelSplitQueueRatios = StringOptionValue("sine_level_split_queue_ratios", "slsqr", "1,2,3");
    _sineLevelSplitQueueRatios.description = "The ratios for picking clauses from the sine-level-split-queues using weighted round robin. If a queue is empty, the clause will be picked from the next non-empty queue to the right. Note that this option implicitly also sets the number of queues.";
    _lookup.insert(&_sineLevelSplitQueueRatios);
    _sineLevelSplitQueueRatios.reliesOn(_useSineLevelSplitQueues.is(equal(true)));
    _sineLevelSplitQueueRatios.tag(OptionTag::SATURATION);

    _sineLevelSplitQueueLayeredArrangement = BoolOptionValue("sine_level_split_queue_layered_arrangement","slsql",true);
    _sineLevelSplitQueueLayeredArrangement.description = "If turned on, use a layered arrangement to split clauses into queues. Otherwise use a tammet-style-arrangement.";
    _lookup.insert(&_sineLevelSplitQueueLayeredArrangement);
    _sineLevelSplitQueueLayeredArrangement.reliesOn(_useSineLevelSplitQueues.is(equal(true)));
    _sineLevelSplitQueueLayeredArrangement.tag(OptionTag::SATURATION);

    _usePositiveLiteralSplitQueues = BoolOptionValue("positive_literal_split_queue","plsq",false);
    _usePositiveLiteralSplitQueues.description = "Turn on experiments: clause selection with multiple queues containing different clauses (split by number of positive literals in clause)";
    _lookup.insert(&_usePositiveLiteralSplitQueues);
    _usePositiveLiteralSplitQueues.tag(OptionTag::SATURATION);

    _positiveLiteralSplitQueueCutoffs = StringOptionValue("positive_literal_split_queue_cutoffs", "plsqc", "0");
    _positiveLiteralSplitQueueCutoffs.description = "The cutoff-values for the positive-literal-split-queues (the cutoff value for the last queue is omitted, since it has to be infinity).";
    _lookup.insert(&_positiveLiteralSplitQueueCutoffs);
    _positiveLiteralSplitQueueCutoffs.reliesOn(_usePositiveLiteralSplitQueues.is(equal(true)));
    _positiveLiteralSplitQueueCutoffs.tag(OptionTag::SATURATION);

    _positiveLiteralSplitQueueRatios = StringOptionValue("positive_literal_split_queue_ratios", "plsqr", "1,4");
    _positiveLiteralSplitQueueRatios.description = "The ratios for picking clauses from the positive-literal-split-queues using weighted round robin. If a queue is empty, the clause will be picked from the next non-empty queue to the right. Note that this option implicitly also sets the number of queues.";
    _lookup.insert(&_positiveLiteralSplitQueueRatios);
    _positiveLiteralSplitQueueRatios.reliesOn(_usePositiveLiteralSplitQueues.is(equal(true)));
    _positiveLiteralSplitQueueRatios.tag(OptionTag::SATURATION);

    _positiveLiteralSplitQueueLayeredArrangement = BoolOptionValue("positive_literal_split_queue_layered_arrangement","plsql",false);
    _positiveLiteralSplitQueueLayeredArrangement.description = "If turned on, use a layered arrangement to split clauses into queues. Otherwise use a tammet-style-arrangement.";
    _lookup.insert(&_positiveLiteralSplitQueueLayeredArrangement);
    _positiveLiteralSplitQueueLayeredArrangement.reliesOn(_usePositiveLiteralSplitQueues.is(equal(true)));
    _positiveLiteralSplitQueueLayeredArrangement.tag(OptionTag::SATURATION);

    _literalMaximalityAftercheck = BoolOptionValue("literal_maximality_aftercheck","lma",false);
    _literalMaximalityAftercheck.description = 
                                   "For efficiency we perform maximality checks before applying substitutions. Sometimes this can " 
                                   "lead to generating more clauses than needed for completeness. Set this on to add the checks "
                                   "afterwards as well.";
    _lookup.insert(&_literalMaximalityAftercheck);
    _literalMaximalityAftercheck.tag(OptionTag::SATURATION);

    _sineToAge = BoolOptionValue("sine_to_age","s2a",false);
    _sineToAge.description = "Use SInE levels to postpone introducing clauses more distant from the conjecture to proof search by artificially making them younger (age := sine_level).";
    _lookup.insert(&_sineToAge);
    _sineToAge.tag(OptionTag::SATURATION);

    _sineToPredLevels = ChoiceOptionValue<PredicateSineLevels>("sine_to_pred_levels","s2pl",PredicateSineLevels::OFF,{"no","off","on"});
    _sineToPredLevels.description = "Assign levels to predicate symbols as they are used to trigger axioms during SInE computation. "
        "Then use them as predicateLevels determining the ordering. 'on' means conjecture symbols are larger, 'no' means the opposite. (equality keeps its standard lowest level).";
    _lookup.insert(&_sineToPredLevels);
    _sineToPredLevels.tag(OptionTag::SATURATION);
    _sineToPredLevels.addHardConstraint(If(notEqual(PredicateSineLevels::OFF)).then(_literalComparisonMode.is(notEqual(LiteralComparisonMode::PREDICATE))));
    _sineToPredLevels.addHardConstraint(If(notEqual(PredicateSineLevels::OFF)).then(_literalComparisonMode.is(notEqual(LiteralComparisonMode::REVERSE))));

    // Like generality threshold for SiNE, except used by the sine2age trick
    _sineToAgeGeneralityThreshold = UnsignedOptionValue("sine_to_age_generality_threshold","s2agt",0);
    _sineToAgeGeneralityThreshold.description = "Like sine_generality_threshold but influences sine_to_age, sine_to_pred_levels, and sine_level_split_queue rather than sine_selection.";
    _lookup.insert(&_sineToAgeGeneralityThreshold);
    _sineToAgeGeneralityThreshold.tag(OptionTag::SATURATION);
    _sineToAgeGeneralityThreshold.reliesOn(Or(_sineToAge.is(equal(true)),_sineToPredLevels.is(notEqual(PredicateSineLevels::OFF))));

    // Like generality threshold for SiNE, except used by the sine2age trick
    _sineToAgeTolerance = FloatOptionValue("sine_to_age_tolerance","s2at",1.0);
    _sineToAgeTolerance.description = "Like sine_tolerance but influences sine_to_age, sine_to_pred_levels, and sine_level_split_queue rather than sine_selection.";
    _lookup.insert(&_sineToAgeTolerance);
    _sineToAgeTolerance.tag(OptionTag::SATURATION);
    _sineToAgeTolerance.addConstraint(Or(equal(0.0f),greaterThanEq(1.0f)));
    // Captures that if the value is not 1.0 then sineSelection must be on
    _sineToAgeTolerance.reliesOn(Or(_sineToAge.is(equal(true)),_sineToPredLevels.is(notEqual(PredicateSineLevels::OFF))));
    _sineToAgeTolerance.setRandomChoices({"1.0","1.2","1.5","2.0","3.0","5.0"});

    _lrsFirstTimeCheck = IntOptionValue("lrs_first_time_check","",5);
    _lrsFirstTimeCheck.description=
    "Percentage of time limit at which the LRS algorithm will for the first time estimate the number of reachable clauses.";
    _lookup.insert(&_lrsFirstTimeCheck);
    _lrsFirstTimeCheck.tag(OptionTag::LRS);
    _lrsFirstTimeCheck.addConstraint(greaterThanEq(0));
    _lrsFirstTimeCheck.addConstraint(lessThan(100));

    _lrsWeightLimitOnly = BoolOptionValue("lrs_weight_limit_only","lwlo",false);
    _lrsWeightLimitOnly.description=
    "If off, the lrs sets both age and weight limit according to clause reachability, otherwise it sets the age limit to 0 and only the weight limit reflects reachable clauses";
    _lookup.insert(&_lrsWeightLimitOnly);
    _lrsWeightLimitOnly.tag(OptionTag::LRS);

    _simulatedTimeLimit = TimeLimitOptionValue("simulated_time_limit","stl",0);
    _simulatedTimeLimit.description=
    "Time limit in seconds for the purpose of reachability estimations of the LRS saturation algorithm (if 0, the actual time limit is used)";
    _lookup.insert(&_simulatedTimeLimit);
    _simulatedTimeLimit.tag(OptionTag::LRS);


  //*********************** Inferences  ***********************

#if VZ3

           _theoryInstAndSimp = ChoiceOptionValue<TheoryInstSimp>("theory_instantiation","thi",
                                                TheoryInstSimp::OFF, {"off", "all", "strong", "neg_eq", "overlap", "full", "new"});
           _theoryInstAndSimp.description = ""
           "\nEnables theory instantiation rule: "
           "\nT[x_1, ..., x_n] \\/ C[x_1, ..., x_n]"
           "\n-------------------------------------"
           "\n           C[t_1, ..., t_n]          "
           "\nwhere  "
           "\n -  T[x_1, ..., x_n] is a pure theory clause  "
           "\n - ~T[t_1, ...., t_n] is valid "
           "\n"
           "\nThe rule uses an smt solver (i.e. z3 atm) to find t_1...t_n that satisfy the requirement for the rule."
           "\n"
           "\nThe different option values define the behaviour of which theory literals to select."
           "\n- all    : hmmm.. what could that mean?!"
           "\n- neg_eq : only negative equalities"
           "\n- strong : interpreted predicates, but no positive equalites"
           "\n- overlap: all literals that contain variables that are also contained in a strong literal"
           "\n- new    : deprecated"
           "\n- full   : deprecated"
           ""; 
           _theoryInstAndSimp.tag(OptionTag::INFERENCES);
           _lookup.insert(&_theoryInstAndSimp);

           _thiGeneralise = BoolOptionValue("theory_instantiation_generalisation", "thigen", false);
           _thiGeneralise.description = "Enable retrieval of generalised instances in theory instantiation. This can help with datatypes but requires thi to call the smt solver twice. "
           "\n"
           "\n An example of such a generalisation is:"
           "\n first(x) > 0 \\/ P[x]"
           "\n ==================== "
           "\n     P[(-1, y)]"
           "\n"
           "\n instead of the more concrete instance"
           "\n first(x) > 0 \\/ P[x]"
           "\n ==================== "
           "\n     P[(-1, 0)]"
           ; 
           _thiGeneralise.tag(OptionTag::INFERENCES);
           _lookup.insert(&_thiGeneralise);
           _thiGeneralise.setExperimental();
           _thiGeneralise.reliesOn(_theoryInstAndSimp.is(notEqual(TheoryInstSimp::OFF)));

           _thiTautologyDeletion = BoolOptionValue("theory_instantiation_tautology_deletion", "thitd", false);
           _thiTautologyDeletion.description = "Enable deletion of tautology theory subclauses detected via theory instantiation."; 
           _thiTautologyDeletion.tag(OptionTag::INFERENCES);
           _lookup.insert(&_thiTautologyDeletion);
           _thiTautologyDeletion.setExperimental();
           _thiTautologyDeletion.reliesOn(_theoryInstAndSimp.is(notEqual(TheoryInstSimp::OFF)));
#endif

           _unificationWithAbstraction = ChoiceOptionValue<UnificationWithAbstraction>("unification_with_abstraction","uwa",
                                             UnificationWithAbstraction::OFF,
                                             {"off","interpreted_only","one_side_interpreted","one_side_constant","all","ground", "irc1", "irc2", "irc3"});
           _unificationWithAbstraction.description=
              "During unification, if two terms s and t fail to unify we will introduce a constraint s!=t and carry on. For example, "
              "resolving p(1) \\/ C with ~p(a+2) would produce C \\/ 1 !=a+2. This is controlled by a check on the terms. The expected "
              "use case is in theory reasoning. The possible values are:"
              "- off: do not introduce a constraint\n"
              "- interpreted_only: only if s and t have interpreted top symbols\n" 
              "- one_side_interpreted: only if one of s or t have interpreted top symbols\n"
              "- one_side_constant: only if one of s or t is an interpreted constant (e.g. a number)\n"
              "- all: always apply\n"
              "- ground: only if both s and t are ground\n"
              "- irc*: versions for the inequality resolution calculus\n"
              "See Unification with Abstraction and Theory Instantiation in Saturation-Based Reasoning for further details.";
           _unificationWithAbstraction.tag(OptionTag::INFERENCES);
           _lookup.insert(&_unificationWithAbstraction);

           _useACeval = BoolOptionValue("use_ac_eval","uace",true);
           _useACeval.description="Evaluate associative and commutative operators e.g. + and *.";
           _useACeval.tag(OptionTag::INFERENCES);
           _lookup.insert(&_useACeval);
 
           _inequalityNormalization = BoolOptionValue("normalize_inequalities","norm_ineq",false);
           _inequalityNormalization.description="Enable normalizing of inequalities like s < t ==> 0 < t - s.";
           _lookup.insert(&_inequalityNormalization);
           _inequalityNormalization.tag(OptionTag::INFERENCES);

           auto choiceArithmeticSimplificationMode = [&](vstring l, vstring s, ArithmeticSimplificationMode d) 
           { return ChoiceOptionValue<ArithmeticSimplificationMode>(l,s,d, {"force", "cautious", "off", }); };
           _cancellation = choiceArithmeticSimplificationMode(
               "cancellation", "canc",
               ArithmeticSimplificationMode::OFF);
<<<<<<< HEAD
           _cancellation.description = "Enable addition cancellation.";
=======
           _cancellation.description = "Enables the rule cancellation around additions as described in the paper Making Theory Reasoning Simpler ( https://easychair.org/publications/preprint/K2hb ). \
                                        In some rare cases the conclusion may be not strictly simpler than the hypothesis. With `force` we ignore these cases, violating the ordering and just simplifying \
                                        anyways. With `cautious` we will generate a new clause instead of simplifying in these cases.";
>>>>>>> b713bc15
           _lookup.insert(&_cancellation);
           _cancellation.tag(OptionTag::INFERENCES);
           _cancellation.setExperimental();

<<<<<<< HEAD
           _highSchool = BoolOptionValue("high_school", "", false);
=======
           _highSchool = BoolOptionValue("high_school", "hsm", false);
>>>>>>> b713bc15
           _highSchool.description="Enables high school education for vampire. (i.e.: sets -gve cautious, -asg cautious, -ev cautious, -canc cautious, -pum on )";
           _lookup.insert(&_highSchool);
           _highSchool.tag(OptionTag::INFERENCES);


           _pushUnaryMinus = BoolOptionValue(
               "push_unary_minus", "pum",
               false);
           _pushUnaryMinus.description=
                  "Enable the immideate simplifications:\n"
                  " -(t + s) ==> -t + -s\n"
                  " -(-t) ==> t\n"
                  ;
           _lookup.insert(&_pushUnaryMinus);
           _pushUnaryMinus.tag(OptionTag::INFERENCES);

<<<<<<< HEAD
           _inequalityResolution  = BoolOptionValue("inequality_resolution","ir",false);
           _inequalityResolution.description=
                  "Enables the inequality resolution calculus. In exact this means the ordering is set to LaKBO (a compatible version of KBO), inequalites are normalized to t > 0, or t >= 0, and following inference rules are enabled: \n"
                  "\n"
                  "///////////////////////////////////////////////////////////////////////\n"
                  "//////////////////////// Inequality Resolution ////////////////////////\n"
                  "///////////////////////////////////////////////////////////////////////\n"
                  "\n"
                  "For reals and rationals:\n"
                  "\n"
                  "n1 t1 + r1 > 0 \\/ C1                  n2 t2 + r2 > 0 \\/ C2 \n"
                  "============================================================ (IR_strict)\n"
                  "  (k1 r1 + k2 r2 > 0 \\/ C1 \\/ C2 )sigma \\/ constraints\n"
                  "\n"
                  "n1 t1 + r1 >= 0 \\/ C1                  n2 t2 + r2 >= 0 \\/ C2 \n"
                  "============================================================ (IR_lax)\n"
                  "  (k1 r1 + k2 r2 >= 0 \\/ C1 \\/ C2 )sigma \\/ constraints\n"
                  "\n"
                  "n1 t1 + r1 > 0 \\/ C1                  n2 t2 + r2 >= 0 \\/ C2 \n"
                  "============================================================ (IR_mix)\n"
                  "  (k1 r1 + k2 r2 > 0 \\/ C1 \\/ C2 )sigma \\/ constraints\n"
                  "\n"
                  "For integers:\n"
                  "\n"
                  "n1 t1 + r1 > 0 \\/ C1                  n2 t2 + r2 > 0 \\/ C2 \n"
                  "============================================================ (IR)\n"
                  "  (k1 r1 + k2 r2 - 1 > 0 \\/ C1 \\/ C2 )sigma \\/ constraints\n"
                  "\n"
                  "where \n"
                  "- uwa(t_1, t_2) = (sigma, constraints)\n"
                  "- t_1, and t_2 are maximal within their respective sums\n"
                  "- n1, n2 are numerals\n"
                  "- sign(n1) != sign(n1)\n"
                  "- k1 n1 = -k2 n2\n"
                  "\n"
                  "\n"
                  "\n"
                  "Example:\n"
                  "3 a + -2 > 0      -6 a > 0\n"
                  "==========================\n"
                  "      -4 > 0\n"
                  "\n"
                  "///////////////////////////////////////////////////////////////////////\n"
                  "///////////////////////// Inequality Factoring ////////////////////////\n"
                  "///////////////////////////////////////////////////////////////////////\n"
                  "\n"
                  " n t + n' t' + r <> 0 \\/ C\n"
                  "==========================\n"
                  " ((n + n') t + r <> 0 \\/ C) sigma \\/ constraints \n"
                  "\n"
                  "where \n"
                  "- <> in { >, >= }\n"
                  "- uwa(t, t') = (sigma, constraints)\n"
                  "- t, and t' are maximal within the sum\n"
                  "- n, n' are numerals\n"
                  "\n"
                  "\n"
                  "Example:\n"
                  "3 f(x) + 7 f(y) > 0\n"
                  "==========================\n"
                  "      10 f(x) > 0\n"
                  // TODO describe all rules
                  "\n";
           _lookup.insert(&_inequalityResolution);
           _inequalityResolution.tag(OptionTag::INFERENCES);
           _inequalityResolution.setExperimental();
           _inequalityResolution.reliesOn(Or(
                 _termOrdering.is(equal(TermOrdering::LALPO)),
                 _termOrdering.is(equal(TermOrdering::QKBO))
                 ));
           _inequalityResolution.reliesOnHard(_cancellation.is(equal(ArithmeticSimplificationMode::OFF)));
           _inequalityResolution.reliesOnHard(_evaluationMode.is(equal(EvaluationMode::POLYNOMIAL_FORCE)));
           _inequalityResolution.reliesOnHard(_highSchool.is(equal(false)));
           _inequalityResolution.reliesOn(_unificationWithAbstraction.is(Or(equal(UnificationWithAbstraction::IRC1), equal(UnificationWithAbstraction::IRC2), equal(UnificationWithAbstraction::IRC3))));

           _ircVariableElimination  = choiceArithmeticSimplificationMode(
               "irc_variable_eliminiation_simpliying", "irc_ve",
               ArithmeticSimplificationMode::OFF);
           _ircVariableElimination.description=
                  "enables or disables the rule `variable eliminiation` either as a simplifying or a generating inference."
                  // TODO describe all rules
                  "\n";
           _lookup.insert(&_ircVariableElimination);
           _ircVariableElimination.tag(OptionTag::INFERENCES);
           _ircVariableElimination.reliesOnHard(_inequalityResolution.is(equal(true)));

           _ircLascaFactoring  = BoolOptionValue("irc_lasca_factoring","irc_lf",false);
           _ircLascaFactoring.description=
                  "enables the inequality factoring rule from LASCA paper"
                  "\n";
           _lookup.insert(&_ircLascaFactoring);
           _ircLascaFactoring.tag(OptionTag::INFERENCES);
           _ircLascaFactoring.reliesOnHard(_inequalityResolution.is(equal(true)));


           _ircStrongNormalization  = BoolOptionValue("irc_strong_normalziation","irc_strnorm",true);
           _ircStrongNormalization.description=
                  "enables stronger normalizations for inequalities: \n"
                  "s >= 0 ==> s > 0 \\/  s == 0\n"
                  "s != 0 ==> s > 0 \\/ -s  > 0\n"
                  "\n";
           _lookup.insert(&_ircStrongNormalization);
           _ircStrongNormalization.tag(OptionTag::INFERENCES);
           _ircStrongNormalization.reliesOnHard(_inequalityResolution.is(equal(true)));

=======
>>>>>>> b713bc15
           _gaussianVariableElimination = choiceArithmeticSimplificationMode(
               "gaussian_variable_elimination", "gve",
               ArithmeticSimplificationMode::OFF);
           _gaussianVariableElimination.description=
                  "Enable the immideate simplification \"Gaussian Variable Elimination\":\n"
                  "\n"
                  "s != t \\/ C[X] \n"
                  "--------------  if s != t can be rewritten to X != r \n"
                  "    C[r] \n"
                  "\n"
                  "Example:\n"
                  "\n"
                  "6 * X0 != 2 * X1 | p(X0, X1)\n"
                  "-------------------------------\n"
<<<<<<< HEAD
                  "  p(2 * X1 / 6, X1)";
=======
                  "  p(2 * X1 / 6, X1)\n"
                  "\n"
                  "\n"
                  "For a more detailed description see the paper Making Theory Reasoning Simpler ( https://easychair.org/publications/preprint/K2hb ). \
                  In some rare cases the conclusion may be not strictly simpler than the hypothesis. With `force` we ignore these cases, violating the ordering and just simplifying \
                  anyways. With `cautious` we will generate a new clause instead of simplifying in these cases.";
>>>>>>> b713bc15
           _lookup.insert(&_gaussianVariableElimination);
           _gaussianVariableElimination.tag(OptionTag::INFERENCES);

           _arithmeticSubtermGeneralizations = choiceArithmeticSimplificationMode(
               "arithmetic_subterm_generalizations", "asg",
               ArithmeticSimplificationMode::OFF);
<<<<<<< HEAD
           _arithmeticSubtermGeneralizations.description=
                  "Enable variaous immediate simplification rules for arithmetic terms.\n"
                  "All of these rules work by generalizing a subterm.";
=======
           _arithmeticSubtermGeneralizations.description = "\
                  Enables variaous generalization rules for arithmetic terms as described in the paper Making Theory Reasoning Simpler ( https://easychair.org/publications/preprint/K2hb ). \
                  In some rare cases the conclusion may be not strictly simpler than the hypothesis. With `force` we ignore these cases, violating the ordering and just simplifying \
                  anyways. With `cautious` we will generate a new clause instead of simplifying in these cases.";
>>>>>>> b713bc15
           _lookup.insert(&_arithmeticSubtermGeneralizations);
           _arithmeticSubtermGeneralizations.tag(OptionTag::INFERENCES);

            _induction = ChoiceOptionValue<Induction>("induction","ind",Induction::NONE,
                                {"none","struct","int","both"});
            _induction.description = "Apply structural and/or integer induction on datatypes and integers.";
            _induction.tag(OptionTag::INFERENCES);
            _lookup.insert(&_induction);
            //_induction.setRandomChoices

            _structInduction = ChoiceOptionValue<StructuralInductionKind>("structural_induction_kind","sik",
                                 StructuralInductionKind::ONE,{"one","two","three","all"});
            _structInduction.description="The kind of structural induction applied";
            _structInduction.tag(OptionTag::INFERENCES);
            _structInduction.reliesOn(Or(_induction.is(equal(Induction::STRUCTURAL)),_induction.is(equal(Induction::BOTH))));
            _lookup.insert(&_structInduction);

            _intInduction = ChoiceOptionValue<IntInductionKind>("int_induction_kind","iik",
                                 IntInductionKind::ONE,{"one","two","all"});
            _intInduction.description="The kind of integer induction applied";
            _intInduction.tag(OptionTag::INFERENCES);

            _intInduction.reliesOn(Or(_induction.is(equal(Induction::INTEGER)),_induction.is(equal(Induction::BOTH))));
            _lookup.insert(&_intInduction);

            _inductionChoice = ChoiceOptionValue<InductionChoice>("induction_choice","indc",InductionChoice::ALL,
                                {"all","goal","goal_plus"});
            _inductionChoice.description="Where to apply induction. Goal only applies to constants in goal, goal_plus"
                                         " extends this with skolem constants introduced by induction. Consider using" 
                                         " guess_the_goal for problems in SMTLIB as they do not come with a conjecture";
            _inductionChoice.tag(OptionTag::INFERENCES);
            _lookup.insert(&_inductionChoice);
            _inductionChoice.reliesOn(_induction.is(notEqual(Induction::NONE)));
            //_inductionChoice.addHardConstraint(If(equal(InductionChoice::GOAL)->Or(equal(InductionChoice::GOAL_PLUS))).then(
            //  _inputSyntax.is(equal(InputSyntax::TPTP))->Or<InductionChoice>(_guessTheGoal.is(equal(true)))));


            _maxInductionDepth = UnsignedOptionValue("induction_max_depth","indmd",0);
            _maxInductionDepth.description = "Set maximum depth of induction where 0 means no max.";
            _maxInductionDepth.tag(OptionTag::INFERENCES);
            _maxInductionDepth.reliesOn(_induction.is(notEqual(Induction::NONE)));
            _maxInductionDepth.addHardConstraint(lessThan(33u));
            _lookup.insert(&_maxInductionDepth);

            _inductionNegOnly = BoolOptionValue("induction_neg_only","indn",true);
            _inductionNegOnly.description = "Only apply induction to negative literals";
            _inductionNegOnly.tag(OptionTag::INFERENCES);
            _inductionNegOnly.reliesOn(_induction.is(notEqual(Induction::NONE)));
            _lookup.insert(&_inductionNegOnly);

            _inductionUnitOnly = BoolOptionValue("induction_unit_only","indu",true);
            _inductionUnitOnly.description = "Only apply induction to unit clauses";
            _inductionUnitOnly.tag(OptionTag::INFERENCES);
            _inductionUnitOnly.reliesOn(_induction.is(notEqual(Induction::NONE)));
            _lookup.insert(&_inductionUnitOnly);

            _inductionGen = BoolOptionValue("induction_gen","indgen",false);
            _inductionGen.description = "Apply induction with generalization (on both all & selected occurrences)";
            _inductionGen.tag(OptionTag::INFERENCES);
            _inductionGen.reliesOn(_induction.is(notEqual(Induction::NONE)));
            _lookup.insert(&_inductionGen);

            _maxInductionGenSubsetSize = UnsignedOptionValue("max_induction_gen_subset_size","indgenss",3);
            _maxInductionGenSubsetSize.description = "Set maximum number of occurrences of the induction term to be"
                                                      " generalized, where 0 means no max. (Regular induction will"
                                                      " be applied without this restriction.)";
            _maxInductionGenSubsetSize.tag(OptionTag::INFERENCES);
            _maxInductionGenSubsetSize.reliesOn(_inductionGen.is(equal(true)));
            _maxInductionGenSubsetSize.addHardConstraint(lessThan(10u));
            _lookup.insert(&_maxInductionGenSubsetSize);

            _inductionOnComplexTerms = BoolOptionValue("induction_on_complex_terms","indoct",false);
            _inductionOnComplexTerms.description = "Apply induction on complex (ground) terms vs. only on constants";
            _inductionOnComplexTerms.tag(OptionTag::INFERENCES);
            _inductionOnComplexTerms.reliesOn(_induction.is(notEqual(Induction::NONE)));
            _lookup.insert(&_inductionOnComplexTerms);

            _integerInductionDefaultBound = BoolOptionValue("int_induction_default_bound","intinddb",false);
            _integerInductionDefaultBound.description = "Always apply integer induction with bound 0";
            _integerInductionDefaultBound.tag(OptionTag::INFERENCES);
            _integerInductionDefaultBound.reliesOn(Or(_induction.is(equal(Induction::INTEGER)),_induction.is(equal(Induction::BOTH))));
            _lookup.insert(&_integerInductionDefaultBound);

            _integerInductionInterval = ChoiceOptionValue<IntegerInductionInterval>("int_induction_interval","intindint",
                                 IntegerInductionInterval::BOTH,{"infinite","finite","both"});
            _integerInductionInterval.description="Whether integer induction is applied over infinite or finite intervals, or both";
            _integerInductionInterval.tag(OptionTag::INFERENCES);
            _integerInductionInterval.reliesOn(Or(_induction.is(equal(Induction::INTEGER)),_induction.is(equal(Induction::BOTH))));
            _lookup.insert(&_integerInductionInterval);

	    _instantiation = ChoiceOptionValue<Instantiation>("instantiation","inst",Instantiation::OFF,{"off","on"});
	    _instantiation.description = "Heuristically instantiate variables. Often wastes a lot of effort. Consider using thi instead.";
	    _instantiation.tag(OptionTag::INFERENCES);
	    _lookup.insert(&_instantiation);
	    _instantiation.setRandomChoices({"off","on"}); // Turn this on rarely

	    _backwardDemodulation = ChoiceOptionValue<Demodulation>("backward_demodulation","bd",
								    Demodulation::ALL,
								    {"all","off","preordered"});
	    _backwardDemodulation.description=
		     "Oriented rewriting of kept clauses by newly derived unit equalities\n"
		     "s = t     L[sθ] \\/ C\n"
		     "---------------------   where sθ > tθ (replaces RHS)\n"
		     " L[tθ] \\/ C\n";
	    _lookup.insert(&_backwardDemodulation);
	    _backwardDemodulation.tag(OptionTag::INFERENCES);
	    _backwardDemodulation.addProblemConstraint(hasEquality());
	    _backwardDemodulation.reliesOn(Or(_saturationAlgorithm.is(notEqual(SaturationAlgorithm::INST_GEN)),_instGenWithResolution.is(equal(true))));
	    _backwardDemodulation.setRandomChoices({"all","off"});

	    _backwardSubsumption = ChoiceOptionValue<Subsumption>("backward_subsumption","bs",
								  Subsumption::OFF,{"off","on","unit_only"});
	    _backwardSubsumption.description=
		     "Perform subsumption deletion of kept clauses by newly derived clauses. Unit_only means that the subsumption will be performed only by unit clauses";
	    _lookup.insert(&_backwardSubsumption);
	    _backwardSubsumption.tag(OptionTag::INFERENCES);
	    _backwardSubsumption.reliesOn(Or(_saturationAlgorithm.is(notEqual(SaturationAlgorithm::INST_GEN)),_instGenWithResolution.is(equal(true))));
	    _backwardSubsumption.setRandomChoices({"on","off"});

	    _backwardSubsumptionResolution = ChoiceOptionValue<Subsumption>("backward_subsumption_resolution","bsr",
									    Subsumption::OFF,{"off","on","unit_only"});
	    _backwardSubsumptionResolution.description=
		     "Perform subsumption resolution on kept clauses using newly derived clauses. Unit_only means that the subsumption resolution will be performed only by unit clauses";
	    _lookup.insert(&_backwardSubsumptionResolution);
	    _backwardSubsumptionResolution.tag(OptionTag::INFERENCES);
	    _backwardSubsumptionResolution.reliesOn(Or(_saturationAlgorithm.is(notEqual(SaturationAlgorithm::INST_GEN)),_instGenWithResolution.is(equal(true))));
	    _backwardSubsumptionResolution.setRandomChoices({"on","off"});

            _backwardSubsumptionDemodulation = BoolOptionValue("backward_subsumption_demodulation", "bsd", false);
            _backwardSubsumptionDemodulation.description = "Perform backward subsumption demodulation.";
            _lookup.insert(&_backwardSubsumptionDemodulation);
            _backwardSubsumptionDemodulation.tag(OptionTag::INFERENCES);
            _backwardSubsumptionDemodulation.addProblemConstraint(hasEquality());
            _backwardSubsumptionDemodulation.reliesOn(_combinatorySuperposition.is(equal(false)));  // higher-order support is not yet implemented
            _backwardSubsumptionDemodulation.setRandomChoices({"on","off"});

            _backwardSubsumptionDemodulationMaxMatches = UnsignedOptionValue("backward_subsumption_demodulation_max_matches", "bsdmm", 0);
            _backwardSubsumptionDemodulationMaxMatches.description = "Maximum number of multi-literal matches to consider in backward subsumption demodulation. 0 means to try all matches (until first success).";
            _lookup.insert(&_backwardSubsumptionDemodulationMaxMatches);
            _backwardSubsumptionDemodulationMaxMatches.tag(OptionTag::INFERENCES);
            _backwardSubsumptionDemodulationMaxMatches.setRandomChoices({"0", "1", "3"});

	    _binaryResolution = BoolOptionValue("binary_resolution","br",true);
	    _binaryResolution.description=
		  "Standard binary resolution i.e.\n"
		      "C \\/ t     D \\/ s\n"
		      "---------------------\n"
		      "(C \\/ D)θ\n"
		      "where θ = mgu(t,-s) and t selected";
	    _lookup.insert(&_binaryResolution);
	    _binaryResolution.tag(OptionTag::INFERENCES);
	    // If urr is off then binary resolution should be on
	    _binaryResolution.addConstraint(
	      If(equal(false)).then(_unitResultingResolution.is(notEqual(URResolution::OFF))));
	    _binaryResolution.setRandomChoices(And(isRandSat(),saNotInstGen(),Or(hasEquality(),hasCat(Property::HNE))),{"on"});
	    _binaryResolution.setRandomChoices({"on","off"});


	    _condensation = ChoiceOptionValue<Condensation>("condensation","cond",Condensation::OFF,{"fast","off","on"});
	    _condensation.description=
		     "Perform condensation. If 'fast' is specified, we only perform condensations that are easy to check for.";
	    _lookup.insert(&_condensation);
	    _condensation.tag(OptionTag::INFERENCES);
	    _condensation.reliesOn(Or(_saturationAlgorithm.is(notEqual(SaturationAlgorithm::INST_GEN)),_instGenWithResolution.is(equal(true))));
	    _condensation.setRandomChoices({"on","off","fast"});

	    _demodulationRedundancyCheck = BoolOptionValue("demodulation_redundancy_check","drc",true);
	    _demodulationRedundancyCheck.description=
		     "Avoids the following cases of backward and forward demodulation, as they do not preserve completeness:\n"
		     "s = t     s = t1 \\/ C \t s = t     s != t1 \\/ C\n"

		     "--------------------- \t ---------------------\n"
		     "t = t1 \\/ C \t\t t != t1 \\/ C\n"
		     "where t > t1 and s = t > C (RHS replaced)";
	    _lookup.insert(&_demodulationRedundancyCheck);
	    _demodulationRedundancyCheck.tag(OptionTag::INFERENCES);
	    _demodulationRedundancyCheck.reliesOn(Or(_saturationAlgorithm.is(notEqual(SaturationAlgorithm::INST_GEN)),_instGenWithResolution.is(equal(true))));
	    _demodulationRedundancyCheck.addProblemConstraint(hasEquality());
	    _demodulationRedundancyCheck.setRandomChoices({"on","off"});

	    
	    _extensionalityAllowPosEq = BoolOptionValue( "extensionality_allow_pos_eq","",false);
	    _extensionalityAllowPosEq.description="If extensionality resolution equals filter, this dictates"
	      " whether we allow other positive equalities when recognising extensionality clauses";
	    _lookup.insert(&_extensionalityAllowPosEq);
	    _extensionalityAllowPosEq.tag(OptionTag::INFERENCES);
	    _extensionalityAllowPosEq.reliesOn(_extensionalityResolution.is(equal(ExtensionalityResolution::FILTER)));
	    _extensionalityAllowPosEq.setRandomChoices({"on","off","off"}); // Prefer off
	    
	    _extensionalityMaxLength = UnsignedOptionValue("extensionality_max_length","",0);
	    _extensionalityMaxLength.description="Sets the maximum length (number of literals) an extensionality"
	      " clause can have when doing recognition for extensionality resolution. If zero there is no maximum.";
	    _lookup.insert(&_extensionalityMaxLength);
	    _extensionalityMaxLength.tag(OptionTag::INFERENCES);
	    // 0 means infinity, so it is intentionally not if (unsignedValue < 2).
	    _extensionalityMaxLength.addConstraint(notEqual(1u));
	    _extensionalityMaxLength.reliesOn(_extensionalityResolution.is(notEqual(ExtensionalityResolution::OFF)));
	    //TODO does this depend on anything?
	    _extensionalityMaxLength.setRandomChoices({"0","0","0","2","3"}); // TODO what are good values?
	    
	    _extensionalityResolution = ChoiceOptionValue<ExtensionalityResolution>("extensionality_resolution","er",
										    ExtensionalityResolution::OFF,{"filter","known","tagged","off"});
	    _extensionalityResolution.description=
	      "Turns on the following inference rule:\n"
	      "  x=y \\/ C    s != t \\/ D\n"
	      "  -----------------------\n"
	      "  C{x → s, y → t} \\/ D\n"
	      "Where s!=t is selected in s!=t \\/D and x=y \\/ C is a recognised as an extensionality clause - how clauses are recognised depends on the value of this option.\n"
	      "If filter we attempt to recognise all extensionality clauses i.e. those that have exactly one X=Y, no inequality of the same sort as X-Y (and optionally no equality except X=Y, see extensionality_allow_pos_eq).\n" 
	      "If known we only recognise a known set of extensionality clauses. At the moment this includes the standard and subset-based formulations of the set extensionality axiom, as well as the array extensionality axiom.\n"
	      "If tagged we only use formulas tagged as extensionality clauses.";
	    _lookup.insert(&_extensionalityResolution);
	    _extensionalityResolution.tag(OptionTag::INFERENCES);
	    // Captures that if ExtensionalityResolution is not off then inequality splitting must be 0
	    _extensionalityResolution.reliesOn(_inequalitySplitting.is(equal(0)));
	    _extensionalityResolution.setRandomChoices({"filter","known","off","off"});

	    _FOOLParamodulation = BoolOptionValue("fool_paramodulation","foolp",false);
	    _FOOLParamodulation.description=
	      "Turns on the following inference rule:\n"
	      "        C[s]\n"
	      "--------------------,\n"
	      "C[true] \\/ s = false\n"
	      "where s is a boolean term that is not a variable, true or false, C[true] is "
	      "the C clause with s substituted by true. This rule is needed for effecient "
	      "treatment of boolean terms.";
	    _lookup.insert(&_FOOLParamodulation);
	    _FOOLParamodulation.tag(OptionTag::INFERENCES);

            _termAlgebraInferences = BoolOptionValue("term_algebra_rules","tar",true);
            _termAlgebraInferences.description=
              "Activates some rules that improve reasoning with term algebras (such as algebraic datatypes in SMT-LIB):\n"
              "If the problem does not contain any term algebra symbols, activating this options has no effect\n"
              "- distinctness rule:\n"
              "f(...) = g(...) \\/ A\n"
              "--------------------\n"
              "          A         \n"
              "where f and g are distinct term algebra constructors\n"
              "- distinctness tautology deletion: clauses of the form f(...) ~= g(...) \\/ A are deleted\n"
              "- injectivity rule:\n"
              "f(s1 ... sn) = f(t1 ... tn) \\/ A\n"
              "--------------------------------\n"
              "         s1 = t1 \\/ A\n"
              "               ...\n"
              "         sn = tn \\/ A";
            _lookup.insert(&_termAlgebraInferences);
            _termAlgebraInferences.tag(OptionTag::INFERENCES);

            _termAlgebraCyclicityCheck = ChoiceOptionValue<TACyclicityCheck>("term_algebra_acyclicity","tac",
                                                                             TACyclicityCheck::OFF,{"off","axiom","rule","light"});
            _termAlgebraCyclicityCheck.description=
              "Activates the cyclicity rule for term algebras (such as algebraic datatypes in SMT-LIB):\n"
              "- off : the cyclicity rule is not enforced (this is sound but incomplete)\n"
              "- axiom : the cyclicity rule is axiomatized with a transitive predicate describing the subterm relation over terms\n"
              "- rule : the cyclicity rule is enforced by a specific hyper-resolution rule\n"
              "- light : the cyclicity rule is enforced by rule generating disequality between a term and its known subterms";
            _lookup.insert(&_termAlgebraCyclicityCheck);
            _termAlgebraCyclicityCheck.tag(OptionTag::INFERENCES);

	    _forwardDemodulation = ChoiceOptionValue<Demodulation>("forward_demodulation","fd",Demodulation::ALL,{"all","off","preordered"});
	    _forwardDemodulation.description=
	    "Oriented rewriting of newly derived clauses by kept unit equalities\n"
	    "s = t     L[sθ] \\/ C\n"
	    "---------------------  where sθ > tθ\n"
	    " L[tθ] \\/ C\n"
	    "If 'preordered' is set, only equalities s = t where s > t are used for rewriting.";
	    _lookup.insert(&_forwardDemodulation);
	    _forwardDemodulation.tag(OptionTag::INFERENCES);
	    _forwardDemodulation.setRandomChoices({"all","all","all","off","preordered"});
    
    _forwardLiteralRewriting = BoolOptionValue("forward_literal_rewriting","flr",false);
    _forwardLiteralRewriting.description="Perform forward literal rewriting.";
    _lookup.insert(&_forwardLiteralRewriting);
    _forwardLiteralRewriting.tag(OptionTag::INFERENCES);
    _forwardLiteralRewriting.addProblemConstraint(hasNonUnits());
    _forwardLiteralRewriting.reliesOn(Or(_saturationAlgorithm.is(notEqual(SaturationAlgorithm::INST_GEN)),_instGenWithResolution.is(equal(true))));
    _forwardLiteralRewriting.setRandomChoices({"on","off"});

    _forwardSubsumption = BoolOptionValue("forward_subsumption","fs",true);
    _forwardSubsumption.description="Perform forward subsumption deletion.";
    _lookup.insert(&_forwardSubsumption);
    _forwardSubsumption.tag(OptionTag::INFERENCES);
    _forwardSubsumption.setRandomChoices({"on","on","on","on","on","on","on","on","on","off"}); // turn this off rarely

    _forwardSubsumptionResolution = BoolOptionValue("forward_subsumption_resolution","fsr",true);
    _forwardSubsumptionResolution.description="Perform forward subsumption resolution.";
    _lookup.insert(&_forwardSubsumptionResolution);
    _forwardSubsumptionResolution.tag(OptionTag::INFERENCES);
    _forwardSubsumptionResolution.addHardConstraint(If(equal(true)).then(_forwardSubsumption.is(equal(true))));

    _forwardSubsumptionResolution.reliesOn(Or(_saturationAlgorithm.is(notEqual(SaturationAlgorithm::INST_GEN)),_instGenWithResolution.is(equal(true))));
    _forwardSubsumptionResolution.setRandomChoices({"on","off"});

    _forwardSubsumptionDemodulation = BoolOptionValue("forward_subsumption_demodulation", "fsd", false);
    _forwardSubsumptionDemodulation.description = "Perform forward subsumption demodulation.";
    _lookup.insert(&_forwardSubsumptionDemodulation);
    _forwardSubsumptionDemodulation.tag(OptionTag::INFERENCES);
    _forwardSubsumptionDemodulation.addProblemConstraint(hasEquality());
    _forwardSubsumptionDemodulation.reliesOn(_combinatorySuperposition.is(equal(false)));  // higher-order support is not yet implemented
    _forwardSubsumptionDemodulation.setRandomChoices({"off","on"});

    _forwardSubsumptionDemodulationMaxMatches = UnsignedOptionValue("forward_subsumption_demodulation_max_matches", "fsdmm", 0);
    _forwardSubsumptionDemodulationMaxMatches.description = "Maximum number of multi-literal matches to consider in forward subsumption demodulation. 0 means to try all matches (until first success).";
    _lookup.insert(&_forwardSubsumptionDemodulationMaxMatches);
    _forwardSubsumptionDemodulationMaxMatches.tag(OptionTag::INFERENCES);
    _forwardSubsumptionDemodulationMaxMatches.setRandomChoices({"0", "1", "3"});

    _hyperSuperposition = BoolOptionValue("hyper_superposition","",false);
    _hyperSuperposition.description=
    "Simplifying inference that attempts to do several rewritings at once if it will eliminate literals of the original clause (now we aim just for elimination by equality resolution)";
    _lookup.insert(&_hyperSuperposition);
    _hyperSuperposition.tag(OptionTag::INFERENCES);

    _simultaneousSuperposition = BoolOptionValue("simultaneous_superposition","sims",true);
    _simultaneousSuperposition.description="Rewrite the whole RHS clause during superposition, not just the target literal.";
    _lookup.insert(&_simultaneousSuperposition);
    _simultaneousSuperposition.tag(OptionTag::INFERENCES);

    _innerRewriting = BoolOptionValue("inner_rewriting","irw",false);
    _innerRewriting.description="C[t_1] | t1 != t2 ==> C[t_2] | t1 != t2 when t1>t2";
    _lookup.insert(&_innerRewriting);
    _innerRewriting.tag(OptionTag::INFERENCES);

    _equationalTautologyRemoval = BoolOptionValue("equational_tautology_removal","etr",false);
    _equationalTautologyRemoval.description="A reduction which uses congruence closure to remove logically valid clauses.";
    _lookup.insert(&_equationalTautologyRemoval);
    _equationalTautologyRemoval.tag(OptionTag::INFERENCES);

    _unitResultingResolution = ChoiceOptionValue<URResolution>("unit_resulting_resolution","urr",URResolution::OFF,{"ec_only","off","on"});
    _unitResultingResolution.description=
    "Uses unit resulting resolution only to derive empty clauses (may be useful for splitting)";
    _lookup.insert(&_unitResultingResolution);
    _unitResultingResolution.tag(OptionTag::INFERENCES);
    // Wrong, should instead suggest that urr is always used with inst_gen
    //_unitResultingResolution.reliesOn(
    //  _saturationAlgorithm.is(notEqual(SaturationAlgorithm::INST_GEN))->And<URResolution,bool>(
    //    _instGenWithResolution.is(notEqual(true))));
    _unitResultingResolution.addProblemConstraint(hasPredicates());
    // If br has already been set off then this will be forced on, if br has not yet been set
    // then setting this to off will force br on
    _unitResultingResolution.setRandomChoices(And(isRandSat(),saNotInstGen(),Or(hasEquality(),hasCat(Property::HNE))),{"on","off"});
    _unitResultingResolution.setRandomChoices(isRandSat(),{});
    _unitResultingResolution.setRandomChoices({"on","on","off"});


    _superpositionFromVariables = BoolOptionValue("superposition_from_variables","sfv",true);
    _superpositionFromVariables.description="Perform superposition from variables.";
    _lookup.insert(&_superpositionFromVariables);
    _superpositionFromVariables.tag(OptionTag::INFERENCES);
    _superpositionFromVariables.addProblemConstraint(hasEquality());
    _superpositionFromVariables.reliesOn(Or(_saturationAlgorithm.is(notEqual(SaturationAlgorithm::INST_GEN)),_instGenWithResolution.is(equal(true))));
    _superpositionFromVariables.setRandomChoices({"on","off"});

//*********************** Higher-order  ***********************

    _addCombAxioms = BoolOptionValue("add_comb_axioms","aca",false);
    _addCombAxioms.description="Add combinator axioms";
    _lookup.insert(&_addCombAxioms);
    _addCombAxioms.tag(OptionTag::HIGHER_ORDER);

    _addProxyAxioms = BoolOptionValue("add_proxy_axioms","apa",false);
    _addProxyAxioms.description="Add logical proxy axioms";
    _lookup.insert(&_addProxyAxioms);
    _addProxyAxioms.tag(OptionTag::HIGHER_ORDER);

    _combinatorySuperposition = BoolOptionValue("combinatory_sup","csup",false);
    _combinatorySuperposition.description="Switches on a specific ordering and that orients combinator axioms left-right."
                                          " Also turns on a number of special inference rules";
    _lookup.insert(&_combinatorySuperposition);
    _combinatorySuperposition.reliesOn(_addCombAxioms.is(equal(false))); //no point having two together
    _combinatorySuperposition.tag(OptionTag::HIGHER_ORDER);

    _choiceAxiom = BoolOptionValue("choice_ax","cha",false);
    _choiceAxiom.description="Adds the cnf form of the Hilbert choice axiom";
    _lookup.insert(&_choiceAxiom);
    _choiceAxiom.tag(OptionTag::HIGHER_ORDER);

    _choiceReasoning = BoolOptionValue("choice_reasoning","chr",false);
    _choiceReasoning.description="Reason about choice by adding relevant instances of the axiom";
    _lookup.insert(&_choiceReasoning);
    _choiceReasoning.reliesOn(_choiceAxiom.is(equal(false))); //no point having two together
    _choiceReasoning.tag(OptionTag::HIGHER_ORDER);

    _priortyToLongReducts = BoolOptionValue("priority_to_long_reducts","ptlr",false);
    _priortyToLongReducts.description="give priority to clauses produced by lengthy reductions";
    _lookup.insert(&_priortyToLongReducts);
    _priortyToLongReducts.tag(OptionTag::HIGHER_ORDER);

    _injectivity = BoolOptionValue("injectivity","inj",false);
    _injectivity.description="Attempts to identify injective functions and postulates a left-inverse";
    _lookup.insert(&_injectivity);
    _injectivity.tag(OptionTag::HIGHER_ORDER);

    _pragmatic = BoolOptionValue("pragmatic","prag",false);
    _pragmatic.description="Modifes various parameters to help Vampire solve 'hard' higher-order";
    _pragmatic.reliesOn(_combinatorySuperposition.is(equal(true)));
    _lookup.insert(&_pragmatic);
    _pragmatic.tag(OptionTag::HIGHER_ORDER);

    _maximumXXNarrows = IntOptionValue("max_XX_narrows","mXXn", 0);
    _maximumXXNarrows.description="Maximum number of BXX', CXX' and SXX' narrows that"
                                  "can be carried out 0 means that there is no limit. ";
    _lookup.insert(&_maximumXXNarrows);
    _maximumXXNarrows.tag(OptionTag::HIGHER_ORDER);

    _functionExtensionality = ChoiceOptionValue<FunctionExtensionality>("func_ext","fe",FunctionExtensionality::ABSTRACTION,
                                                                          {"off", "axiom", "abstraction"});
    _functionExtensionality.description="Deal with extensionality using abstraction, axiom or neither";
    _lookup.insert(&_functionExtensionality);
    _functionExtensionality.tag(OptionTag::HIGHER_ORDER);

    _clausificationOnTheFly = ChoiceOptionValue<CNFOnTheFly>("cnf_on_the_fly","cnfonf",CNFOnTheFly::EAGER,
                                                                          {"eager",
                                                                          "lazy_gen",
                                                                          "lazy_simp",
                                                                          "lazy_not_gen",
                                                                          "lazy_not_gen_be_off",
                                                                          "lazy_not_be_gen",
                                                                          "off"});
    _clausificationOnTheFly.description="Various options linked to clausification on the fly";
    _lookup.insert(&_clausificationOnTheFly);
    _clausificationOnTheFly.tag(OptionTag::HIGHER_ORDER);


    _piSet = ChoiceOptionValue<PISet>("prim_inst_set","piset",PISet::ALL_EXCEPT_NOT_EQ,
                                                                        {"all",
                                                                        "all_but_not_eq",
                                                                        "false_true_not",
                                                                        "small_set"});
    _piSet.description="Controls the set of equations to use in primitive instantiation";
    _lookup.insert(&_piSet);
    _piSet.tag(OptionTag::HIGHER_ORDER);


    _narrow = ChoiceOptionValue<Narrow>("narrow","narr",Narrow::ALL,
                                                             {"all",
                                                              "sk",
                                                              "ski",
                                                              "off"});
    _narrow.description="Controls the set of combinator equations to use in narrowing";
    _lookup.insert(&_narrow);
    _narrow.tag(OptionTag::HIGHER_ORDER);


    _equalityToEquivalence = BoolOptionValue("equality_to_equiv","e2e",false);
    _equalityToEquivalence.description=
    "Equality between boolean terms changed to equivalence \n"
    "t1 : $o = t2 : $o is changed to t1 <=> t2";
    _lookup.insert(&_equalityToEquivalence);
    _equalityToEquivalence.tag(OptionTag::HIGHER_ORDER);

    _complexBooleanReasoning = BoolOptionValue("complex_bool_reasoning","cbe",true);
    _complexBooleanReasoning.description=
    "Switches on primitive instantiation and elimination of leibniz equality";
    _complexBooleanReasoning.reliesOn(_addProxyAxioms.is(equal(false)));
    _lookup.insert(&_complexBooleanReasoning);
    _complexBooleanReasoning.tag(OptionTag::HIGHER_ORDER);

    _booleanEqTrick = BoolOptionValue("bool_eq_trick","bet",false);
    _booleanEqTrick.description=
    "Replace an equality between boolean terms such as: "
    "t = s with a disequality t != vnot(s)"
    " The theory is that this can help with EqRes";
    _lookup.insert(&_booleanEqTrick);
    _booleanEqTrick.tag(OptionTag::HIGHER_ORDER);

    _superposition = BoolOptionValue("superposition_hol","suph",true);
    _superposition.description=
    "Control superposition. Only used in higher-order strategies";
    _lookup.insert(&_superposition);
    _superposition.tag(OptionTag::HIGHER_ORDER);

    _casesSimp = BoolOptionValue("cases_simp","cs",false);
    _casesSimp.description=
    "FOOL Paramodulation with two conclusion as a simplification";
    _casesSimp.reliesOn(_cases.is(equal(false)));
    _lookup.insert(&_casesSimp);
    _casesSimp.tag(OptionTag::HIGHER_ORDER);

    //TODO, sort out the mess with cases and FOOLP.
    //One should be removed. AYB
    _cases = BoolOptionValue("cases","c",false);
    _cases.description=
    "Alternative to FOOL Paramodulation that replaces all Boolean subterms in one step";
    _cases.reliesOn(_casesSimp.is(equal(false)));
    _lookup.insert(&_cases);
    _cases.tag(OptionTag::HIGHER_ORDER);

    _newTautologyDel = BoolOptionValue("new_taut_del","ntd",false);
    _newTautologyDel.description=
    "Delete clauses with literals of the form false != true or t = true \\/ t = false";
    _lookup.insert(&_newTautologyDel);
    _newTautologyDel.tag(OptionTag::HIGHER_ORDER);

    _lambdaFreeHol = BoolOptionValue("lam_free_hol","lfh",false);
    _lambdaFreeHol.description=
    "Reason about lambda-free hol. See paper by Vukmirovic et al.";
    _lookup.insert(&_lambdaFreeHol);
    _lambdaFreeHol.tag(OptionTag::HIGHER_ORDER);

//*********************** InstGen  ***********************

    _globalSubsumption = BoolOptionValue("global_subsumption","gs",false);
    _globalSubsumption.description="Perform global subsumption. Use a set of groundings of generated clauses G to replace C \\/ L by C if the grounding of C is implied by G. A SAT solver is used for ground reasoning.";
    _lookup.insert(&_globalSubsumption);
    _globalSubsumption.tag(OptionTag::INFERENCES);
    _globalSubsumption.addProblemConstraint(hasNonUnits());
    _globalSubsumption.setRandomChoices({"off","on"});

    _globalSubsumptionSatSolverPower = ChoiceOptionValue<GlobalSubsumptionSatSolverPower>("global_subsumption_sat_solver_power","gsssp",
          GlobalSubsumptionSatSolverPower::PROPAGATION_ONLY,{"propagation_only","full"});
    _globalSubsumptionSatSolverPower.description="";
    _lookup.insert(&_globalSubsumptionSatSolverPower);
    _globalSubsumptionSatSolverPower.tag(OptionTag::INFERENCES);
    _globalSubsumptionSatSolverPower.reliesOn(_globalSubsumption.is(equal(true)));
    _globalSubsumptionSatSolverPower.setRandomChoices({"propagation_only","full"});

    _globalSubsumptionExplicitMinim = ChoiceOptionValue<GlobalSubsumptionExplicitMinim>("global_subsumption_explicit_minim","gsem",
        GlobalSubsumptionExplicitMinim::RANDOMIZED,{"off","on","randomized"});
    _globalSubsumptionSatSolverPower.description="Explicitly minimize the result of global sumsumption reduction.";
    _lookup.insert(&_globalSubsumptionExplicitMinim);
    _globalSubsumptionExplicitMinim.tag(OptionTag::INFERENCES);
    _globalSubsumptionExplicitMinim.reliesOn(_globalSubsumption.is(equal(true)));
    _globalSubsumptionExplicitMinim.setRandomChoices({"off","on","randomized"});

    _globalSubsumptionAvatarAssumptions = ChoiceOptionValue<GlobalSubsumptionAvatarAssumptions>("global_subsumption_avatar_assumptions","gsaa",
        GlobalSubsumptionAvatarAssumptions::OFF,{"off","from_current","full_model"});
    _globalSubsumptionAvatarAssumptions.description=
      "When running global subsumption and AVATAR at the same time we need to include information about the current AVATAR model. When this is off "
      "we ignore clauses with AVATAR assumptions for GS. When it is from_current we assume the assumptions in the current clause. When it is "
      "full_model we assume the full model from AVATAR. See paper Global Subsumption Revisited (Briefly).";
    _lookup.insert(&_globalSubsumptionAvatarAssumptions);
    _globalSubsumptionAvatarAssumptions.tag(OptionTag::INFERENCES);
    _globalSubsumptionAvatarAssumptions.reliesOn(_globalSubsumption.is(equal(true)));
    _globalSubsumptionAvatarAssumptions.reliesOn(_splitting.is(equal(true)));
    _globalSubsumptionAvatarAssumptions.setRandomChoices({"off","from_current","full_model"});

    _instGenBigRestartRatio = FloatOptionValue("inst_gen_big_restart_ratio","igbrr",0.0);
    _instGenBigRestartRatio.description=
    "Determines how often a big restart (instance generation starts from input clauses) will be performed. Small restart means all clauses generated so far are processed again.";
    _lookup.insert(&_instGenBigRestartRatio);
    _instGenBigRestartRatio.tag(OptionTag::INST_GEN);
    _instGenBigRestartRatio.addConstraint(And(greaterThanEq(0.0f),lessThanEq(1.0f)));
    // Captures that this is only non-default when saturationAlgorithm is instgen
    _instGenBigRestartRatio.reliesOn(_saturationAlgorithm.is(equal(SaturationAlgorithm::INST_GEN)));
    _instGenBigRestartRatio.setRandomChoices({"0.0","0.1","0.2","0.3","0.4","0.5","0.6","0.7","0.8","0.9","1.0"});

    _instGenPassiveReactivation = BoolOptionValue("inst_gen_passive_reactivation","igpr",false);
    _instGenPassiveReactivation.description="When the model describing the selection function changes some active clauses may become lazily deselected. If passive reaction is selected these clauses are added into the passive set before recomputing the next model, otherwise they are added back to active.";
    _lookup.insert(&_instGenPassiveReactivation);
    _instGenPassiveReactivation.tag(OptionTag::INST_GEN);
    _instGenPassiveReactivation.reliesOn(_saturationAlgorithm.is(equal(SaturationAlgorithm::INST_GEN)));

    _instGenResolutionInstGenRatio = RatioOptionValue("inst_gen_resolution_ratio","igrr",1,1,'/');
    _instGenResolutionInstGenRatio.description=
    "Ratio of resolution and instantiation steps (applies only if inst_gen_with_resolution is on)";
    _lookup.insert(&_instGenResolutionInstGenRatio);
    _instGenResolutionInstGenRatio.tag(OptionTag::INST_GEN);
    _instGenResolutionInstGenRatio.reliesOn(_saturationAlgorithm.is(equal(SaturationAlgorithm::INST_GEN)));
    _instGenResolutionInstGenRatio.reliesOn(_instGenWithResolution.is(equal(true)));
    _instGenResolutionInstGenRatio.setRandomChoices({"128/1","64/1","32/1","16/1","8/1","4/1","2/1","1/1","1/2","1/4","1/8","1/16","1/32","1/64","1/128"});

    _instGenRestartPeriod = IntOptionValue("inst_gen_restart_period","igrp",1000);
    _instGenRestartPeriod.description="How many clauses are processed before restart. The size of the restart depends on inst_gen_big_restart_ratio.";
    _lookup.insert(&_instGenRestartPeriod);
    _instGenRestartPeriod.tag(OptionTag::INST_GEN);
    _instGenRestartPeriod.reliesOn(_saturationAlgorithm.is(equal(SaturationAlgorithm::INST_GEN)));
    _instGenRestartPeriod.setRandomChoices({"100","200","400","700","1000","1400","2000","4000"});

    _instGenRestartPeriodQuotient = FloatOptionValue("inst_gen_restart_period_quotient","igrpq",1.0);
    _instGenRestartPeriodQuotient.description="Restart period is multiplied by this number after each restart.";
    _lookup.insert(&_instGenRestartPeriodQuotient);
    _instGenRestartPeriodQuotient.tag(OptionTag::INST_GEN);
    _instGenRestartPeriodQuotient.addConstraint(greaterThanEq(1.0f));
    _instGenRestartPeriodQuotient.reliesOn(_saturationAlgorithm.is(equal(SaturationAlgorithm::INST_GEN)));
    _instGenRestartPeriodQuotient.setRandomChoices({"1.0","1.05","1.1","1.2","1.3","1.5","2.0"});

    _instGenSelection = SelectionOptionValue("inst_gen_selection","igs",0);
    _instGenSelection.description=
    "Selection function for InstGen. This is applied *after* model-based selection is applied. "
    "For consistency the value 1011 is used to denote look-ahead selection.";
    _instGenSelection.addHardConstraint(notEqual(11)); // Use 1011 for look-ahead in InstGen instead.
    _lookup.insert(&_instGenSelection);
    _instGenSelection.tag(OptionTag::INST_GEN);
    _instGenSelection.reliesOn(_saturationAlgorithm.is(equal(SaturationAlgorithm::INST_GEN)));

    _instGenWithResolution = BoolOptionValue("inst_gen_with_resolution","igwr",false);
    _instGenWithResolution.description=
    "Performs instantiation together with resolution (global subsumption index is shared, also clauses generated by the resolution are added to the instance SAT problem)";
    _lookup.insert(&_instGenWithResolution);
    _instGenWithResolution.tag(OptionTag::INST_GEN);
    _instGenWithResolution.reliesOn(_saturationAlgorithm.is(equal(SaturationAlgorithm::INST_GEN)));
    _instGenWithResolution.setRandomChoices({"on","off"});

    _useHashingVariantIndex = BoolOptionValue("use_hashing_clause_variant_index","uhcvi",false);
    _useHashingVariantIndex.description= "Use clause variant index based on hashing for clause variant detection (affects inst_gen and avatar).";
    _lookup.insert(&_useHashingVariantIndex);
    _useHashingVariantIndex.tag(OptionTag::OTHER);
    _useHashingVariantIndex.setRandomChoices({"on","off"});

    /*
    _use_dm = BoolOptionValue("use_dismatching","dm",false);
    _use_dm.description="Use dismatching constraints.";
    // Dismatching constraints didn't work and are being discontinued ...
    // _lookup.insert(&_use_dm);
    _use_dm.tag(OptionTag::INST_GEN);
    //_use_dm.setExperimental();
    _use_dm.setRandomChoices({"on","off"});
    _use_dm.reliesOn(_saturationAlgorithm.is(equal(SaturationAlgorithm::INST_GEN)));
    */

//*********************** AVATAR  ***********************

    _splitting = BoolOptionValue("avatar","av",true);
    _splitting.description="Use AVATAR splitting.";
    _lookup.insert(&_splitting);
    _splitting.tag(OptionTag::AVATAR);
    //_splitting.addProblemConstraint(hasNonUnits());
    _splitting.setRandomChoices({"on","off"}); //TODO change balance?

    _splitAtActivation = BoolOptionValue("split_at_activation","sac",false);
    _splitAtActivation.description="Split a clause when it is activated, default is to split when it is processed";
    _lookup.insert(&_splitAtActivation);
    _splitAtActivation.reliesOn(_splitting.is(equal(true)));
    _splitAtActivation.tag(OptionTag::AVATAR);
    _splitAtActivation.setRandomChoices({"on","off"});

    _splittingAddComplementary = ChoiceOptionValue<SplittingAddComplementary>("avatar_add_complementary","aac",
                                                                                SplittingAddComplementary::GROUND,{"ground","none"});
    _splittingAddComplementary.description="";
    _lookup.insert(&_splittingAddComplementary);
    _splittingAddComplementary.tag(OptionTag::AVATAR);
    _splittingAddComplementary.reliesOn(_splitting.is(equal(true)));
    _splittingAddComplementary.setRandomChoices({"ground","none"});


    _splittingCongruenceClosure = ChoiceOptionValue<SplittingCongruenceClosure>("avatar_congruence_closure","acc",
                                                                                SplittingCongruenceClosure::OFF,{"model","off","on"});
    _splittingCongruenceClosure.description="Use a congruence closure decision procedure on top of the AVATAR SAT solver. This ensures that models produced by AVATAR satisfy the theory of uninterprted functions.";
    _lookup.insert(&_splittingCongruenceClosure);
    _splittingCongruenceClosure.tag(OptionTag::AVATAR);
    _splittingCongruenceClosure.reliesOn(_splitting.is(equal(true)));
#if VZ3
    _splittingCongruenceClosure.reliesOn(_satSolver.is(notEqual(SatSolver::Z3)));
#endif
    _splittingCongruenceClosure.addProblemConstraint(hasEquality());
    _splittingCongruenceClosure.setRandomChoices({"model","off","on"});
    _splittingCongruenceClosure.addHardConstraint(If(equal(SplittingCongruenceClosure::MODEL)).
                                                  then(_splittingMinimizeModel.is(notEqual(SplittingMinimizeModel::SCO))));
    
    _ccUnsatCores = ChoiceOptionValue<CCUnsatCores>("cc_unsat_cores","ccuc",CCUnsatCores::ALL,
                                                     {"first", "small_ones", "all"});
    _ccUnsatCores.description="";
    _lookup.insert(&_ccUnsatCores);
    _ccUnsatCores.tag(OptionTag::AVATAR);
    _ccUnsatCores.reliesOn(_splittingCongruenceClosure.is(notEqual(SplittingCongruenceClosure::OFF)));
    _ccUnsatCores.setRandomChoices({"first", "small_ones", "all"});

    _splittingLiteralPolarityAdvice = ChoiceOptionValue<SplittingLiteralPolarityAdvice>(
                                                "avatar_literal_polarity_advice","alpa",
                                                SplittingLiteralPolarityAdvice::NONE,
                                                {"false","true","none"});
    _splittingLiteralPolarityAdvice.description="Override SAT-solver's default polarity/phase setting for variables abstracting clause components.";
    _lookup.insert(&_splittingLiteralPolarityAdvice);
    _splittingLiteralPolarityAdvice.tag(OptionTag::AVATAR);
    _splittingLiteralPolarityAdvice.reliesOn(_splitting.is(equal(true)));

    _splittingMinimizeModel = ChoiceOptionValue<SplittingMinimizeModel>("avatar_minimize_model","amm",
                                                                        SplittingMinimizeModel::ALL,{"off","sco","all"});
    
    _splittingMinimizeModel.description="Minimize the SAT-solver model by replacing concrete values with don't-cares"
                                        " provided <all> the sat clauses (or only the split clauses with <sco>) remain provably satisfied"
                                        " by the partial model.";
    _lookup.insert(&_splittingMinimizeModel);
    _splittingMinimizeModel.tag(OptionTag::AVATAR);
    _splittingMinimizeModel.reliesOn(_splitting.is(equal(true)));
    _splittingMinimizeModel.setRandomChoices({"off","sco","all"});

    _splittingEagerRemoval = BoolOptionValue("avatar_eager_removal","aer",true);
    _splittingEagerRemoval.description="If a component was in the model and then becomes 'don't care' eagerly remove that component from the first-order solver. Note: only has any impact when amm is used.";
    _lookup.insert(&_splittingEagerRemoval);
    _splittingEagerRemoval.tag(OptionTag::AVATAR);
    _splittingEagerRemoval.reliesOn(_splitting.is(equal(true)));
    // if minimize is off then makes no difference
    // if minimize is sco then we could have a conflict clause added infinitely often
    _splittingEagerRemoval.reliesOn(_splittingMinimizeModel.is(equal(SplittingMinimizeModel::ALL)));
    _splittingEagerRemoval.setRandomChoices({"on","off"});

    _splittingFastRestart = BoolOptionValue("avatar_fast_restart","afr",false);
    _splittingFastRestart.description="";
    _lookup.insert(&_splittingFastRestart);
    _splittingFastRestart.tag(OptionTag::AVATAR);
    _splittingFastRestart.reliesOn(_splitting.is(equal(true)));
    _splittingFastRestart.setRandomChoices({"on","off"});

    _splittingBufferedSolver = BoolOptionValue("avatar_buffered_solver","abs",false);
    _splittingBufferedSolver.description="Added buffering funcitonality to the SAT solver used in AVATAR.";
    _lookup.insert(&_splittingBufferedSolver);
    _splittingBufferedSolver.tag(OptionTag::AVATAR);
    _splittingBufferedSolver.reliesOn(_splitting.is(equal(true)));
    _splittingBufferedSolver.setRandomChoices({"on","off"});

    _splittingDeleteDeactivated = ChoiceOptionValue<SplittingDeleteDeactivated>("avatar_delete_deactivated","add",
                                                                        SplittingDeleteDeactivated::ON,{"on","large","off"});

    _splittingDeleteDeactivated.description="";
    _lookup.insert(&_splittingDeleteDeactivated);
    _splittingDeleteDeactivated.tag(OptionTag::AVATAR);
    _splittingDeleteDeactivated.reliesOn(_splitting.is(equal(true)));
    _splittingDeleteDeactivated.setRandomChoices({"on","large","off"});


    _splittingFlushPeriod = UnsignedOptionValue("avatar_flush_period","afp",0);
    _splittingFlushPeriod.description=
    "after given number of generated clauses without deriving an empty clause, the splitting component selection is shuffled. If equal to zero, shuffling is never performed.";
    _lookup.insert(&_splittingFlushPeriod);
    _splittingFlushPeriod.tag(OptionTag::AVATAR);
    _splittingFlushPeriod.reliesOn(_splitting.is(equal(true)));
    _splittingFlushPeriod.setRandomChoices({"0","1000","4000","10000","40000","100000"});

    _splittingFlushQuotient = FloatOptionValue("avatar_flush_quotient","afq",1.5);
    _splittingFlushQuotient.description=
    "after each flush, the avatar_flush_period is multiplied by the quotient";
    _lookup.insert(&_splittingFlushQuotient);
    _splittingFlushQuotient.tag(OptionTag::AVATAR);
    _splittingFlushQuotient.addConstraint(greaterThanEq(1.0f));
    _splittingFlushQuotient.reliesOn(_splitting.is(equal(true)));
    _splittingFlushQuotient.setRandomChoices({"1.0","1.1","1.2","1.4","2.0"});

    _splittingAvatimer = FloatOptionValue("avatar_turn_off_time_frac","atotf",0.0);
    _splittingAvatimer.description= "Stop splitting after the specified fraction of the overall time has passed (the default 0.0 means this is disabled).\n"
        "(the remaining time AVATAR is still switching branches and communicating with the SAT solver,\n"
        "but not introducing new splits anymore. This fights the theoretical possibility of AVATAR's dynamic incompletness.)";
    _lookup.insert(&_splittingAvatimer);
    _splittingAvatimer.tag(OptionTag::AVATAR);
    _splittingAvatimer.addConstraint(smallerThan(1.0f));
    _splittingAvatimer.reliesOn(_splitting.is(equal(true)));
    _splittingAvatimer.setRandomChoices({"0.0","0.5","0.7","0.9"});

    _splittingNonsplittableComponents = ChoiceOptionValue<SplittingNonsplittableComponents>("avatar_nonsplittable_components","anc",
                                                                                              SplittingNonsplittableComponents::KNOWN,
                                                                                              {"all","all_dependent","known","none"});
    _splittingNonsplittableComponents.description=
    "Decide what to do with a nonsplittable component:\n"
    "  -known: SAT clauses will be learnt from non-splittable clauses that have corresponding components (if there is a component C with name SAT l, clause C | {l1,..ln} will give SAT clause ~l1 \\/ … \\/ ~ln \\/ l). When we add the sat clause, we discard the original FO clause C | {l1,..ln} and let the component selection update model, possibly adding the component clause C | {l}.\n"
    "  -all: like known, except when we see a non-splittable clause that doesn't have a name, we introduce the name for it.\n"
    "  -all_dependent: like all, but we don't introduce names for non-splittable clauses that don't depend on any components";
    _lookup.insert(&_splittingNonsplittableComponents);
    _splittingNonsplittableComponents.tag(OptionTag::AVATAR);
    _splittingNonsplittableComponents.reliesOn(_splitting.is(equal(true)));
    _splittingNonsplittableComponents.setRandomChoices({"all","all_dependent","known","none"});


    _nonliteralsInClauseWeight = BoolOptionValue("nonliterals_in_clause_weight","nicw",false);
    _nonliteralsInClauseWeight.description=
    "Non-literal parts of clauses (such as its split history) will also contribute to the weight";
    _lookup.insert(&_nonliteralsInClauseWeight);
    _nonliteralsInClauseWeight.tag(OptionTag::AVATAR);
    _nonliteralsInClauseWeight.reliesOn(_saturationAlgorithm.is(notEqual(SaturationAlgorithm::INST_GEN)));
    _nonliteralsInClauseWeight.reliesOn(_splitting.is(notEqual(false)));
    _nonliteralsInClauseWeight.addProblemConstraint(hasNonUnits());
    _nonliteralsInClauseWeight.setRandomChoices({"on","off"});

//*********************** SAT solver (used in various places)  ***********************
    _satSolver = ChoiceOptionValue<SatSolver>("sat_solver","sas",SatSolver::MINISAT, {
      "minisat"
#if VZ3
      ,"z3"
#endif
    });
    _satSolver.description=
    "Select the SAT solver to be used throughout the solver. This will be used in AVATAR (for splitting) when the saturation algorithm is discount,lrs or otter and in instance generation for selection and global subsumption.";
    _lookup.insert(&_satSolver);
    _satSolver.tag(OptionTag::SAT);
    _satSolver.setRandomChoices({
      "minisat"
#if VZ3
      ,"z3"
#endif
    });

#if VZ3
    _satFallbackForSMT = BoolOptionValue("sat_fallback_for_smt","sffsmt",false);
    _satFallbackForSMT.description="If using z3 run a sat solver alongside to use if the smt"
       " solver returns unknown at any point";
    _lookup.insert(&_satFallbackForSMT);
    _satFallbackForSMT.tag(OptionTag::SAT);
    _satFallbackForSMT.reliesOn(_satSolver.is(equal(SatSolver::Z3)));

#endif

    //*************************************************************
    //*********************** which mode or tag?  ************************
    //*************************************************************
    
    _increasedNumeralWeight = BoolOptionValue("increased_numeral_weight","inw",false);
    _increasedNumeralWeight.description=
             "This option only applies if the problem has interpreted numbers. The weight of integer constants depends on the logarithm of their absolute value (instead of being 1)";
    _lookup.insert(&_increasedNumeralWeight);
    _increasedNumeralWeight.tag(OptionTag::SATURATION);

    _literalComparisonMode = ChoiceOptionValue<LiteralComparisonMode>("literal_comparison_mode","lcm",
                                                                      LiteralComparisonMode::STANDARD,
                                                                      {"predicate","reverse","standard"});
    _literalComparisonMode.description="Vampire uses term orderings which use an ordering of predicates. Standard places equality (and certain other special predicates) first and all others second. Predicate depends on symbol precedence (see symbol_precedence). Reverse reverses the order.";
    _lookup.insert(&_literalComparisonMode);
    _literalComparisonMode.tag(OptionTag::SATURATION);
    _literalComparisonMode.addProblemConstraint(hasNonUnits());
    _literalComparisonMode.addProblemConstraint(hasPredicates());
    // TODO: if sat then should not use reverse
    _literalComparisonMode.setRandomChoices({"predicate","reverse","standard"});

    _nonGoalWeightCoefficient = NonGoalWeightOptionValue("nongoal_weight_coefficient","nwc",1.0);
    _nonGoalWeightCoefficient.description=
             "coefficient that will multiply the weight of theory clauses (those marked as 'axiom' in TPTP)";
    _lookup.insert(&_nonGoalWeightCoefficient);
    _nonGoalWeightCoefficient.tag(OptionTag::SATURATION);
    _nonGoalWeightCoefficient.setRandomChoices({"1","1.1","1.2","1.3","1.5","1.7","2","2.5","3","4","5","10"});

    _restrictNWCtoGC = BoolOptionValue("restrict_nwc_to_goal_constants","rnwc",false);
    _restrictNWCtoGC.description = "restrict nongoal_weight_coefficient to those containing goal constants";
    _lookup.insert(&_restrictNWCtoGC);
    _restrictNWCtoGC.tag(OptionTag::SATURATION);
    _restrictNWCtoGC.reliesOn(_nonGoalWeightCoefficient.is(notEqual(1.0f)));


    _normalize = BoolOptionValue("normalize","norm",false);
    _normalize.description="Normalize the problem so that the ordering of clauses etc does not effect proof search.";
    _lookup.insert(&_normalize);
    _normalize.tag(OptionTag::PREPROCESSING);

    _questionAnswering = ChoiceOptionValue<QuestionAnsweringMode>("question_answering","qa",QuestionAnsweringMode::OFF,
                                                                  {"answer_literal","from_proof","off"});
    _questionAnswering.description="Determines whether (and how) we attempt to answer questions";
    _questionAnswering.addHardConstraint(If(notEqual(QuestionAnsweringMode::OFF)).then(_splitting.is(notEqual(true))));
    _lookup.insert(&_questionAnswering);
    _questionAnswering.tag(OptionTag::OTHER);

    _randomSeed = IntOptionValue("random_seed","",Random::seed());
    _randomSeed.description="Some parts of vampire use random numbers. This seed allows for reproducability of results. By default the seed is not changed.";
    _lookup.insert(&_randomSeed);
    _randomSeed.tag(OptionTag::INPUT);

    _randomStrategySeed = IntOptionValue("random_strategy_seed","",time(nullptr));
    _randomStrategySeed.description="Sets the seed for generating random strategies. This option necessary because --random_seed <value> will be included as fixed value in the generated random strategy, hence won't have any effect on the random strategy generation. The default value is derived from the current time.";
    _lookup.insert(&_randomStrategySeed);
    _randomStrategySeed.tag(OptionTag::INPUT);

    _activationLimit = IntOptionValue("activation_limit","al",0);
    _activationLimit.description="Terminate saturation after this many iterations of the main loop. 0 means no limit.";
    _lookup.insert(&_activationLimit);
    _activationLimit.tag(OptionTag::SATURATION);

    _termOrdering = ChoiceOptionValue<TermOrdering>("term_ordering","to", TermOrdering::KBO,
                                                    {"kbo","lpo","lalpo","qkbo"});
    _termOrdering.description="The term ordering used by Vampire to orient equations and order literals";
    _termOrdering.tag(OptionTag::SATURATION);
    _lookup.insert(&_termOrdering);

    _symbolPrecedence = ChoiceOptionValue<SymbolPrecedence>("symbol_precedence","sp",SymbolPrecedence::ARITY,
                                                            {"arity","occurrence","reverse_arity","scramble",
                                                             "frequency","reverse_frequency",
                                                             "weighted_frequency","reverse_weighted_frequency"});
    _symbolPrecedence.description="Vampire uses term orderings which require a precedence relation between symbols. Arity orders symbols by their arity (and reverse_arity takes the reverse of this) and occurence orders symbols by the order they appear in the problem.";
    _lookup.insert(&_symbolPrecedence);
    _symbolPrecedence.tag(OptionTag::SATURATION);
    _symbolPrecedence.setRandomChoices({"arity","occurence","reverse_arity","frequency"});

    _introducedSymbolPrecedence = ChoiceOptionValue<IntroducedSymbolPrecedence>("introduced_symbol_precedence","isp",
                                                                                IntroducedSymbolPrecedence::TOP,
                                                                                {"top","bottom"});
    _introducedSymbolPrecedence.description="Decides where to place symbols introduced during proof search in the symbol precedence";
    _lookup.insert(&_introducedSymbolPrecedence);
    _introducedSymbolPrecedence.tag(OptionTag::SATURATION);

    _evaluationMode = ChoiceOptionValue<EvaluationMode>("evaluation","ev",
                                                        EvaluationMode::SIMPLE,
<<<<<<< HEAD
                                                        {"off", "simple","force","cautious"});
=======
                                                        {"simple","force","cautious"});
>>>>>>> b713bc15
    _evaluationMode.description=
    "Choses the algorithm used to simplify interpreted integer, rational, and real terms. \
                                 \
    - simple: will only evaluate expressions built from interpreted constants only.\
<<<<<<< HEAD
    - polynomial: will evaluate abstract expressions to a weak polynomial normal form. This is more powerful but may fail in some cases where the resulting polynomial is not strictly smaller than the initial one wrt. the simplification ordering. \
=======
    - cautious: will evaluate abstract expressions to a weak polynomial normal form. This is more powerful but may fail in some rare cases where the resulting polynomial is not strictly smaller than the initial one wrt. the simplification ordering. In these cases a new clause with the normal form term will be added to the search space instead of replacing the orignal clause.  \
    - force: same as `cautious`, but ignoring the simplificaiton ordering and replacing the hypothesis with the normal form clause in any case. \
>>>>>>> b713bc15
    ";
    _lookup.insert(&_evaluationMode);
    _evaluationMode.tag(OptionTag::SATURATION);
    _evaluationMode.setExperimental();


    _kboAdmissabilityCheck = ChoiceOptionValue<KboAdmissibilityCheck>(
        "kbo_admissibility_check", "", KboAdmissibilityCheck::ERROR,
                                     {"error","warning" });
    _kboAdmissabilityCheck.description = "Choose to emmit a warning instead of throwing an exception if the weight function and precedence ordering for kbo are not compatible.";
    _kboAdmissabilityCheck.setExperimental();
    _kboAdmissabilityCheck.reliesOn(_termOrdering.is(equal(TermOrdering::KBO)));
    _lookup.insert(&_kboAdmissabilityCheck);


    _functionWeights = StringOptionValue("function_weights","fw","");
    _functionWeights.description = 
      "Path to a file that defines weights for KBO for function symbols, or 'random'.\n"
      "\n"
      "If 'random' is used the weights will be assigned randomly.\n"
      "\n"
      "If the option is a file path, each line in the file is expected to contain a function name, followed by the functions arity, and a positive integer, that specifies symbols weight.\n"
      "\n"
      "Additionally there are special values that can be specified:\n"
      "- `$default    <number>` specifies the default symbol weight, that is used for all symbols not present in the file (if not specified 0 is used)\n"
      "- `$introduced <number>` specifies the weight used for symbols introduced during preprocessing or proof search\n"
      "- `$var        <number>` specifies the weight used for variables\n"
      "- `$int        <number>` specifies the weight used for integer constants\n"
      "- `$rat        <number>` specifies the weight used for rational constants\n"
      "- `$real       <number>` specifies the weight used for real constants\n"
      "\n"
      "\n"
      "===== example ============\n"
      "$add 2 2\n"
      "$mul 2 7\n"
      "f    1 2\n"
      "$default 2\n"
      "$var     2\n"
      "===== end of example =====\n"
      "\n"
      "If this option is empty all weights default to 1.\n"
      ;
    _functionWeights.setExperimental();
    _functionWeights.reliesOn(_termOrdering.is(equal(TermOrdering::KBO)));
    _lookup.insert(&_functionWeights);

    _functionPrecedence = StringOptionValue("function_precendence","fp","");
    _functionPrecedence.description = "A name of a file with an explicit user specified precedence on function symbols.";
    _functionPrecedence.setExperimental();
    _lookup.insert(&_functionPrecedence);

    _predicatePrecedence = StringOptionValue("predicate_precendence","pp","");
    _predicatePrecedence.description = "A name of a file with an explicit user specified precedence on predicate symbols.";
    _predicatePrecedence.setExperimental();
    _lookup.insert(&_predicatePrecedence);

    _symbolPrecedenceBoost = ChoiceOptionValue<SymbolPrecedenceBoost>("symbol_precedence_boost","spb",SymbolPrecedenceBoost::NONE,
                                     {"none","goal","units","goal_then_units"});
    _symbolPrecedenceBoost.description = "Boost the symbol precedence of symbols occuring in certain kinds of clauses in the input.";
    _symbolPrecedenceBoost.tag(OptionTag::SATURATION);
    _lookup.insert(&_symbolPrecedenceBoost);


    //******************************************************************
    //*********************** Vinter???  *******************************
    //******************************************************************
    
    _colorUnblocking = BoolOptionValue("color_unblocking","",false);
    _colorUnblocking.description="";
    _lookup.insert(&_colorUnblocking);
    _colorUnblocking.setExperimental();
    _colorUnblocking.tag(OptionTag::OTHER);
    
    
    _showInterpolant = ChoiceOptionValue<InterpolantMode>("show_interpolant","",InterpolantMode::OFF,
                                                          {"new_heur","new_opt","off", "old", "old_opt"});
    _lookup.insert(&_showInterpolant);
    _showInterpolant.tag(OptionTag::OTHER);
    _showInterpolant.setExperimental();
    
 // Declare tag names
    
    _tagNames = {
                 "Unused",
                 "Other",
                 "Development",
                 "Output",
                 "Instance Generation",
                 "Finite Model Building",
                 "SAT Solving",
                 "AVATAR",
                 "Inferences",
                 "LRS Specific",
                 "Saturation",
                 "Preprocessing",
                 "Input",
                 "Help",
                 "Higher-order",
                 "Global"
                };

} // Options::init

void Options::copyValuesFrom(const Options& that)
{
  //copy across the actual values in that
  VirtualIterator<AbstractOptionValue*> options = _lookup.values();

  while(options.hasNext()){
    AbstractOptionValue* opt = options.next();
    if(opt->shouldCopy()){
      AbstractOptionValue* other = that.getOptionValueByName(opt->longName);
      ASS(opt!=other);
      ALWAYS(opt->set(other->getStringOfActual()));
    }
  }
}
Options::Options(const Options& that)
{
  CALL("Options::Options(const Options& that)");

  init();
  copyValuesFrom(that);
}

Options& Options::operator=(const Options& that)
{
  CALL("Options& Options::operator=(const Options& that)");

  if(this==&that) return *this;
  copyValuesFrom(that);
  return *this;
}


/**
 * Set option by its name and value.
 * @since 13/11/2004 Manchester
 * @since 18/01/2014 Manchester, changed to use _ignoreMissing
 * @since 14/09/2014 updated to use _lookup
 * @author Andrei Voronkov
 */
void Options::set(const char* name,const char* value, bool longOpt)
{
  CALL ("Options::set/3");

  try {
    if((longOpt && !_lookup.findLong(name)->set(value)) ||
        (!longOpt && !_lookup.findShort(name)->set(value))) {
      switch (ignoreMissing()) {
      case IgnoreMissing::OFF:
        USER_ERROR((vstring) value +" is an invalid value for "+(vstring)name+"\nSee help or use explain i.e. vampire -explain mode");
        break;
      case IgnoreMissing::WARN:
        if (outputAllowed()) {
          env.beginOutput();
          addCommentSignForSZS(env.out());
          env.out() << "WARNING: invalid value "<< value << " for option " << name << endl;
          env.endOutput();
        }
        break;
      case IgnoreMissing::ON:
        break;
      }
    }
  }
  catch (const ValueNotFoundException&) {
    if (_ignoreMissing.actualValue != IgnoreMissing::ON) {
      vstring msg = (vstring)name + (longOpt ? " is not a valid option" : " is not a valid short option (did you mean --?)");
      if (_ignoreMissing.actualValue == IgnoreMissing::WARN) {
        if (outputAllowed()) {
          env.beginOutput();
          addCommentSignForSZS(env.out());
          env.out() << "WARNING: " << msg << endl;
          env.endOutput();
        }
        return;
      } // else:
      Stack<vstring> sim = getSimilarOptionNames(name,false);
      Stack<vstring>::Iterator sit(sim);
      if(sit.hasNext()){
        vstring first = sit.next();
        msg += "\n\tMaybe you meant ";
        if(sit.hasNext()) msg += "one of:\n\t\t";
        msg += first;
        while(sit.hasNext()){ msg+="\n\t\t"+sit.next();}
        msg+="\n\tYou can use -explain <option> to explain an option";
      }
      USER_ERROR(msg);
    }
  }
} // Options::set/2

/**
 * Set option by its name and value.
 * @since 06/04/2005 Torrevieja
 */
void Options::set(const vstring& name,const vstring& value)
{
  CALL ("Options::set/2");
  set(name.c_str(),value.c_str(),true);
} // Options::set/2

bool Options::OptionHasValue::check(Property*p){
          CALL("Options::OptionHasValue::check");
          AbstractOptionValue* opt = env.options->getOptionValueByName(option_value);
          ASS(opt);
          return opt->getStringOfActual()==value;
}

/**
 * Static functions to help specify random choice values
 */

Options::OptionProblemConstraintUP Options::isRandOn(){
      return OptionProblemConstraintUP(new OptionHasValue("random_strategy","on"));
}
Options::OptionProblemConstraintUP Options::isRandSat(){
      return OptionProblemConstraintUP(new OptionHasValue("random_strategy","sat"));
}
Options::OptionProblemConstraintUP Options::saNotInstGen(){
      return OptionProblemConstraintUP(new OptionHasValue("sa","inst_gen"));
}
/**
 * Return the include file name using its relative name.
 *
 * @param relativeName the relative name, must begin and end with "'"
 *        because of the TPTP syntax
 * @since 16/10/2003 Manchester, relativeName changed to string from char*
 * @since 07/08/2014 Manchester, relativeName changed to vstring
 */
vstring Options::includeFileName (const vstring& relativeName)
{
  CALL("Options::includeFileName");

  if (relativeName[0] == '/') { // absolute name
    return relativeName;
  }

  if (System::fileExists(relativeName)) {
    return relativeName;
  }

  // truncatedRelativeName is relative.
  // Use the conventions of Vampire:
  // (a) first search the value of "include"
  vstring dir = include();

  if (dir == "") { // include undefined
    // (b) search in the directory of the 'current file'
    // i.e. the input file
    vstring currentFile = inputFile();
    System::extractDirNameFromPath(currentFile,dir); 
    if(System::fileExists(dir+"/"+relativeName)){
      return dir + "/" + relativeName;
    }

    // (c) search the value of the environment variable TPTP_DIR
    char* env = getenv("TPTP");
    if (env) {
      dir = env;
    }
    else {
    // (d) use the current directory
      dir = ".";
    }
    // we do not check (c) or (d) - an error will occur later
    // if the file does not exist here
  }
  // now dir is the directory to search
  return dir + "/" + relativeName;
} // Options::includeFileName


/**
 * Output options to a stream.
 *
 * @param str the stream
 * @since 02/01/2003 Manchester
 * @since 28/06/2003 Manchester, changed to treat XML output as well
 * @since 10/07/2003 Manchester, "normalize" added.
 * @since 27/11/2003 Manchester, changed using new XML routines and iterator
 *        of options
 */
void Options::output (ostream& str) const
{
  CALL("Options::output");

  if(printAllTheoryAxioms()){
    cout << "Sorry, not implemented yet!" << endl;

    return;
  }

  if(!explainOption().empty()){

    //We bypass the allocator here because of the use of vstringstream
    BYPASSING_ALLOCATOR;

     AbstractOptionValue* option;
     vstring name = explainOption();
     try{
       option = _lookup.findLong(name);
     }
     catch(const ValueNotFoundException&){ 
       try{
         option = _lookup.findShort(name);
       }
       catch(const ValueNotFoundException&){
         option = 0;
       }
     }
     if(!option){ 
       str << name << " not a known option" << endl;
       Stack<vstring> sim_s = getSimilarOptionNames(name,true);
       Stack<vstring> sim_l = getSimilarOptionNames(name,false);
       VirtualIterator<vstring> sit = pvi(getConcatenatedIterator(
           Stack<vstring>::Iterator(sim_s),Stack<vstring>::Iterator(sim_l))); 
        if(sit.hasNext()){
          vstring first = sit.next();
          str << "\tMaybe you meant ";
          if(sit.hasNext()) str << "one of:\n\t\t";
          str << first;
          while(sit.hasNext()){ str << "\n\t\t"+sit.next();}
          str << endl;
        }
     }
     else{
       vstringstream vs;
       option->output(vs,lineWrapInShowOptions());
       str << vs.str();
     }

  }

  if (showHelp()){
    str << "=========== Usage ==========\n";
    str << "Call vampire using\n";
    str << "  vampire [options] [problem]\n";
    str << "For example,\n";
    str << "  vampire --mode casc --include ~/TPTP ~/TPTP/Problems/ALG/ALG150+1.p\n";

    str << "=========== Hints ==========\n";


    str << "=========== Options ==========\n";
    str << "To see a list of all options use\n  --show_options on\n";
    str << "Options will only be displayed for the current mode (Vampire by default)\n";
    str << " use --mode to change mode\n";
    //str << "By default experimental options will not be shown. To show ";
    //str << "these options use\n  --show_experimental_options on\n";
    str << "=========== End ==========\n";
  }

  bool normalshow = showOptions();
  bool experimental = showExperimentalOptions();  
  
  if(normalshow || experimental) {

    //We bypass the allocator here because of the use of vstringstream
    BYPASSING_ALLOCATOR;

    Mode this_mode = _mode.actualValue;
    //str << "=========== Options ==========\n";

    VirtualIterator<AbstractOptionValue*> options = _lookup.values();

    //Stack<vstringstream*> groups;
    int num_tags = static_cast<int>(OptionTag::LAST_TAG);
    Stack<Stack<AbstractOptionValue*>> groups;
    for(int i=0; i<=num_tags;i++){
    //  groups.push(new vstringstream);
        Stack<AbstractOptionValue*> stack;
        groups.push(stack);
    }


    while(options.hasNext()){
      AbstractOptionValue* option = options.next();
      if(option->inMode(this_mode) && 
              ((experimental && option->experimental) || 
               (normalshow && !option->experimental) )){
        unsigned tag = static_cast<unsigned>(option->getTag());
        //option->output(*groups[tag]);
        (groups[tag]).push(option);
      }
    }

    //output them in reverse order
    for(int i=num_tags;i>=0;i--){
      if(groups[i].isEmpty()) continue;
      vstring label = "  "+_tagNames[i]+"  ";
      ASS(label.length() < 40);
      vstring br = "******************************";
      vstring br_gap = br.substr(0,(br.length()-(label.length()/2)));
      str << endl << br << br;
      if (label.length() % 2 == 0) {
        str << endl;
      } else {
        str << "*" << endl;
      }
      str << br_gap << label << br_gap << endl;
      str << br << br;
      if (label.length() % 2 == 0) {
        str << endl << endl;
      } else {
        str << "*" << endl << endl;
      }

      // Sort
      Stack<AbstractOptionValue*> os = groups[i];
      DArray<AbstractOptionValue*> osa;
      osa.initFromIterator(Stack<AbstractOptionValue*>::Iterator(os));
      osa.sort(AbstractOptionValueCompatator());
      DArray<AbstractOptionValue*>::Iterator oit(osa);
      while(oit.hasNext()){
        oit.next()->output(str,lineWrapInShowOptions());
      }
      //str << (*groups[i]).str();
      //BYPASSING_ALLOCATOR;
      //delete groups[i];
    }

    //str << "======= End of options =======\n";
  }

} // Options::output (ostream& str) const

template<typename T>
bool Options::OptionValue<T>::randomize(Property* prop){
  CALL("Options::OptionValue::randomize()");

  DArray<vstring>* choices = nullptr;
  if(env.options->randomStrategy()==RandomStrategy::NOCHECK) prop=0;

  // Only randomize if we have a property and need it or don't have one and don't need it!
  if( env.options->randomStrategy()!=RandomStrategy::NOCHECK && 
      ((prop && !hasProblemConstraints()) || (!prop && hasProblemConstraints()))
    ){
    return false;
  }
  // Note that if we suppressed the problem constraints
  // the checks will be skipped

  //Search for the first set of random choices that is valid
  Stack<RandEntry>::BottomFirstIterator entry_it(rand_choices);
  while(entry_it.hasNext()){
    auto& entry = entry_it.next();
    if(!entry.first || (prop && entry.first->check(prop))){
      choices = entry.second.get();
      break;
    }  
  }
  if(!choices || choices->size()==0) return false; // no valid choices

  //Pick a random option from the available choices
  int index = Random::getInteger(choices->size());
  set((*choices)[index]);
  return true;
}

//TODO should not use cout, should use env.out
template<typename T>
bool Options::OptionValue<T>::checkConstraints(){
     CALL("Options::OptionValue::checkConstraints");
     typename Lib::Stack<OptionValueConstraintUP<T>>::Iterator it(_constraints);
     while(it.hasNext()){
       const OptionValueConstraintUP<T>& con = it.next();
       if(!con->check(*this)){

         if(env.options->mode()==Mode::SPIDER){
           reportSpiderFail();
           USER_ERROR("\nBroken Constraint: "+con->msg(*this));
         }

         if(con->isHard()){ 
           if(env.options->randomStrategy()!=RandomStrategy::OFF)
              return false; // Skip warning for Hard
           USER_ERROR("\nBroken Constraint: "+con->msg(*this));
         }
         switch(env.options->getBadOptionChoice()){
           case BadOption::HARD :
               USER_ERROR("\nBroken Constraint: "+con->msg(*this));
           case BadOption::SOFT :
               cout << "WARNING Broken Constraint: "+con->msg(*this) << endl;
               return false;
           case BadOption::FORCED :
               if(con->force(this)){
                 cout << "Forced constraint " + con->msg(*this) << endl;
                 break;
               }else{
                 USER_ERROR("\nCould not force Constraint: "+con->msg(*this));
               }
           case BadOption::OFF: 
             return false;
           default: ASSERTION_VIOLATION;
        }
     }
    }
    return true;
}

template<typename T>
bool Options::OptionValue<T>::checkProblemConstraints(Property* prop){
    CALL("Options::OptionValue::checkProblemConstraints");

    Lib::Stack<OptionProblemConstraintUP>::Iterator it(_prob_constraints);
    while(it.hasNext()){
      OptionProblemConstraintUP& con = it.next();
      // Constraint should hold whenever the option is set
      if(is_set && !con->check(prop)){

         if(env.options->mode()==Mode::SPIDER){
           reportSpiderFail();
           USER_ERROR("WARNING: " + longName + con->msg());
         }

         switch(env.options->getBadOptionChoice()){
         case BadOption::OFF: break;
         default:
           cout << "WARNING: " << longName << con->msg() << endl;
         }
         return false;
      }
    }
    return true;
}

template<typename T>
Options::AbstractWrappedConstraintUP Options::OptionValue<T>::is(OptionValueConstraintUP<T> c)
{
    return AbstractWrappedConstraintUP(new WrappedConstraint<T>(*this,std::move(c)));
}

/**
 * Read age-weight ratio from a string. The string can be an integer
 * or an expression "a:w", where a,w are integers.
 *
 * @since 25/05/2004 Manchester
 */
bool Options::RatioOptionValue::readRatio(const char* val, char separator)
{
  CALL("RatioOptionValue::readRatio");

  // search the string for ":"
  bool found = false;
  int colonIndex = 0;
  while (val[colonIndex]) {
    if (val[colonIndex] == separator) {
      found = true;
      break;
    }
    colonIndex++;
  }

  if (found) {
    if (strlen(val) >= COPY_SIZE) {
      return false;
    }
    char copy[COPY_SIZE];
    strncpy(copy,val,COPY_SIZE);
    copy[colonIndex] = 0;
    int age;
    if (! Int::stringToInt(copy,age)) {
      return false;
    }
    actualValue = age;
    int weight;
    if (! Int::stringToInt(copy+colonIndex+1,weight)) {
      return false;
    }
    otherValue = weight;

    // don't allow ratios 0:0
    if (actualValue == 0 && otherValue == 0) {
      return false;
    }

    return true;
  }
  actualValue = 1;
  int weight;
  if (! Int::stringToInt(val,weight)) {
    return false;
  }
  otherValue = weight;
  return true;
}

bool Options::NonGoalWeightOptionValue::setValue(const vstring& value)
{
  CALL("NonGoalWeightOptionValue::setValue");

 float newValue;
 if(!Int::stringToFloat(value.c_str(),newValue)) return false;

 if(newValue <= 0.0) return false;

 actualValue=newValue;

  // actualValue contains numerator
  numerator=static_cast<int>(newValue*100);
  // otherValue contains denominator
  denominator=100;

  return true;


}

bool Options::SelectionOptionValue::setValue(const vstring& value)
{
  CALL("SelectionOptionValue::setValue");

  int sel;
  if(!Int::stringToInt(value,sel)) return false;
  switch (sel) {
  case 0:
  case 1:
  case 2:
  case 3:
  case 4:
  case 10:
  case 11:
  case 20:
  case 21:
  case 22:

  case 30:
  case 31:
  case 32:
  case 33:
  case 34:
  case 35:

  case 1002:
  case 1003:
  case 1004:
  case 1010:
  case 1011:
  case -1:
  case -2:
  case -3:
  case -4:
  case -10:
  case -11:
  case -20: // almost same as 20 (but factoring will be on negative and not positive literals)
  case -21:
  case -22:
  case -30: // almost same as 30 (but factoring will be on negative and not positive literals)
  case -31:
  case -32:
  case -33:
  case -34:
  case -35:

  case -1002:
  case -1003:
  case -1004:
  case -1010:
  case -1011: // almost same as 1011 (but factoring will be on negative and not positive literals)
    actualValue = sel;
    return true;
  default:
    return false;
  }
}

bool Options::InputFileOptionValue::setValue(const vstring& value)
{
  CALL("InputFileOptionValue::setValue");

  actualValue=value;
  if(value.empty()) return true;

  //update the problem name

  int length = value.length();
  const char* name = value.c_str();

  int b = length - 1;
  while (b >= 0 && name[b] != '/') {
    b--;
  }
  b++;

  int e = length - 1;
  while (e >= b && name[e] != '.') {
    e--;
  }
  if (e < b) {
    e = length;
  }

  parent->_problemName.actualValue=value.substr(b,e-b);

  return true;

}


bool Options::TimeLimitOptionValue::setValue(const vstring& value)
{
  CALL("Options::readTimeLimit");

  int length = value.size();
  if (length == 0 || length >= COPY_SIZE) {
    USER_ERROR((vstring)"wrong value for time limit: " + value);
  }

  char copy[COPY_SIZE];
  strncpy(copy,value.c_str(),COPY_SIZE);
  char* end = copy;
  // search for the end of the string for
  while (*end) {
    end++;
  }
  end--;
  float multiplier = 10.0; // by default assume seconds
  switch (*end) {
  case 'd': // deciseconds
      multiplier = 1.0;
      *end = 0;
      break;
  case 's': // seconds
    multiplier = 10.0;
    *end = 0;
    break;
  case 'm': // minutes
    multiplier = 600.0;
    *end = 0;
    break;
  case 'h': // minutes
    multiplier = 36000.0;
    *end = 0;
    break;
  case 'D': // days
    multiplier = 864000.0;
    *end = 0;
    break;
  default:
    break;
  }

  float number;
  if (! Int::stringToFloat(copy,number)) {
    USER_ERROR((vstring)"wrong value for time limit: " + value);
  }

#ifdef _MSC_VER
  // Visual C++ does not know the round function
  actualValue= (int)floor(number * multiplier);
#else
  actualValue= (int)round(number * multiplier);
#endif

  return true;
} // Options::readTimeLimit(const char* val)

void Options::randomizeStrategy(Property* prop)
{
  CALL("Options::randomizeStrategy");
  if(_randomStrategy.actualValue==RandomStrategy::OFF) return;

  TimeCounter tc(TC_RAND_OPT);

  // The pseudo random sequence is deterministic given a seed.
  // By default the seed is 1
  // For this randomisation we get save the seed and try and randomize it
  int saved_seed = Random::seed();
  Random::setSeed(randomStrategySeed());

  // We randomize options that have setRandomChoices
  // TODO: randomize order in which options are selected
  //       (not order of insertion but probably deterministic)

  // We define some options that should be set before the rest
  // Note this is a stack!
  Stack<AbstractOptionValue*> do_first;
  do_first.push(&_saturationAlgorithm);

  auto options = getConcatenatedIterator(Stack<AbstractOptionValue*>::Iterator(do_first),_lookup.values());

  // whilst doing this don't report any bad options
  BadOption saved_bad_option = _badOption.actualValue;
  _badOption.actualValue=BadOption::OFF;

  bool skipChecks = _randomStrategy.actualValue == RandomStrategy::NOCHECK;

  while(options.hasNext()){
    AbstractOptionValue* option = options.next();
    if(!option->is_set){
      // try 5 random values before giving up
      vstring def = option->getStringOfActual();

      // This is where we check the NoProperty condition if prop=0
      bool can_rand = option->randomize(prop);
      // If we cannot randomize then skip (invariant, if this is false value is unchanged)
      if(can_rand){
        // We need to check ALL constraints - rather inefficient
        bool valid = skipChecks || (checkGlobalOptionConstraints(true) && (!prop || checkProblemOptionConstraints(prop,true)));
        unsigned i=4;
        while(!valid && i-- > 0){
          option->randomize(prop);
          valid = checkGlobalOptionConstraints(true) && (!prop || checkProblemOptionConstraints(prop,true));
        }
        if(!valid){
           //cout << "Failed for " << option->longName << endl;
           option->set(def);
           option->is_set=false;
        }
        //else cout << "Randomized " << option->longName << endl;
      }// else cout << "cannot randomize " << option->longName << endl;
    }
  }

  // Reset saved things
  _badOption.actualValue = saved_bad_option;
  Random::setSeed(saved_seed);

  if(prop) cout << "Random strategy: " + generateEncodedOptions() << endl;
}

/**
 * Assign option values as encoded in the option vstring if assign=true, otherwise check that
 * the option values are not currently set to those values.
 * according to the argument in the format
 * opt1=val1:opt2=val2:...:optn=valN,
 * for example bs=off:cond=on:drc=off:nwc=1.5:nicw=on:sos=on:sio=off:spl=sat:ssnc=none
 */
void Options::readOptionsString(vstring optionsString,bool assign)
{
  CALL("Options::readOptionsString");

  // repeatedly look for param=value
  while (optionsString != "") {
    size_t index1 = optionsString.find('=');
    if (index1 == vstring::npos) {
      error: USER_ERROR("bad option specification '" + optionsString+"'");
    }
    size_t index = optionsString.find(':');
    if (index!=vstring::npos && index1 > index) {
      goto error;
    }

    vstring param = optionsString.substr(0,index1);
    vstring value;
    if (index==vstring::npos) {
      value = optionsString.substr(index1+1);
    }
    else {
      value = optionsString.substr(index1+1,index-index1-1);
    }
    AbstractOptionValue* opt = getOptionValueByName(param);
    if(opt){
        if(assign){
            if (!opt->set(value)) {
              switch (ignoreMissing()) {
              case IgnoreMissing::OFF:
                USER_ERROR("value "+value+" for option "+ param +" not known");
                break;
              case IgnoreMissing::WARN:
                env.beginOutput();
                if (outputAllowed()) {
                  env.beginOutput();
                  addCommentSignForSZS(env.out());
                  env.out() << "WARNING: value " << value << " for option "<< param <<" not known" << endl;
                  env.endOutput();
                }
                break;
              case IgnoreMissing::ON:
                break;
              }
            }
        }
        else{
            vstring current = opt->getStringOfActual();
            if(value==current){
                USER_ERROR("option "+param+" uses forbidden value "+value);
            }
        }
    }
    else{
      switch (ignoreMissing()) {
      case IgnoreMissing::OFF:
        USER_ERROR("option "+param+" not known");
        break;
      case IgnoreMissing::WARN:
        env.beginOutput();
        if (outputAllowed()) {
          env.beginOutput();
          addCommentSignForSZS(env.out());
          env.out() << "WARNING: option "<< param << " not known." << endl;
          env.endOutput();
        }
        break;
      case IgnoreMissing::ON:
        break;
      }
    }

    if (index==vstring::npos) {
      return;
    }
    optionsString = optionsString.substr(index+1);
  }
} // readOptionsString/1

/**
 * Build options from a Spider test id.
 * @since 30/05/2004 Manchester
 * @since 21/06/2005 Manchester time limit in the test id must be
 *        in deciseconds
 * @throws UserErrorException if the test id is incorrect
 */
void Options::readFromEncodedOptions (vstring testId)
{
  CALL("Options::readFromTestId");

  _normalize.actualValue = true;
  _testId.actualValue = testId;

  vstring ma(testId,0,3); // the first 3 characters
  if (ma == "dis") {
    _saturationAlgorithm.actualValue = SaturationAlgorithm::DISCOUNT;
  }
  else if (ma == "lrs") {
    _saturationAlgorithm.actualValue = SaturationAlgorithm::LRS;
  }
  else if (ma == "ott") {
    _saturationAlgorithm.actualValue = SaturationAlgorithm::OTTER;
  }
  else if (ma == "ins") {
    _saturationAlgorithm.actualValue = SaturationAlgorithm::INST_GEN;
  }
  else if (ma == "fmb") {
    _saturationAlgorithm.actualValue = SaturationAlgorithm::FINITE_MODEL_BUILDING;
  }
  else {
  error: USER_ERROR("bad test id " + _testId.actualValue);
  }

  // after last '_' we have time limit
  size_t index = testId.find_last_of('_');
  if (index == vstring::npos) { // not found
    goto error;
  }
  vstring timeString = testId.substr(index+1);
  _timeLimitInDeciseconds.set(timeString);
  // setting assumes seconds as default, but encoded strings use deciseconds 
  _timeLimitInDeciseconds.actualValue = _timeLimitInDeciseconds.actualValue/10;

  testId = testId.substr(3,index-3);
  switch (testId[0]) {
  case '+':
    testId = testId.substr(1);
    break;
  case '-':
    break;
  default:
    goto error;
  }

  index = testId.find('_');
  vstring sel = testId.substr(0,index);
  _selection.set(sel);
  testId = testId.substr(index+1);

  if (testId == "") {
    goto error;
  }

  index = testId.find('_');
  vstring awr = testId.substr(0,index);
  _ageWeightRatio.set(awr.c_str());
  if (index==string::npos) {
    //there are no extra options
    return;
  }
  testId = testId.substr(index+1);
  //now read the rest of the options
  readOptionsString(testId);
} // Options::readFromTestId

void Options::setForcedOptionValues()
{
  CALL("Options::setForcedOptionValues");

  if(_forcedOptions.actualValue.empty()) return;
  readOptionsString(_forcedOptions.actualValue);
}

/**
 * Return testId vstring that represents current values of the options
 */
vstring Options::generateEncodedOptions() const
{
  CALL("Options::generateEncodedOptions");

  BYPASSING_ALLOCATOR;
  vostringstream res;
  //saturation algorithm
  vstring sat;
  switch(_saturationAlgorithm.actualValue){
    case SaturationAlgorithm::LRS : sat="lrs"; break;
    case SaturationAlgorithm::DISCOUNT : sat="dis"; break;
    case SaturationAlgorithm::OTTER : sat="ott"; break;
    case SaturationAlgorithm::INST_GEN : sat="ins"; break;
    case SaturationAlgorithm::FINITE_MODEL_BUILDING : sat="fmb"; break;
    default : ASSERTION_VIOLATION;
  }

  res << sat; 

  //selection function
  res << (selection() < 0 ? "-" : "+") << abs(selection());
  res << "_";

  //age-weight ratio
  if (ageRatio()!=1) {
    res << ageRatio() << ":";
  }
  res << weightRatio();
  res << "_";

  Options cur=*this;

  // Record options that do not want to be in encoded string
  static Set<const AbstractOptionValue*> forbidden;
  //we initialize the set if there's nothing inside
  if (forbidden.size()==0) {
    //things we output elsewhere
    forbidden.insert(&_saturationAlgorithm);
    forbidden.insert(&_selection);
    forbidden.insert(&_ageWeightRatio);
    forbidden.insert(&_timeLimitInDeciseconds);

    //things we don't want to output (showHelp etc won't get to here anyway)
    forbidden.insert(&_mode);
    forbidden.insert(&_testId); // is this old version of decode?
    forbidden.insert(&_include);
    forbidden.insert(&_printProofToFile);
    forbidden.insert(&_problemName);
    forbidden.insert(&_inputFile);
    forbidden.insert(&_randomStrategy);
    forbidden.insert(&_encode);
    forbidden.insert(&_decode);
    forbidden.insert(&_ignoreMissing); // or maybe we do!
  }

  VirtualIterator<AbstractOptionValue*> options = _lookup.values();

  bool first=true;
  while(options.hasNext()){
    AbstractOptionValue* option = options.next();
    // TODO do we want to also filter by !isDefault?
    if(!forbidden.contains(option) && option->is_set && !option->isDefault()){
      vstring name = option->shortName;
      if(name.empty()) name = option->longName;
      if(!first){ res<<":";}else{first=false;}
      res << name << "=" << option->getStringOfActual();
    }
  }

  if(!first){ res << "_"; }
  res << Lib::Int::toString(_timeLimitInDeciseconds.actualValue);
 
  return res.str();
}


/**
 * True if the options are complete.
 * @since 23/07/2011 Manchester
 */
bool Options::complete(const Problem& prb) const
{
  CALL("Options::complete");

  if(env.statistics->higherOrder){
    //safer for competition
    return false;
  }

  if (_showInterpolant.actualValue != InterpolantMode::OFF) {
    return false;
  }

  //we did some transformation that made us lose completeness
  //(e.g. equality proxy replacing equality for reflexive predicate)
  if (prb.hadIncompleteTransformation()) {
    return false;
  }

  Property& prop = *prb.getProperty();

  // general properties causing incompleteness
  if (prop.hasInterpretedOperations()
      || prop.hasProp(Property::PR_HAS_INTEGERS)
      || prop.hasProp(Property::PR_HAS_REALS)
      || prop.hasProp(Property::PR_HAS_RATS)
      || prop.hasProp(Property::PR_HAS_ARRAYS)
      || (!prop.onlyFiniteDomainDatatypes() && prop.hasProp(Property::PR_HAS_DT_CONSTRUCTORS))
      || (!prop.onlyFiniteDomainDatatypes() && prop.hasProp(Property::PR_HAS_CDT_CONSTRUCTORS))) {
    return false;
  }

  // preprocessing
  if (env.signature->hasDistinctGroups()) {
    return false;
  }

  switch (_saturationAlgorithm.actualValue) {
  case SaturationAlgorithm::INST_GEN: return true; // !!! Implies InstGen is always complete
  default: break;
  }

  // preprocessing for resolution-based algorithms
  if (_sos.actualValue != Sos::OFF) return false;
  // run-time rule causing incompleteness
  if (_forwardLiteralRewriting.actualValue) return false;
  
  bool unitEquality = prop.category() == Property::UEQ;
  bool hasEquality = (prop.equalityAtoms() != 0);

  if((prop.hasCombs() || prop.hasAppliedVar())  &&
    !_addCombAxioms.actualValue && !_combinatorySuperposition.actualValue) {
    //TODO make a more complex more precise case here
    //There are instance where we are complete
    return false;
  }

  //TODO update once we have another method of dealing with bools
  if((prop.hasLogicalProxy() || prop.hasBoolVar())  && !_addProxyAxioms.actualValue){
    return false;
  }

  if (!unitEquality) {
    if (_selection.actualValue <= -100 || _selection.actualValue >= 100) return false;
    if (_literalComparisonMode.actualValue == LiteralComparisonMode::REVERSE) return false;
  }

  if (!hasEquality) {
    if (_binaryResolution.actualValue) return true;
    if (_unitResultingResolution.actualValue!=URResolution::ON) return false;
    // binary resolution is off
    return prop.category() == Property::HNE; // URR is complete for Horn problems
  }

  if (!_demodulationRedundancyCheck.actualValue) return false;
  if (!_superpositionFromVariables.actualValue) return false;

  // only checking resolution rules remain
  bool pureEquality = (prop.atoms() == prop.equalityAtoms());
  if (pureEquality) return true;
  return (_binaryResolution.actualValue); // MS: we are in the equality case, so URR cannot help here even for horn problems
} // Options::complete

/**
 * True if the options are complete for non-Horn problems without equality.
 * @since 02/08/2011 Wroclaw
 */
bool Options::completeForNNE() const
{
  CALL("Options::completeForNNE");

  // preprocessing
  if (_sineSelection.actualValue != SineSelection::OFF) return false;

  switch (_saturationAlgorithm.actualValue) {
  case SaturationAlgorithm::INST_GEN: return true; // !!!
  default: break;
  }

  // preprocessing for resolution-based algorithms
  if (_sos.actualValue != Sos::OFF) return false;
  // run-time rule causing incompleteness
  if (_forwardLiteralRewriting.actualValue) return false;
  
  if (_selection.actualValue <= -100 || _selection.actualValue >= 100) return false;

  return _binaryResolution.actualValue;
} // Options::completeForNNE


/**
 * Check constraints necessary for options to make sense
 *
 * The function is called after all options are parsed.
 */
bool Options::checkGlobalOptionConstraints(bool fail_early)
{
  CALL("Options::checkGlobalOptionsConstraints");

  //Check forbidden options
  readOptionsString(_forbiddenOptions.actualValue,false);
    
  bool result = true;

  // Check recorded option constraints
  VirtualIterator<AbstractOptionValue*> options = _lookup.values();
  while(options.hasNext()){ 
    result = options.next()->checkConstraints() && result; 
    if(fail_early && !result) return result;
  }

  return result;
}

/**
 * Check whether the option values make sense with respect to the given problem
 **/
bool Options::checkProblemOptionConstraints(Property* prop,bool fail_early)
{
   CALL("Options::checkProblemOptionConstraints");

  bool result = true;

  VirtualIterator<AbstractOptionValue*> options = _lookup.values();
  while(options.hasNext()){
    result = options.next()->checkProblemConstraints(prop) && result; 
    if(fail_early && !result) return result;
  }

  return result;
}

template<class A>
Lib::vvector<A> parseCommaSeparatedList(vstring const& str) 
{
  vstringstream stream(str);
  Lib::vvector<A> parsed;
  vstring cur;
  while (std::getline(stream, cur, ',')) {
    parsed.push_back(StringUtils::parse<A>(cur));
  }
  return parsed;
}

Lib::vvector<int> Options::theorySplitQueueRatios() const
{
  CALL("Options::theorySplitQueueRatios");


  auto inputRatios = parseCommaSeparatedList<int>(_theorySplitQueueRatios.actualValue);

  // sanity checks
  if (inputRatios.size() < 2) {
    USER_ERROR("Wrong usage of option '-thsqr'. Needs to have at least two values (e.g. '10,1')");
  }
  for (unsigned i = 0; i < inputRatios.size(); i++) {
    if(inputRatios[i] <= 0) {
      USER_ERROR("Wrong usage of option '-thsqr'. Each ratio needs to be a positive integer");
    }
  }

  return inputRatios;
}

Lib::vvector<float> Options::theorySplitQueueCutoffs() const
{
  CALL("Options::theorySplitQueueCutoffs");
  // initialize cutoffs
  Lib::vvector<float> cutoffs;
  if (_theorySplitQueueCutoffs.isDefault()) {
    // if no custom cutoffs are set, use heuristics: (0,4*d,10*d,infinity)
    auto d = _theorySplitQueueExpectedRatioDenom.actualValue;
    cutoffs.push_back(0.0f);
    cutoffs.push_back(4.0f * d);
    cutoffs.push_back(10.0f * d);
    cutoffs.push_back(std::numeric_limits<float>::max());
  } else {
    // if custom cutoffs are set, parse them and add float-max as last value
    cutoffs = parseCommaSeparatedList<float>(_theorySplitQueueCutoffs.actualValue);
    cutoffs.push_back(std::numeric_limits<float>::max());
  }

  // sanity checks
  for (unsigned i = 0; i < cutoffs.size(); i++)
  {
    auto cutoff = cutoffs[i];

    if (i > 0 && cutoff <= cutoffs[i-1])
    {
      USER_ERROR("Wrong usage of option '-thsqc'. The cutoff values must be strictly increasing");
    }
  }

  return cutoffs;
}

Lib::vvector<int> Options::avatarSplitQueueRatios() const
{
  CALL("Options::avatarSplitQueueRatios");
  Lib::vvector<int> inputRatios = parseCommaSeparatedList<int>(_avatarSplitQueueRatios.actualValue);

  // sanity checks
  if (inputRatios.size() < 2) {
    USER_ERROR("Wrong usage of option '-avsqr'. Needs to have at least two values (e.g. '10,1')");
  }
  for (unsigned i = 0; i < inputRatios.size(); i++) {
    if(inputRatios[i] <= 0) {
      USER_ERROR("Each ratio (supplied by option '-avsqr') needs to be a positive integer");
    }
  }

  return inputRatios;
}

Lib::vvector<float> Options::avatarSplitQueueCutoffs() const
{
  CALL("Options::avatarSplitQueueCutoffs");
  // initialize cutoffs and add float-max as last value
  auto cutoffs = parseCommaSeparatedList<float>(_avatarSplitQueueCutoffs.actualValue);
  cutoffs.push_back(std::numeric_limits<float>::max());

  // sanity checks
  for (unsigned i = 0; i < cutoffs.size(); i++)
  {
    auto cutoff = cutoffs[i];

    if (i > 0 && cutoff <= cutoffs[i-1])
    {
      USER_ERROR("The cutoff values (supplied by option '-avsqc') must be strictly increasing");
    }
  }

  return cutoffs;
}

Lib::vvector<int> Options::sineLevelSplitQueueRatios() const
{
  CALL("Options::sineLevelSplitQueueRatios");
  auto inputRatios = parseCommaSeparatedList<int>(_sineLevelSplitQueueRatios.actualValue);

  // sanity checks
  if (inputRatios.size() < 2) {
    USER_ERROR("Wrong usage of option '-slsqr'. Needs to have at least two values (e.g. '1,3')");
  }
  for (unsigned i = 0; i < inputRatios.size(); i++) {
    if(inputRatios[i] <= 0) {
      USER_ERROR("Each ratio (supplied by option '-slsqr') needs to be a positive integer");
    }
  }

  return inputRatios;
}

Lib::vvector<float> Options::sineLevelSplitQueueCutoffs() const
{
  CALL("Options::sineLevelSplitQueueCutoffs");
  // initialize cutoffs and add float-max as last value
  auto cutoffs = parseCommaSeparatedList<float>(_sineLevelSplitQueueCutoffs.actualValue);
  cutoffs.push_back(std::numeric_limits<float>::max());

  // sanity checks
  for (unsigned i = 0; i < cutoffs.size(); i++)
  {
    auto cutoff = cutoffs[i];

    if (i > 0 && cutoff <= cutoffs[i-1])
    {
      USER_ERROR("The cutoff values (supplied by option '-slsqc') must be strictly increasing");
    }
  }

  return cutoffs;
}

Lib::vvector<int> Options::positiveLiteralSplitQueueRatios() const
{
  CALL("Options::positiveLiteralSplitQueueRatios");
  auto inputRatios = parseCommaSeparatedList<int>(_positiveLiteralSplitQueueRatios.actualValue);

  // sanity checks
  if (inputRatios.size() < 2) {
    USER_ERROR("Wrong usage of option '-plsqr'. Needs to have at least two values (e.g. '1,3')");
  }
  for (unsigned i = 0; i < inputRatios.size(); i++) {
    if(inputRatios[i] <= 0) {
      USER_ERROR("Each ratio (supplied by option '-plsqr') needs to be a positive integer");
    }
  }

  return inputRatios;
}

Lib::vvector<float> Options::positiveLiteralSplitQueueCutoffs() const
{
  CALL("Options::positiveLiteralSplitQueueCutoffs");
  // initialize cutoffs and add float-max as last value
  auto cutoffs = parseCommaSeparatedList<float>(_positiveLiteralSplitQueueCutoffs.actualValue);
  cutoffs.push_back(std::numeric_limits<float>::max());

  // sanity checks
  for (unsigned i = 0; i < cutoffs.size(); i++)
  {
    auto cutoff = cutoffs[i];

    if (i > 0 && cutoff <= cutoffs[i-1])
    {
      USER_ERROR("The cutoff values (supplied by option '-plsqc') must be strictly increasing");
    }
  }

  return cutoffs;
}<|MERGE_RESOLUTION|>--- conflicted
+++ resolved
@@ -1102,22 +1102,14 @@
            _cancellation = choiceArithmeticSimplificationMode(
                "cancellation", "canc",
                ArithmeticSimplificationMode::OFF);
-<<<<<<< HEAD
-           _cancellation.description = "Enable addition cancellation.";
-=======
            _cancellation.description = "Enables the rule cancellation around additions as described in the paper Making Theory Reasoning Simpler ( https://easychair.org/publications/preprint/K2hb ). \
                                         In some rare cases the conclusion may be not strictly simpler than the hypothesis. With `force` we ignore these cases, violating the ordering and just simplifying \
                                         anyways. With `cautious` we will generate a new clause instead of simplifying in these cases.";
->>>>>>> b713bc15
            _lookup.insert(&_cancellation);
            _cancellation.tag(OptionTag::INFERENCES);
            _cancellation.setExperimental();
 
-<<<<<<< HEAD
-           _highSchool = BoolOptionValue("high_school", "", false);
-=======
            _highSchool = BoolOptionValue("high_school", "hsm", false);
->>>>>>> b713bc15
            _highSchool.description="Enables high school education for vampire. (i.e.: sets -gve cautious, -asg cautious, -ev cautious, -canc cautious, -pum on )";
            _lookup.insert(&_highSchool);
            _highSchool.tag(OptionTag::INFERENCES);
@@ -1134,7 +1126,6 @@
            _lookup.insert(&_pushUnaryMinus);
            _pushUnaryMinus.tag(OptionTag::INFERENCES);
 
-<<<<<<< HEAD
            _inequalityResolution  = BoolOptionValue("inequality_resolution","ir",false);
            _inequalityResolution.description=
                   "Enables the inequality resolution calculus. In exact this means the ordering is set to LaKBO (a compatible version of KBO), inequalites are normalized to t > 0, or t >= 0, and following inference rules are enabled: \n"
@@ -1240,8 +1231,6 @@
            _ircStrongNormalization.tag(OptionTag::INFERENCES);
            _ircStrongNormalization.reliesOnHard(_inequalityResolution.is(equal(true)));
 
-=======
->>>>>>> b713bc15
            _gaussianVariableElimination = choiceArithmeticSimplificationMode(
                "gaussian_variable_elimination", "gve",
                ArithmeticSimplificationMode::OFF);
@@ -1256,32 +1245,22 @@
                   "\n"
                   "6 * X0 != 2 * X1 | p(X0, X1)\n"
                   "-------------------------------\n"
-<<<<<<< HEAD
-                  "  p(2 * X1 / 6, X1)";
-=======
                   "  p(2 * X1 / 6, X1)\n"
                   "\n"
                   "\n"
                   "For a more detailed description see the paper Making Theory Reasoning Simpler ( https://easychair.org/publications/preprint/K2hb ). \
                   In some rare cases the conclusion may be not strictly simpler than the hypothesis. With `force` we ignore these cases, violating the ordering and just simplifying \
                   anyways. With `cautious` we will generate a new clause instead of simplifying in these cases.";
->>>>>>> b713bc15
            _lookup.insert(&_gaussianVariableElimination);
            _gaussianVariableElimination.tag(OptionTag::INFERENCES);
 
            _arithmeticSubtermGeneralizations = choiceArithmeticSimplificationMode(
                "arithmetic_subterm_generalizations", "asg",
                ArithmeticSimplificationMode::OFF);
-<<<<<<< HEAD
-           _arithmeticSubtermGeneralizations.description=
-                  "Enable variaous immediate simplification rules for arithmetic terms.\n"
-                  "All of these rules work by generalizing a subterm.";
-=======
            _arithmeticSubtermGeneralizations.description = "\
                   Enables variaous generalization rules for arithmetic terms as described in the paper Making Theory Reasoning Simpler ( https://easychair.org/publications/preprint/K2hb ). \
                   In some rare cases the conclusion may be not strictly simpler than the hypothesis. With `force` we ignore these cases, violating the ordering and just simplifying \
                   anyways. With `cautious` we will generate a new clause instead of simplifying in these cases.";
->>>>>>> b713bc15
            _lookup.insert(&_arithmeticSubtermGeneralizations);
            _arithmeticSubtermGeneralizations.tag(OptionTag::INFERENCES);
 
@@ -2159,21 +2138,13 @@
 
     _evaluationMode = ChoiceOptionValue<EvaluationMode>("evaluation","ev",
                                                         EvaluationMode::SIMPLE,
-<<<<<<< HEAD
                                                         {"off", "simple","force","cautious"});
-=======
-                                                        {"simple","force","cautious"});
->>>>>>> b713bc15
     _evaluationMode.description=
     "Choses the algorithm used to simplify interpreted integer, rational, and real terms. \
                                  \
     - simple: will only evaluate expressions built from interpreted constants only.\
-<<<<<<< HEAD
-    - polynomial: will evaluate abstract expressions to a weak polynomial normal form. This is more powerful but may fail in some cases where the resulting polynomial is not strictly smaller than the initial one wrt. the simplification ordering. \
-=======
     - cautious: will evaluate abstract expressions to a weak polynomial normal form. This is more powerful but may fail in some rare cases where the resulting polynomial is not strictly smaller than the initial one wrt. the simplification ordering. In these cases a new clause with the normal form term will be added to the search space instead of replacing the orignal clause.  \
     - force: same as `cautious`, but ignoring the simplificaiton ordering and replacing the hypothesis with the normal form clause in any case. \
->>>>>>> b713bc15
     ";
     _lookup.insert(&_evaluationMode);
     _evaluationMode.tag(OptionTag::SATURATION);
