/**
 * @file Options.cpp
 * Implements Vampire options.
 *
 * @since 06/06/2001 Manchester, completely rewritten
 *
 * @since Sep 14 rewritten by Giles
 *
 *
 * IMPORTANT --> see .hpp file for instructions on how to add an option
 */

// Visual does not know the round function
#include <cmath>

#include "Forwards.hpp"

#include "Debug/Tracer.hpp"
#include "Debug/Assertion.hpp"

#include "Lib/VString.hpp"
#include "Lib/Environment.hpp"
#include "Lib/Timer.hpp"
#include "Lib/Exception.hpp"
#include "Lib/Int.hpp"
#include "Lib/Random.hpp"
#include "Lib/Set.hpp"
#include "Lib/System.hpp"

#include "Kernel/Problem.hpp"

#include "Options.hpp"
#include "Property.hpp"

using namespace Lib;
using namespace Shell;

/**
 * Initialize options to the default values.
 *
 * Options are divided by the mode they are applicable to.
 * We then divid by tags where appropriate.
 * If an option is applicable to multiple modes but is not global it should be
 *  put in the most obvious mode - usually Vampire.
 *
 * IMPORTANT --> see .hpp file for instructions on how to add an option
 *
 * @since 10/07/2003 Manchester, _normalize added
 */
Options::Options ()

{
    CALL("Options::Options");
    init();
}

void Options::Options::init()
{
   CALL("Options::init");

   BYPASSING_ALLOCATOR; // Necessary because of use of std::function

   // some options that were not give names previously
    _forceIncompleteness = BoolOptionValue("force_incompleteness","",false);
    _equivalentVariableRemoval = BoolOptionValue("equivalentVariableRemoval","",true);
    _bpCollapsingPropagation = BoolOptionValue("bp_collapsing_propagation","",false);
    _backjumpTargetIsDecisionPoint = BoolOptionValue("backjump_target_is_decision_point","",true);
    _selectUnusedVariablesFirst = BoolOptionValue("_selectUnusedVariablesFirst","",false);

//**********************************************************************
//*********************** GLOBAL, for all modes  ***********************
//**********************************************************************

    _memoryLimit = UnsignedOptionValue("memory_limit","m",
#if VDEBUG
                                       1000
#else
                                       3000
#endif
                                       );
    _memoryLimit.description="Memory limit in MB";
    _lookup.insert(&_memoryLimit);
#if !__APPLE__ && !__CYGWIN__
    _memoryLimit.addHardConstraint(lessThanEq((unsigned)Lib::System::getSystemMemory()));
#endif

    _mode = ChoiceOptionValue<Mode>("mode","",Mode::VAMPIRE,
                                    {"axiom_selection","bpa","casc","casc_epr",
                                        "casc_ltb","casc_mzr","casc_sat","clausify",
                                        "consequence_elimination","grounding",
                                        "ltb_build","ltb_solve","output","preprocess",
                                        "profile","program_analysis","random_strategy",
                                        "sat_solver","spider","vampire"});
    _mode.description=
    "Select the mode of operation. Choices are:\n"
    "  -vampire: the standard mode of operation for first-order theorem proving\n"
    "  -casc,casc_epr,casc_ltb,casc_mzr,casc_sat: these are all portfolio modes\n   that use predefined "
    " sets of strategies in vampire mode.\n"
    "  -preprocess,axiom_select,clausify,grounding: modes for producing output\n   for other solvers.\n"
    "  -output,profile: output information about the problem\n"
    "  -sat_solver: accepts problems in DIMACS and uses the internal sat solver\n   directly\n"
    "Some modes are not currently maintained:\n"
    "  -ltb_build,ltb_solve: for Large Theory Batch processing\n"
    "  -program_analysis: run Lingva\n"
    "  -bpa: perform bound propagation\n"
    "  -consequence_elimination: perform consequence elimination\n";
    //"consequence_elimination mode forces values of unused_predicate_definition_removal to be off";
    _lookup.insert(&_mode);

    _decode = DecodeOptionValue("decode","",this);
    _decode.description="Decodes an encoded strategy. Can be used to replay a strategy. To make Vampire output an encoded version of the strategy use the option --encode on";
    _lookup.insert(&_decode);

    _encode = BoolOptionValue("encode","",false);
    _encode.description="Output an encoding of the strategy to be used with the --decode option";
    _lookup.insert(&_encode);

    _randomStrategy = ChoiceOptionValue<RandomStrategy>("random_strategy","",RandomStrategy::OFF,{"on","off","sat"});
    _randomStrategy.description =
      "Create a random strategy. Randomisation will occur after all other options have been "
      "set, whatever order they have been given in. A random number of options will be selected "
      " and set with a safe (possibly default) value.";
    _lookup.insert(&_randomStrategy);
    _randomStrategy.reliesOnHard(_mode.is(equal(Mode::VAMPIRE)->Or(_mode.is(equal(Mode::RANDOM_STRATEGY)))));

    _forbiddenOptions = StringOptionValue("forbidden_options","","");
    _forbiddenOptions.description=
    "If some of the specified options are set to a forbidden state, vampire will fail to start, or in the CASC mode it will skip such strategies. The expected syntax is <opt1>=<val1>:<opt2>:<val2>:...:<optn>=<valN>";
    _lookup.insert(&_forbiddenOptions);

    _forcedOptions = StringOptionValue("forced_options","","");
    _forcedOptions.description=
    "Options in the format <opt1>=<val1>:<opt2>=<val2>:...:<optn>=<valN> that override the option values set by other means (also inside CASC mode strategies)";
    _lookup.insert(&_forcedOptions);

    _showHelp = BoolOptionValue("help","h",false);
    _showHelp.description="Display this help";
    _lookup.insert(&_showHelp);

    _showOptions = BoolOptionValue("show_options","",false);
    _showOptions.description="List all available options";
    _lookup.insert(&_showOptions);

    _showExperimentalOptions = BoolOptionValue("show_experimental_options","",false);
    _showExperimentalOptions.description="Include experimental options in showOption";
    _lookup.insert(&_showExperimentalOptions);
    _showExperimentalOptions.setExperimental(); // only we know about it!

    _explainOption = StringOptionValue("explain_option","explain","");
    _explainOption.description = "Use to explain a single option i.e. -explain explain";
    _lookup.insert(&_explainOption);

    _ignoreMissing = BoolOptionValue("ignore_missing","",false);
    _ignoreMissing.description=
    "Ignore any options that have been removed (useful in CASC mode where this can cause errors)";
    _lookup.insert(&_ignoreMissing);

    _badOption = ChoiceOptionValue<BadOption>("bad_option","",BadOption::SOFT,{"hard","forced","off","soft"});
    _badOption.description = "What should be done if a bad option value (wrt constraints) is encountered:\n"
       " - hard: will cause a user error\n"
       " - soft: will only report the error (unless it is unsafe)\n"
       " - forced: will try and change the value and those of unset options to make it okay\n"
       " - off: will ignore safe errors\n"
       "Note that unsafe errors will aways lead to a user error";
    _lookup.insert(&_badOption);


    _namePrefix = StringOptionValue("name_prefix","","");
    _namePrefix.description=
    "Prefix for symbols introduced by Vampire (naming predicates, Skolem functions)";
    _lookup.insert(&_namePrefix);

    // Do we really need to be able to set this externally?
    _problemName = StringOptionValue("problem_name","","");
    _problemName.description="";
    //_lookup.insert(&_problemName);

    _proof = ChoiceOptionValue<Proof>("proof","p",Proof::ON,{"off","on","proofcheck","tptp"});
    _proof.description=
    "Specifies whether proof will be output. 'proofcheck' will output proof as a sequence of TPTP problems to allow for proof-checking.";
    _lookup.insert(&_proof);

    _proofChecking = BoolOptionValue("proof_checking","",false);
    _proofChecking.description="";
    _lookup.insert(&_proofChecking);
    _proofChecking.setExperimental(); // don't think it works!

    _protectedPrefix = StringOptionValue("protected_prefix","","");
    _protectedPrefix.description="Symbols with this prefix are immune against elimination during preprocessing";
    _lookup.insert(&_protectedPrefix);

    _statistics = ChoiceOptionValue<Statistics>("statistics","",Statistics::FULL,{"brief","full","none"});
    _statistics.description="The level of statistics to report at the end of the run.";
    _lookup.insert(&_statistics);

    _testId = StringOptionValue("test_id","","unspecified_test");
    _testId.description="";
    _lookup.insert(&_testId);
    _testId.setExperimental();

    _thanks = StringOptionValue("thanks","","Tanya");
    _thanks.description="";
    _lookup.insert(&_thanks);
    _thanks.setExperimental();

    _timeLimitInDeciseconds = TimeLimitOptionValue("time_limit","t",600);
    _timeLimitInDeciseconds.description="Time limit in wall clock seconds, you can use s,m,h,d suffixes also i.e. 60s, 5m";
    _lookup.insert(&_timeLimitInDeciseconds);

    _timeStatistics = BoolOptionValue("time_statistics","",false);
    _timeStatistics.description="Show how much running time was spent in each part of Vampire";
    _lookup.insert(&_timeStatistics);

//*********************** Input  ***********************

    _include = StringOptionValue("include","","");
    _include.description="Path prefix for the 'include' TPTP directive";
    _lookup.insert(&_include);
    _include.tag(OptionTag::INPUT);

    _inputFile= InputFileOptionValue("input_file","","",this);
    _inputFile.description="Problem file to be solved (if not specified, standard input is used)";
    _lookup.insert(&_inputFile);
    _inputFile.tag(OptionTag::INPUT);
    _inputFile.setExperimental();

    _inputSyntax= ChoiceOptionValue<InputSyntax>("input_syntax","",
                                                 //in case we compile vampire with bpa, then the default input syntax is smtlib
#if !GNUMP
                                                 InputSyntax::TPTP,
#else
                                                 InputSyntax::SMTLIB,
#endif
                                                 {"simplify","smtlib","smtlib2","tptp","xhuman","xmps","xnetlib"});
    _inputSyntax.description="Input syntax";
    _lookup.insert(&_inputSyntax);
    _inputSyntax.tag(OptionTag::INPUT);

    _smtlibConsiderIntsReal = BoolOptionValue("smtlib_consider_ints_real","",false);
    _smtlibConsiderIntsReal.description="all integers will be considered to be reals by the SMTLIB parser";
    _lookup.insert(&_smtlibConsiderIntsReal);
    _smtlibConsiderIntsReal.setExperimental();
    _smtlibConsiderIntsReal.tag(OptionTag::INPUT);

    _smtlibFletAsDefinition = BoolOptionValue("smtlib_flet_as_definition","",false);
    _smtlibFletAsDefinition.description="";
    _lookup.insert(&_smtlibFletAsDefinition);
    _smtlibFletAsDefinition.setExperimental();
    _smtlibFletAsDefinition.tag(OptionTag::INPUT);

    _smtlibIntroduceAIGNames = BoolOptionValue("smtlib_introduce_aig_names","",true);
    _smtlibIntroduceAIGNames.description="";
    _lookup.insert(&_smtlibIntroduceAIGNames);
    _smtlibIntroduceAIGNames.setExperimental();
    _smtlibIntroduceAIGNames.tag(OptionTag::INPUT);

//*********************** Preprocessing  ***********************

    _inequalitySplitting = IntOptionValue("inequality_splitting","ins",3);
    _inequalitySplitting.description=
    "Defines a weight threshold w such that any clause C \\/ s!=t where s (or conversely t) is ground "
    "and has weight less than w is replaced by C \\/ p(s) with the additional clause ~p(t) being added "
    "for fresh predicate p. ";
    _lookup.insert(&_inequalitySplitting);
    _inequalitySplitting.tag(OptionTag::PREPROCESSING);
<<<<<<< HEAD

=======
    //TODO randomly switch to different values for testing?
    
>>>>>>> 30e86776
    _sos = ChoiceOptionValue<Sos>("sos","sos",Sos::OFF,{"all","off","on"});
    _sos.description=
    "Set of support strategy. All formulas annotated as theory axioms are put directly among active clauses, without performing any inferences between them. If all, select all literals of set-of-support clauses, ortherwise use the default literal selector.";
    _lookup.insert(&_sos);
    _sos.tag(OptionTag::PREPROCESSING);
    // Captures that if Sos is not off then the Saturation Algorithm cannot be Tabulation
    _sos.addConstraint(If(notEqual(Sos::OFF)).then(_saturationAlgorithm.is(
                                                    notEqual(SaturationAlgorithm::TABULATION))));
    _sos.setRandomChoices(And(isRandSat(),saNotInstGen()),{"on","off","off","off","off"});
    _sos.setRandomChoices(And(isRandOn(),hasNonUnits()),{"on","off","off","off","off"});
    _sos.setRandomChoices(isRandOn(),{"all","off","on"});



    _equalityProxy = ChoiceOptionValue<EqualityProxy>( "equality_proxy","ep",EqualityProxy::OFF,{"R","RS","RST","RSTC","off"});
    _equalityProxy.description="Aplies the equality proxy transformation to the problem. It works as follows:\n"
     " - All literals s=t are replaced by E(s,t)\n"
     " - All literals s!=t are replaced by ~E(s,t)\n"
     " - If S the symmetry clause ~E(x,y) \\/ E(y,x) is added\n"
     " - If T the transitivity clause ~E(x,y) \\/ ~E(y,z) \\/ E(x,z) is added\n"
     " - If C the congruence clauses are added as follows:\n"
     "    for predicates p that are not E or equality add\n"
     "     ~E(x1,y1) \\/ ... \\/ ~E(xN,yN) \\/ ~p(x1,...,xN) \\/ p(y1,...,yN)\n"
     "    for non-constant functions f add\n"
     "     ~E(x1,y1) \\/ ... \\/ ~E(xN,yN) \\/ E(f(x1,...,xN),f(y1,...,yN))";
    _lookup.insert(&_equalityProxy);
    _equalityProxy.tag(OptionTag::PREPROCESSING);
<<<<<<< HEAD
=======
    _equalityProxy.addProblemConstraint(hasEquality());
    _equalityProxy.setRandomChoices(isRandOn(),{"R","RS","RST","RSTC","off","off","off","off","off"}); // wasn't tested, make off more likely
    
    //TODO add random choices for _aig options so that they can be tested
>>>>>>> 30e86776

    _aigBddSweeping = BoolOptionValue("aig_bdd_sweeping","",false);
    _aigBddSweeping.description="For a description of these aig options see the paper 'Preprocessing Techniques for First-Order Clausification'. ";
    _lookup.insert(&_aigBddSweeping);
    _aigBddSweeping.tag(OptionTag::PREPROCESSING);

    _aigConditionalRewriting = BoolOptionValue("aig_conditional_rewriting","",false);
    _aigConditionalRewriting.description="";
    _lookup.insert(&_aigConditionalRewriting);
    _aigConditionalRewriting.tag(OptionTag::PREPROCESSING);

    _aigDefinitionIntroduction = BoolOptionValue("aig_definition_introduction","",false);
    _aigDefinitionIntroduction.description="";
    _lookup.insert(&_aigDefinitionIntroduction);
    _aigDefinitionIntroduction.tag(OptionTag::PREPROCESSING);

    _aigDefinitionIntroductionThreshold = UnsignedOptionValue("aig_definition_introduction_threshold","",4);
    _aigDefinitionIntroductionThreshold.description=
               "number of subformula occurrences needed to introduce a name for it (if aig_definition_introduction is enabled)";
    _lookup.insert(&_aigDefinitionIntroductionThreshold);
    _aigDefinitionIntroductionThreshold.tag(OptionTag::PREPROCESSING);
    _aigDefinitionIntroductionThreshold.addConstraint(notEqual(0u));

    _aigFormulaSharing = BoolOptionValue("aig_formula_sharing","",false);
    _aigFormulaSharing.description="Detection and sharing of common subformulas using AIG representation";
    _lookup.insert(&_aigFormulaSharing);
    _aigFormulaSharing.tag(OptionTag::PREPROCESSING);

    _aigInliner = BoolOptionValue("aig_inliner","",false);
    _aigInliner.description="";
    _lookup.insert(&_aigInliner);
    _aigInliner.tag(OptionTag::PREPROCESSING);

    _arityCheck = BoolOptionValue("arity_check","",false);
    _arityCheck.description="The same symbol name cannot be used with multiple arities";
    _lookup.insert(&_arityCheck);
    _arityCheck.tag(OptionTag::PREPROCESSING);
<<<<<<< HEAD

    _distinctProcessor = BoolOptionValue("distinct_processor","",false);
=======
    
    _distinctProcessor = BoolOptionValue("distinct_processor","",true);
>>>>>>> 30e86776
    _distinctProcessor.description="Handles $distinct predicates from the TPTP language";
    _lookup.insert(&_distinctProcessor);
    _distinctProcessor.tag(OptionTag::PREPROCESSING);

    _eprPreservingNaming = BoolOptionValue("epr_preserving_naming","",false);
    _eprPreservingNaming.description=
    "Naming will not cause introduction of any non-constant functions."
    "The nonconstant functions can be introduced by naming in a name definition when a universal quantifier turns into an existential one and is skolemized.";
    _lookup.insert(&_eprPreservingNaming);
    _eprPreservingNaming.tag(OptionTag::PREPROCESSING);

    _eprPreservingSkolemization= BoolOptionValue("epr_preserving_skolemization","",false);
    _eprPreservingSkolemization.description="";
    _lookup.insert(&_eprPreservingSkolemization);
    _eprPreservingSkolemization.tag(OptionTag::PREPROCESSING);

    _eprRestoringInlining= BoolOptionValue("epr_restoring_inlining","",false);
    _eprRestoringInlining.description="";
    _lookup.insert(&_eprRestoringInlining);
    _eprRestoringInlining.tag(OptionTag::PREPROCESSING);

    _equalityPropagation = BoolOptionValue("equality_propagation","",false);
    _equalityPropagation.description=
    "propagate equalities in formulas, for example\n"
    "X=Y => X=f(Y) ---> X=f(X)\n"
    "Such propagation can simplify formulas early in the preprocessing and so help other "
    "preprocessing rules (namely dealing with predicate definitions).";
    _lookup.insert(&_equalityPropagation);
    _equalityPropagation.tag(OptionTag::PREPROCESSING);
    _equalityPropagation.addProblemConstraint(notWithCat(Property::FEQ));
    _equalityPropagation.setRandomChoices({"on","off"});

    _flattenTopLevelConjunctions = BoolOptionValue("flatten_top_level_conjunctions","",false);
    _flattenTopLevelConjunctions.description=
    "split formulas with top-level (up to universal quantification) conjunctions into several formulas";
    _lookup.insert(&_flattenTopLevelConjunctions);
    _flattenTopLevelConjunctions.tag(OptionTag::PREPROCESSING);
<<<<<<< HEAD

=======
    _flattenTopLevelConjunctions.setRandomChoices({"off","off","off","on"}); // Added random choices biased to default
    
>>>>>>> 30e86776
    _functionDefinitionElimination = ChoiceOptionValue<FunctionDefinitionElimination>("function_definition_elimination","fde",
                                                                                      FunctionDefinitionElimination::ALL,{"all","none","unused"});
    _functionDefinitionElimination.description=
    "All literals of set-of-support clauses will be selected";
    _lookup.insert(&_functionDefinitionElimination);
    _functionDefinitionElimination.tag(OptionTag::PREPROCESSING);
    _functionDefinitionElimination.addProblemConstraint(hasEquality());
    _functionDefinitionElimination.setRandomChoices({"all","none"});

    _generalSplitting = ChoiceOptionValue<RuleActivity>("general_splitting","gsp",RuleActivity::OFF,{"input_only","off","on"});
    _generalSplitting.description=
    "Preprocessing rule that splits clauses in order to reduce number of different variables in each clause."
    " Only input_only and off are valid values.";
    _lookup.insert(&_generalSplitting);
    _generalSplitting.tag(OptionTag::PREPROCESSING);
    _generalSplitting.addConstraint(notEqual(RuleActivity::ON));
    _generalSplitting.addProblemConstraint(hasNonUnits());
    _generalSplitting.setRandomChoices({"off","input_only"});

    _hornRevealing= BoolOptionValue("horn_revealing","",false);
    _hornRevealing.description=
    "Preprocessing rule that tries to discover whether polarities of predicates can be changed, so that problem becomes horn. If successful, marks all clauses with a positive literal as axioms, and those with only negatives as conjectures.";
    _lookup.insert(&_hornRevealing);
    _hornRevealing.tag(OptionTag::PREPROCESSING);

    _predicateDefinitionInlining = ChoiceOptionValue<InliningMode>("predicate_definition_inlining","",InliningMode::OFF,
                                                                   {"axioms_only","non_growwing","off","on"});
    _predicateDefinitionInlining.description=
    "Determines whether predicate definitions should be inlined. Non_growing rules out inlinings that would lead to increase in the size of the problem";
    _lookup.insert(&_predicateDefinitionInlining);
    _predicateDefinitionInlining.tag(OptionTag::PREPROCESSING);

    _predicateDefinitionMerging = BoolOptionValue("predicate_definition_merging","",false);
    _predicateDefinitionMerging.description=
    "Determines whether predicates with equivalent definitions will be merged into one. Look for pairs of definitions such as\n"
    "p(X) <=> F[X]\n"
    "q(X) <=> F[X]\n"
    "replace the latter by\n"
    "q(X) <=> p(X)\n"
    "and use it to eliminate the predicate q(X).";
    _lookup.insert(&_predicateDefinitionMerging);
    _predicateDefinitionMerging.tag(OptionTag::PREPROCESSING);

    _predicateEquivalenceDiscovery = ChoiceOptionValue<PredicateEquivalenceDiscoveryMode>("predicate_equivalence_discovery","",
                                                                                          PredicateEquivalenceDiscoveryMode::OFF,
                                                                                          {"all_atoms","all_formulas","definitions","off","on"});
    _predicateEquivalenceDiscovery.description=
    "If enabled, SAT solver will be used to discover predicate equivalences during preprocessing. "
    "if all_atoms, equivalences between all atoms will be searched for. "
    "if definitions, we'll look only for equivalences in the shape of predicate definitions (this lies somewhere between on and all_atoms). "
    "if all_formulas, equivalences between all formulas are searched for";
    _lookup.insert(&_predicateEquivalenceDiscovery);
    _predicateEquivalenceDiscovery.tag(OptionTag::PREPROCESSING);

    _predicateEquivalenceDiscoveryAddImplications = BoolOptionValue("predicate_equivalence_discovery_add_implications","",false);
    _predicateEquivalenceDiscoveryAddImplications.description=
    "if predicate_equivalence_discovery is enabled, add also discoveder implications, not only equivalences";
    _lookup.insert(&_predicateEquivalenceDiscoveryAddImplications);
    _predicateEquivalenceDiscoveryAddImplications.tag(OptionTag::PREPROCESSING);

    _predicateEquivalenceDiscoveryRandomSimulation = BoolOptionValue("predicate_equivalence_discovery_random_simulation","",true);
    _predicateEquivalenceDiscoveryRandomSimulation.description=
    "use random simulation before the simultaneous sat-sweeping to reduce the amount of candidate equivalences";
    _lookup.insert(&_predicateEquivalenceDiscoveryRandomSimulation);
    _predicateEquivalenceDiscoveryRandomSimulation.tag(OptionTag::PREPROCESSING);

    _predicateEquivalenceDiscoverySatConflictLimit = IntOptionValue("predicate_equivalence_discovery_sat_conflict_limit","",-1);
    _predicateEquivalenceDiscoverySatConflictLimit.description=
    "Limit on the number of SAT conflicts in each equivalence check. Default is -1 which stands for unlimited, 0 will restrict equivalence discovery to unit propagation. The implicative sat sweeping has an internal conflict count limit which always starts with zero and is increased geometrically until it reaches the limit set by this value";
    _lookup.insert(&_predicateEquivalenceDiscoverySatConflictLimit);
    _predicateEquivalenceDiscoverySatConflictLimit.tag(OptionTag::PREPROCESSING);

    _predicateIndexIntroduction = BoolOptionValue("predicate_index_introduction","",false);
    _predicateIndexIntroduction.description=
    "If all atoms of a certain predicate contain distinct constants as a particular argument, atoms of the predicate"
    " are replaces by set of fresh predicates, one for each of the distinct constants.\n"
    "E.g. a problem\n"
    "p(a,b,X,1)\n"
    "p(a,c,a,2)\n"
    "will be transformed into\n"
    "p_a_1(b,X)\n"
    "p_a_2(c,a)\n"
    "(second argument is not removed because constants b and c are not necessarily distinct, and third argment is not replaced because it occurs as a variable)";
    _lookup.insert(&_predicateIndexIntroduction);
    _predicateIndexIntroduction.tag(OptionTag::PREPROCESSING);

    _unusedPredicateDefinitionRemoval = BoolOptionValue("unused_predicate_definition_removal","updr",true);
    _unusedPredicateDefinitionRemoval.description="";
    _lookup.insert(&_unusedPredicateDefinitionRemoval);
    _unusedPredicateDefinitionRemoval.tag(OptionTag::PREPROCESSING);
    _unusedPredicateDefinitionRemoval.addProblemConstraint(notWithCat(Property::UEQ));
    _unusedPredicateDefinitionRemoval.setRandomChoices({"on","off"});

    _trivialPredicateRemoval = BoolOptionValue("trivial_predicate_removal","",false);
    _trivialPredicateRemoval.description= "remove predicates never occurring only positively or only negatively in a clause";
    _lookup.insert(&_trivialPredicateRemoval);
    _trivialPredicateRemoval.tag(OptionTag::PREPROCESSING);

    _theoryAxioms = BoolOptionValue("theory_axioms","",true);
    _theoryAxioms.description="Include theory axioms for detected interpreted symbols";
    _lookup.insert(&_theoryAxioms);
    _theoryAxioms.tag(OptionTag::PREPROCESSING);

    _sineDepth = UnsignedOptionValue("sine_depth","sd",0);
    _sineDepth.description=
    "Limit number of iterations of the transitive closure algorithm that selects formulas based on SInE's D-relation (see SInE description). 0 means no limit, 1 is a maximal limit (least selected axioms), 2 allows two iterations, etc...";
    _lookup.insert(&_sineDepth);
    _sineDepth.tag(OptionTag::PREPROCESSING);
    // Captures that if the value is not default then sineSelection must be on
    _sineDepth.reliesOn(_sineSelection.is(notEqual(SineSelection::OFF)));
    _sineDepth.setRandomChoices({"0","1","2","3","4","5","7","10"});

    _sineGeneralityThreshold = UnsignedOptionValue("sine_generality_threshold","sgt",0);
    _sineGeneralityThreshold.description=
    "Generality of a symbol is the number of input formulas in which a symbol appears. If the generality of a symbol is smaller than the threshold, it is always added into the D-relation with formulas in which it appears.";
    _lookup.insert(&_sineGeneralityThreshold);
    _sineGeneralityThreshold.tag(OptionTag::PREPROCESSING);
    // Captures that if the value is not default then sineSelection must be on
    _sineGeneralityThreshold.reliesOn(_sineSelection.is(notEqual(SineSelection::OFF)));

    _sineSelection = ChoiceOptionValue<SineSelection>("sine_selection","ss",SineSelection::OFF,{"axioms","included","off"});
    _sineSelection.description=
    "If 'axioms', all formulas that are not annotated as 'axiom' (i.e. conjectures and hypotheses) are initially selected, and the SInE selection is performed on those annotated as 'axiom'. If 'included', all formulas that are directly in the problem file are initially selected, and the SInE selection is performed on formulas from included files. The 'included' value corresponds to the behaviour of the original SInE implementation.";
    _lookup.insert(&_sineSelection);
    _sineSelection.tag(OptionTag::PREPROCESSING);
    _sineSelection.setRandomChoices(atomsMoreThan(100000),{"axioms","axioms","off"});
    _sineSelection.setRandomChoices(atomsMoreThan(30000),{"axioms","off"});
    _sineSelection.setRandomChoices(atomsMoreThan(10000),{"axioms","off","off","off"});
    _sineSelection.setRandomChoices(atomsMoreThan(3000),{"axioms","off","off","off","off","off"});
    _sineSelection.setRandomChoices(atomsMoreThan(1000),{"axioms","off","off","off","off","off","off","off"});

    _sineTolerance = FloatOptionValue("sine_tolerance","st",1.0);
    _sineTolerance.description="SInE tolerance parameter (sometimes referred to as 'benevolence')";
    _lookup.insert(&_sineTolerance);
    _sineTolerance.tag(OptionTag::PREPROCESSING);
    _sineTolerance.addConstraint(equal(0.0f)->Or(greaterThanEq(1.0f) ));
    // Captures that if the value is not 1.0 then sineSelection must be on
    _sineTolerance.reliesOn(_sineSelection.is(notEqual(SineSelection::OFF)));
    _sineTolerance.setRandomChoices({"1.0","1.2","1.5","2.0","3.0","5.0"});

    _naming = IntOptionValue("naming","nm",8);
    _naming.description="";
    _lookup.insert(&_naming);
    _naming.tag(OptionTag::PREPROCESSING);
    _naming.addConstraint(lessThan(32768));


//*********************** Output  ***********************

    // how is this used?
    _logFile = StringOptionValue("log_file","","off");
    _logFile.description="";
    _lookup.insert(&_logFile);
    _logFile.tag(OptionTag::OUTPUT);

    //used?
    _xmlOutput = StringOptionValue("xml_output","","off");
    _xmlOutput.description="";
    _lookup.insert(&_xmlOutput);
    _xmlOutput.tag(OptionTag::OUTPUT);

    _latexOutput = StringOptionValue("latex_output","","off");
    _latexOutput.description="File that will contain proof in the LaTeX format.";
    _lookup.insert(&_latexOutput);
    _latexOutput.tag(OptionTag::OUTPUT);

    _latexUseDefaultSymbols = BoolOptionValue("latex_use_default_symbols","",true);
    _latexUseDefaultSymbols.description="Interpretted symbols such as product have default LaTeX symbols"
        " that can be used. They can be overriden in the normal way. This option can turn them off";
    _latexUseDefaultSymbols.tag(OptionTag::OUTPUT);
    _lookup.insert(&_latexUseDefaultSymbols);

    _outputAxiomNames = BoolOptionValue("output_axiom_names","",false);
    _outputAxiomNames.description="preserve names of axioms from the problem file in the proof output";
    _lookup.insert(&_outputAxiomNames);
    _outputAxiomNames.tag(OptionTag::OUTPUT);


    _printClausifierPremises = BoolOptionValue("print_clausifier_premises","",false);
    _printClausifierPremises.description="";
    _lookup.insert(&_printClausifierPremises);
    _printClausifierPremises.tag(OptionTag::OUTPUT);

    _showActive = BoolOptionValue("show_active","",false);
    _showActive.description="";
    _lookup.insert(&_showActive);
    _showActive.tag(OptionTag::OUTPUT);

    _showBlocked = BoolOptionValue("show_blocked","",false);
    _showBlocked.description="show generating inferences blocked due to coloring of symbols";
    _lookup.insert(&_showBlocked);
    _showBlocked.tag(OptionTag::OUTPUT);

    _showDefinitions = BoolOptionValue("show_definitions","",false);
    _showDefinitions.description="";
    _lookup.insert(&_showDefinitions);
    _showDefinitions.tag(OptionTag::OUTPUT);


    _showNew = BoolOptionValue("show_new","",false);
    _showNew.description="";
    _lookup.insert(&_showNew);
    _showNew.tag(OptionTag::OUTPUT);

    _showNewPropositional = BoolOptionValue("show_new_propositional","",false);
    _showNewPropositional.description="";
    _lookup.insert(&_showNewPropositional);
    _showNewPropositional.tag(OptionTag::OUTPUT);

    _showNonconstantSkolemFunctionTrace = BoolOptionValue("show_nonconstant_skolem_function_trace","",false);
    _showNonconstantSkolemFunctionTrace.description="";
    _lookup.insert(&_showNonconstantSkolemFunctionTrace);
    _showNonconstantSkolemFunctionTrace.tag(OptionTag::OUTPUT);


    _showPassive = BoolOptionValue("show_passive","",false);
    _showPassive.description="";
    _lookup.insert(&_showPassive);
    _showPassive.tag(OptionTag::OUTPUT);

    _showPreprocessing = BoolOptionValue("show_preprocessing","",false);
    _showPreprocessing.description="";
    _lookup.insert(&_showPreprocessing);
    _showPreprocessing.tag(OptionTag::OUTPUT);

    _showSkolemisations = BoolOptionValue("show_skolemisations","",false);
    _showSkolemisations.description="";
    _lookup.insert(&_showSkolemisations);
    _showSkolemisations.tag(OptionTag::OUTPUT);

    _showSymbolElimination = BoolOptionValue("show_symbol_elimination","",false);
    _showSymbolElimination.description="";
    _lookup.insert(&_showSymbolElimination);
    _showSymbolElimination.tag(OptionTag::OUTPUT);

    _showTheoryAxioms = BoolOptionValue("show_theory_axioms","",false);
    _showTheoryAxioms.description="";
    _lookup.insert(&_showTheoryAxioms);
    _showTheoryAxioms.tag(OptionTag::OUTPUT);

//************************************************************************
//*********************** VAMPIRE (includes CASC)  ***********************
//************************************************************************

//*********************** Saturation  ***********************

    _saturationAlgorithm = ChoiceOptionValue<SaturationAlgorithm>("saturation_algorithm","sa",SaturationAlgorithm::LRS,
                                                                  {"discount","inst_gen","lrs","otter","tabulation"});
    _saturationAlgorithm.description=
    "Select the saturation algorithm:\n"
    " - discount:\n"
    " - otter:\n"
    " - limited resource:\n"
    " - instance generation: a simple implementation of instantiation calculus\n    (global_subsumption, unit_resulting_resolution and age_weight_ratio)\n"
    " - tabulation: a special goal-oriented mode for large theories.\n"
    "inst_gen and tabulation aren't influenced by options for the saturation algorithm, apart from those under the relevant heading";
    _lookup.insert(&_saturationAlgorithm);
    _saturationAlgorithm.tag(OptionTag::SATURATION);
    // Captures that if the saturation algorithm is InstGen then splitting must be off
    _saturationAlgorithm.addHardConstraint(If(equal(SaturationAlgorithm::INST_GEN)).then(_splitting.is(notEqual(true))));
    // Note order of adding constraints matters (we assume previous gaurds are false)
    _saturationAlgorithm.setRandomChoices(isRandSat(),{"discount","otter","inst_gen"});
    _saturationAlgorithm.setRandomChoices(Or(hasCat(Property::UEQ),atomsLessThan(4000)),{"lrs","discount","otter","inst_gen"});
    _saturationAlgorithm.setRandomChoices({"discount","inst_gen","lrs","otter","tabulation"});


    _selection = SelectionOptionValue("selection","s",10);
    _selection.description=
    "Selection methods 2,3,4,10,11 are complete by virtue of extending Maximal i.e. they select the best among maximal. Methods 1002,1003,1004,1010,1011 relax this restriction and are therefore not complete.\n"
    " 0     - Total (select everything)\n"
    " 1     - Maximal\n"
    " 2     - ColoredFirst, MaximalSize then Lexigraphical\n"
    " 3     - ColoredFirst, NoPositiveEquality, LeastTopLevelVariables,\n          LeastDistinctVariables then Lexigraphical\n"
    " 4     - ColoredFirst, NoPositiveEquality, LeastTopLevelVariables,\n          LeastVariables, MaximalSize then Lexigraphical\n"
    " 10    - ColoredFirst, NegativeEquality, MaximalSize, Negative then Lexigraphical\n"
    " 11    - Lookahead\n"
    " 1002  - Incomplete version of 2\n"
    " 1003  - Incomplete version of 3\n"
    " 1004  - Incomplete version of 4\n"
    " 1010  - Incomplete version of 10\n"
    " 1011  - Incomplete version of 11\n"
    "Or negated, which means that reversePolarity is true (?)\n";

    _lookup.insert(&_selection);
    _selection.tag(OptionTag::SATURATION);
    _selection.reliesOn(_saturationAlgorithm.is(notEqual(SaturationAlgorithm::TABULATION)));
    _selection.reliesOn(_saturationAlgorithm.is(notEqual(SaturationAlgorithm::INST_GEN))->Or<int>(_instGenWithResolution.is(equal(true))));
    _selection.setRandomChoices(And(isRandSat(),saNotInstGen()),{"0","1","2","3","4","10","11","-1","-2","-3","-4","-10","-11"});
    _selection.setRandomChoices({"0","1","2","3","4","10","11","1002","1003","1004","1010","1011","-1","-2","-3","-4","-10","-11","-1002","-1003","-1004","-1010","-1011"});

    _ageWeightRatio = RatioOptionValue("age_weight_ratio","awr",1,1,'/');
    _ageWeightRatio.description=
    "Ratio in which clauses are being selected for activation i.e. a:w means that for every a clauses selected based on age"
    "there will be w selected based on weight.";
    _lookup.insert(&_ageWeightRatio);
    _ageWeightRatio.tag(OptionTag::SATURATION);
    _ageWeightRatio.reliesOn(_saturationAlgorithm.is(notEqual(SaturationAlgorithm::TABULATION)));
    _ageWeightRatio.reliesOn(_saturationAlgorithm.is(notEqual(SaturationAlgorithm::INST_GEN))->Or<int>(_instGenWithResolution.is(equal(true))));
    _ageWeightRatio.setRandomChoices({"8:1","5:1","4:1","3:1","2:1","3:2","5:4","1","2:3","2","3","4","5","6","7","8","10","12","14","16","20","24","28","32","40","50","64","128","1024"});

    _lrsFirstTimeCheck = IntOptionValue("lrs_first_time_check","",0);
    _lrsFirstTimeCheck.description=
    "Percentage of time limit at which the LRS algorithm will for the first time estimate the number of reachable clauses.";
    _lookup.insert(&_lrsFirstTimeCheck);
    _lrsFirstTimeCheck.tag(OptionTag::SATURATION);
    _lrsFirstTimeCheck.addConstraint(greaterThanEq(0));
    _lrsFirstTimeCheck.addConstraint(lessThan(100));

    _lrsWeightLimitOnly = BoolOptionValue("lrs_weight_limit_only","",false);
    _lrsWeightLimitOnly.description=
    "If off, the lrs sets both age and weight limit according to clause reachability, otherwise it sets the age limit to 0 and only the weight limit reflects reachable clauses";
    _lookup.insert(&_lrsWeightLimitOnly);
    _lrsWeightLimitOnly.tag(OptionTag::SATURATION);

    _simulatedTimeLimit = TimeLimitOptionValue("simulated_time_limit","stl",0);
    _simulatedTimeLimit.description=
    "Time limit in seconds for the purpose of reachability estimations of the LRS saturation algorithm (if 0, the actual time limit is used)";
    _lookup.insert(&_simulatedTimeLimit);
    _simulatedTimeLimit.tag(OptionTag::SATURATION);


//*********************** Inferences  ***********************

    _backwardDemodulation = ChoiceOptionValue<Demodulation>("backward_demodulation","bd",
                                                            Demodulation::ALL,
                                                            {"all","off","preordered"});
    _backwardDemodulation.description=
             "Oriented rewriting of kept clauses by newly derived unit equalities\n"
             "s = t     L[sθ] \\/ C\n"
             "---------------------   where sθ > tθ (replaces RHS)\n"
             " L[tθ] \\/ C\n";
    _lookup.insert(&_backwardDemodulation);
    _backwardDemodulation.tag(OptionTag::INFERENCES);
    _backwardDemodulation.addProblemConstraint(hasEquality());
    _backwardDemodulation.reliesOn(_saturationAlgorithm.is(notEqual(SaturationAlgorithm::INST_GEN))->Or<Demodulation>(_instGenWithResolution.is(equal(true))));
    _backwardDemodulation.setRandomChoices({"all","off"});

    _backwardSubsumption = ChoiceOptionValue<Subsumption>("backward_subsumption","bs",
                                                          Subsumption::ON,{"off","on","unit_only"});
    _backwardSubsumption.description=
             "unit_only means that the subsumption will be performed only by unit clauses";
    _lookup.insert(&_backwardSubsumption);
    _backwardSubsumption.tag(OptionTag::INFERENCES);
    _backwardSubsumption.reliesOn(_saturationAlgorithm.is(notEqual(SaturationAlgorithm::INST_GEN))->Or<Subsumption>(_instGenWithResolution.is(equal(true))));
    _backwardSubsumption.reliesOn(_saturationAlgorithm.is(notEqual(SaturationAlgorithm::TABULATION)));
    _backwardSubsumption.setRandomChoices({"on","off"});

    _backwardSubsumptionResolution = ChoiceOptionValue<Subsumption>("backward_subsumption_resolution","bsr",
                                                                    Subsumption::OFF,{"off","on","unit_only"});
    _backwardSubsumptionResolution.description=
             "unit_only means that the subsumption resolution will be performed only by unit clauses";
    _lookup.insert(&_backwardSubsumptionResolution);
    _backwardSubsumptionResolution.tag(OptionTag::INFERENCES);
    _backwardSubsumptionResolution.reliesOn(_saturationAlgorithm.is(notEqual(SaturationAlgorithm::INST_GEN))->Or<Subsumption>(_instGenWithResolution.is(equal(true))));
    _backwardSubsumptionResolution.reliesOn(_saturationAlgorithm.is(notEqual(SaturationAlgorithm::TABULATION)));
    _backwardSubsumptionResolution.setRandomChoices({"on","off"});

    _binaryResolution = BoolOptionValue("binary_resolution","br",true);
    _binaryResolution.description=
          "Standard binary resolution i.e.\n"
              "C \\/ t     D \\/ s\n"
              "---------------------\n"
              "(C \\/ D)θ\n"
              "where θ = mgu(t,-s) and t selected";
    _lookup.insert(&_binaryResolution);
    _binaryResolution.tag(OptionTag::INFERENCES);
    // If urr is off then binary resolution should be on
    _binaryResolution.addConstraint(
      If(equal(false)).then(_unitResultingResolution.is(notEqual(URResolution::OFF))));
    _binaryResolution.setRandomChoices(And(isRandSat(),saNotInstGen(),Or(hasEquality(),isBfnt(),hasCat(Property::HNE))),{"on"});
    _binaryResolution.setRandomChoices({"on","off"});


    _condensation = ChoiceOptionValue<Condensation>("condensation","cond",Condensation::OFF,{"fast","off","on"});
    _condensation.description=
             "If 'fast' is specified, we only perform condensations that are easy to check for.";
    _lookup.insert(&_condensation);
    _condensation.tag(OptionTag::INFERENCES);
    _condensation.reliesOn(_saturationAlgorithm.is(notEqual(SaturationAlgorithm::INST_GEN))->Or<Condensation>(_instGenWithResolution.is(equal(true))));
    _condensation.reliesOn(_saturationAlgorithm.is(notEqual(SaturationAlgorithm::TABULATION)));
    _condensation.setRandomChoices({"on","off","fast"});

    _demodulationRedundancyCheck = BoolOptionValue("demodulation_redundancy_check","drc",true);
    _demodulationRedundancyCheck.description=
             "Avoids the following cases of backward and forward demodulation, as they do not preserve completeness:\n"
             "s = t     s = t1 \\/ C \t s = t     s != t1 \\/ C\n"

             "--------------------- \t ---------------------\n"
             "t = t1 \\/ C \t\t t != t1 \\/ C\n"
             "where t > t1 and s = t > C (RHS replaced)";
    _lookup.insert(&_demodulationRedundancyCheck);
    _demodulationRedundancyCheck.tag(OptionTag::INFERENCES);
    _demodulationRedundancyCheck.reliesOn(_saturationAlgorithm.is(notEqual(SaturationAlgorithm::INST_GEN))->Or<bool>(_instGenWithResolution.is(equal(true))));
    _demodulationRedundancyCheck.addProblemConstraint(hasEquality());
    _demodulationRedundancyCheck.setRandomChoices({"on","off"});

    _equalityResolutionWithDeletion = ChoiceOptionValue<RuleActivity>( "equality_resolution_with_deletion","erd",
                                                                      RuleActivity::INPUT_ONLY,{"input_only","off","on"});
    _equalityResolutionWithDeletion.description="";
    _lookup.insert(&_equalityResolutionWithDeletion);
    _equalityResolutionWithDeletion.tag(OptionTag::INFERENCES);
    _equalityResolutionWithDeletion.addConstraint(notEqual(RuleActivity::ON));
<<<<<<< HEAD


=======
    //TODO does this depend on anything?
    //TODO is there a problemConstraint?
    _equalityResolutionWithDeletion.setRandomChoices({"input_only","off"});
    
>>>>>>> 30e86776
    _extensionalityAllowPosEq = BoolOptionValue( "extensionality_allow_pos_eq","",false);
    _extensionalityAllowPosEq.description="If extensionality resolution equals filter, this dictates"
      " whether we allow other positive equalities when recognising extensionality clauses";
    _lookup.insert(&_extensionalityAllowPosEq);
    _extensionalityAllowPosEq.tag(OptionTag::INFERENCES);
<<<<<<< HEAD

=======
    _extensionalityAllowPosEq.reliesOn(_extensionalityResolution.is(equal(ExtensionalityResolution::FILTER)));
    _extensionalityAllowPosEq.setRandomChoices({"on","off","off"}); // Prefer off
    
>>>>>>> 30e86776
    _extensionalityMaxLength = UnsignedOptionValue("extensionality_max_length","",0);
    _extensionalityMaxLength.description="Sets the maximum length (number of literals) an extensionality"
      " clause can have when doing recognition for extensionality resolution. If zero there is no maximum.";
    _lookup.insert(&_extensionalityMaxLength);
    _extensionalityMaxLength.tag(OptionTag::INFERENCES);
    // 0 means infinity, so it is intentionally not if (unsignedValue < 2).
    _extensionalityMaxLength.addConstraint(notEqual(1u));
<<<<<<< HEAD

=======
    _extensionalityMaxLength.reliesOn(_extensionalityResolution.is(notEqual(ExtensionalityResolution::OFF)));
    //TODO does this depend on anything?
    _extensionalityMaxLength.setRandomChoices({"0","0","0","2","3"}); // TODO what are good values?
    
>>>>>>> 30e86776
    _extensionalityResolution = ChoiceOptionValue<ExtensionalityResolution>("extensionality_resolution","er",
                                                                            ExtensionalityResolution::OFF,{"filter","known","off"});
    _extensionalityResolution.description=
      "Turns on the following inference rule:\n"
      "  x=y \\/ C    s != t \\/ D\n"
      "  -----------------------\n"
      "  C{x → s, y → t} \\/ D\n"
      "Where s!=t is selected in s!=t \\/D and x=y \\/ C is a recognised as an extensionality clause - how clauses are recognised depends on the value of this option.\n"
      "If filter we attempt to recognise all extensionality clauses i.e. those that have exactly one X=Y, no inequality of the same sort as X-Y (and optionally no equality except X=Y, see extensionality_allow_pos_eq).\n" 
      "If known we only recognise a known set of extensionality clauses. At the moment this includes the standard and subset-based formulations of the set extensionality axiom, as well as the array extensionality axiom.";
    _lookup.insert(&_extensionalityResolution);
    _extensionalityResolution.tag(OptionTag::INFERENCES);
    // Captures that if ExtensionalityResolution is not off then inequality splitting must be 0
<<<<<<< HEAD
    _extensionalityResolution.addConstraint(
        If(notEqual(ExtensionalityResolution::OFF)).then(_inequalitySplitting.is(equal(0))));

=======
    _extensionalityResolution.reliesOn(_inequalitySplitting.is(equal(0)));
    _extensionalityResolution.setRandomChoices({"filter","known","off","off"});
    
>>>>>>> 30e86776
    _forwardDemodulation = ChoiceOptionValue<Demodulation>("forward_demodulation","fd",Demodulation::ALL,{"all","off","preordered"});
    _forwardDemodulation.description=
    "Oriented rewriting of newly derived clauses by kept unit equalities\n"
    "s = t     L[sθ] \\/ C\n"
    "---------------------  where sθ > tθ\n"
    " L[tθ] \\/ C\n"
    "If 'preordered' is set, only equalities s = t where s > t are used for rewriting.";
    _lookup.insert(&_forwardDemodulation);
    _forwardDemodulation.tag(OptionTag::INFERENCES);
<<<<<<< HEAD

=======
    _forwardDemodulation.setRandomChoices({"all","all","all","off","preordered"});
    
>>>>>>> 30e86776
    _forwardLiteralRewriting = BoolOptionValue("forward_literal_rewriting","flr",false);
    _forwardLiteralRewriting.description="";
    _lookup.insert(&_forwardLiteralRewriting);
    _forwardLiteralRewriting.tag(OptionTag::INFERENCES);
    _forwardLiteralRewriting.addProblemConstraint(hasNonUnits());
    _forwardLiteralRewriting.reliesOn(_saturationAlgorithm.is(notEqual(SaturationAlgorithm::INST_GEN))->Or<bool>(_instGenWithResolution.is(equal(true))));
    _forwardLiteralRewriting.reliesOn(_saturationAlgorithm.is(notEqual(SaturationAlgorithm::TABULATION)));
    _forwardLiteralRewriting.setRandomChoices({"on","off"});

    _forwardSubsumption = BoolOptionValue("forward_subsumption","fs",true);
    _forwardSubsumption.description="";
    _lookup.insert(&_forwardSubsumption);
    _forwardSubsumption.tag(OptionTag::INFERENCES);

    _forwardSubsumptionResolution = BoolOptionValue("forward_subsumption_resolution","fsr",true);
    _forwardSubsumptionResolution.description="";
    _lookup.insert(&_forwardSubsumptionResolution);
    _forwardSubsumptionResolution.tag(OptionTag::INFERENCES);
    _forwardSubsumptionResolution    .reliesOn(_saturationAlgorithm.is(notEqual(SaturationAlgorithm::INST_GEN))->Or<bool>(_instGenWithResolution.is(equal(true))));
    _forwardSubsumptionResolution.reliesOn(_saturationAlgorithm.is(notEqual(SaturationAlgorithm::TABULATION)));
    _forwardSubsumptionResolution.setRandomChoices({"on","off"});

    _hyperSuperposition = BoolOptionValue("hyper_superposition","",false);
    _hyperSuperposition.description=
    "Generating inference that attempts to do several rewritings at once if it will eliminate literals of the original clause (now we aim just for elimination by equality resolution)";
    _lookup.insert(&_hyperSuperposition);
    _hyperSuperposition.tag(OptionTag::INFERENCES);

    _unitResultingResolution = ChoiceOptionValue<URResolution>("unit_resulting_resolution","urr",URResolution::OFF,{"ec_only","off","on"});
    _unitResultingResolution.description=
    "uses unit resulting resolution only to derive empty clauses (may be useful for splitting)";
    _lookup.insert(&_unitResultingResolution);
    _unitResultingResolution.tag(OptionTag::INFERENCES);
    _unitResultingResolution.reliesOn(_saturationAlgorithm.is(notEqual(SaturationAlgorithm::TABULATION)));
    _unitResultingResolution.reliesOn(
      _saturationAlgorithm.is(notEqual(SaturationAlgorithm::INST_GEN))->And<URResolution,bool>(
        _instGenWithResolution.is(notEqual(true))));
    _unitResultingResolution.addProblemConstraint(hasPredicates());
    // If br has already been set off then this will be forced on, if br has not yet been set
    // then setting this to off will force br on
    _unitResultingResolution.setRandomChoices(And(isRandSat(),saNotInstGen(),Or(hasEquality(),isBfnt(),hasCat(Property::HNE))),{"on","off"});
    _unitResultingResolution.setRandomChoices(isRandSat(),{});
    _unitResultingResolution.setRandomChoices({"on","on","off"});


    _superpositionFromVariables = BoolOptionValue("superposition_from_variables","sfv",true);
    _superpositionFromVariables.description="";
    _lookup.insert(&_superpositionFromVariables);
    _superpositionFromVariables.tag(OptionTag::INFERENCES);
    _superpositionFromVariables.addProblemConstraint(hasEquality());
    _superpositionFromVariables.reliesOn(_saturationAlgorithm.is(notEqual(SaturationAlgorithm::INST_GEN))->Or<bool>(_instGenWithResolution.is(equal(true))));
    _superpositionFromVariables.setRandomChoices({"on","off"});

//*********************** InstGen  ***********************

    _globalSubsumption = BoolOptionValue("global_subsumption","gs",false);
    _globalSubsumption.description="";
    _lookup.insert(&_globalSubsumption);
    _globalSubsumption.tag(OptionTag::INST_GEN);
    _globalSubsumption.addProblemConstraint(hasNonUnits());
    _globalSubsumption.reliesOn(_saturationAlgorithm.is(notEqual(SaturationAlgorithm::TABULATION)));
    _globalSubsumption.setRandomChoices({"on","off"});

    _instGenBigRestartRatio = FloatOptionValue("inst_gen_big_restart_ratio","igbrr",0.0);
    _instGenBigRestartRatio.description=
    "determines how often a big restart (instance generation starts from input clauses) will be performed. Small restart means all clauses generated so far are processed again.";
    _lookup.insert(&_instGenBigRestartRatio);
    _instGenBigRestartRatio.tag(OptionTag::INST_GEN);
    _instGenBigRestartRatio.addConstraint(greaterThanEq(0.0f)->And(lessThanEq(1.0f)));
    // Captures that this is only non-default when saturationAlgorithm is instgen
    _instGenBigRestartRatio.reliesOn(_saturationAlgorithm.is(equal(SaturationAlgorithm::INST_GEN)));
    _instGenBigRestartRatio.setRandomChoices({"0.0","0.1","0.2","0.3","0.4","0.5","0.6","0.7","0.8","0.9","1.0"});

    _instGenInprocessing = BoolOptionValue("inst_gen_inprocessing","",false);
    _instGenInprocessing.description="";
    _lookup.insert(&_instGenInprocessing);
    _instGenInprocessing.tag(OptionTag::INST_GEN);
    _instGenInprocessing.reliesOn(_saturationAlgorithm.is(equal(SaturationAlgorithm::INST_GEN)));

    _instGenPassiveReactivation = BoolOptionValue("inst_gen_passive_reactivation","",false);
    _instGenPassiveReactivation.description="";
    _lookup.insert(&_instGenPassiveReactivation);
    _instGenPassiveReactivation.tag(OptionTag::INST_GEN);
    _instGenPassiveReactivation.reliesOn(_saturationAlgorithm.is(equal(SaturationAlgorithm::INST_GEN)));

    _instGenResolutionInstGenRatio = RatioOptionValue("inst_gen_resolution_ratio","igrr",1,1,'/');
    _instGenResolutionInstGenRatio.description=
    "ratio of resolution and instantiation steps (applies only if inst_gen_with_resolution is on)";
    _lookup.insert(&_instGenResolutionInstGenRatio);
    _instGenResolutionInstGenRatio.tag(OptionTag::INST_GEN);
    _instGenResolutionInstGenRatio.reliesOn(_saturationAlgorithm.is(equal(SaturationAlgorithm::INST_GEN)));
    _instGenResolutionInstGenRatio.reliesOn(_instGenWithResolution.is(equal(true)));
    _instGenResolutionInstGenRatio.setRandomChoices({"128/1","64/1","32/1","16/1","8/1","4/1","2/1","1/1","1/2","1/4","1/8","1/16","1/32","1/64","1/128"});

    _instGenRestartPeriod = IntOptionValue("inst_gen_restart_period","igrp",1000);
    _instGenRestartPeriod.description="how many clauses are processed before (small?) restart";
    _lookup.insert(&_instGenRestartPeriod);
    _instGenRestartPeriod.tag(OptionTag::INST_GEN);
    _instGenRestartPeriod.reliesOn(_saturationAlgorithm.is(equal(SaturationAlgorithm::INST_GEN)));
    _instGenRestartPeriod.setRandomChoices({"100","200","400","700","1000","1400","2000","4000"});

    _instGenRestartPeriodQuotient = FloatOptionValue("inst_gen_restart_period_quotient","igrpq",1.0);
    _instGenRestartPeriodQuotient.description="restart period is multiplied by this number after each restart";
    _lookup.insert(&_instGenRestartPeriodQuotient);
    _instGenRestartPeriodQuotient.tag(OptionTag::INST_GEN);
    _instGenRestartPeriodQuotient.addConstraint(greaterThanEq(1.0f));
    _instGenRestartPeriodQuotient.reliesOn(_saturationAlgorithm.is(equal(SaturationAlgorithm::INST_GEN)));
    _instGenRestartPeriodQuotient.setRandomChoices({"1.0","1.05","1.1","1.2","1.3","1.5","2.0"});

    _instGenSelection = SelectionOptionValue("inst_gen_selection","igs",0);
    _instGenSelection.description=
    "selection function for InstGen. we don't have the functions 11 and 1011 yet (as it would need special treatment for the look-ahead)";
    _lookup.insert(&_instGenSelection);
    _instGenSelection.tag(OptionTag::INST_GEN);
    _instGenSelection.reliesOn(_saturationAlgorithm.is(equal(SaturationAlgorithm::INST_GEN)));

    _instGenWithResolution = BoolOptionValue("inst_gen_with_resolution","igwr",false);
    _instGenWithResolution.description=
    "performs instantiation together with resolution (global subsuption index is shared, also clauses generated by the resolution are added to the instance SAT problem)";
    _lookup.insert(&_instGenWithResolution);
    _instGenWithResolution.tag(OptionTag::INST_GEN);
    _instGenWithResolution.reliesOn(_saturationAlgorithm.is(equal(SaturationAlgorithm::INST_GEN)));
    _instGenWithResolution.setRandomChoices({"on","off"});

    _use_dm = BoolOptionValue("use_dismatching","",false);
    _use_dm.description="";
    _lookup.insert(&_use_dm);
    _use_dm.tag(OptionTag::INST_GEN);
    _use_dm.setExperimental();

    _nicenessOption = ChoiceOptionValue<Niceness>("niceness_option","no",Niceness::NONE,{"average","none","sum","top"});
    _nicenessOption.description="";
    _lookup.insert(&_nicenessOption);
    _nicenessOption.tag(OptionTag::INST_GEN);
    _nicenessOption.setExperimental();

//*********************** AVATAR  ***********************

    _splitting = BoolOptionValue("splitting","spl",true);
    _splitting.description="";
    _lookup.insert(&_splitting);
    _splitting.tag(OptionTag::AVATAR);
    // TODO - put the tabulation constraint here but inst_gen constraint on sa... why?
    _splitting.addConstraint(If(equal(true)).then(_saturationAlgorithm.is(notEqual(SaturationAlgorithm::TABULATION))));
    _splitting.addProblemConstraint(hasNonUnits());
    _splitting.setRandomChoices({"on","off"}); //TODO change balance?

    _splitAtActivation = BoolOptionValue("split_at_activation","saa",false);
    _splitAtActivation.description="Split a clause when it is activated, default is to split when it is processed";
    _lookup.insert(&_splitAtActivation);
    _splitAtActivation.reliesOn(_splitting.is(equal(true)));
    _splitAtActivation.tag(OptionTag::AVATAR);
    _splitAtActivation.setRandomChoices({"on","off"});
    _splitAtActivation.addProblemConstraint(hasNonUnits());


    _splittingAddComplementary = ChoiceOptionValue<SplittingAddComplementary>("splitting_add_complementary","ssac",
                                                                                SplittingAddComplementary::GROUND,{"ground","none"});
    _splittingAddComplementary.description="";
    _lookup.insert(&_splittingAddComplementary);
    _splittingAddComplementary.tag(OptionTag::AVATAR);
    _splittingAddComplementary.setExperimental();
    _splittingAddComplementary.reliesOn(_splitting.is(equal(true)));
    _splittingAddComplementary.setRandomChoices({"ground","none"});


    _splittingCongruenceClosure = ChoiceOptionValue<SplittingCongruenceClosure>("splitting_congruence_closure","sscc",
                                                                                SplittingCongruenceClosure::OFF,{"model","off","on"});
    _splittingCongruenceClosure.description="";
    _lookup.insert(&_splittingCongruenceClosure);
    _splittingCongruenceClosure.tag(OptionTag::AVATAR);
    _splittingCongruenceClosure.reliesOn(_splitting.is(equal(true)));
    _splittingCongruenceClosure.addProblemConstraint(hasEquality());
    _splittingCongruenceClosure.setRandomChoices({"model","off","on"});
    _splittingCongruenceClosure.addHardConstraint(If(equal(SplittingCongruenceClosure::MODEL)).
                                                  then(_splittingMinimizeModel.is(notEqual(SplittingMinimizeModel::SCO))));
    
    _ccUnsatCores = ChoiceOptionValue<CCUnsatCores>("cc_unsat_cores","ccuc",CCUnsatCores::ALL,
                                                     {"first", "small_ones", "all"});
    _ccUnsatCores.description="";
    _lookup.insert(&_ccUnsatCores);
    _ccUnsatCores.tag(OptionTag::AVATAR);
    _ccUnsatCores.reliesOn(_splittingCongruenceClosure.is(notEqual(SplittingCongruenceClosure::OFF)));
    _ccUnsatCores.setRandomChoices({"first", "small_ones", "all"});

    _splittingLiteralPolarityAdvice = ChoiceOptionValue<SplittingLiteralPolarityAdvice>(
                                                "splittingLiteralPolarityAdvice","slpa",
                                                SplittingLiteralPolarityAdvice::NONE,
                                                {"forced_false","forced_rnd","suggest_false","suggest_rnd","none"});
    _splittingLiteralPolarityAdvice.description="";
    _lookup.insert(&_splittingLiteralPolarityAdvice);
    _splittingLiteralPolarityAdvice.tag(OptionTag::AVATAR);
    _splittingLiteralPolarityAdvice.reliesOn(_splitting.is(equal(true)));
    _splittingLiteralPolarityAdvice.reliesOn(
              _satSolver.is(equal(SatSolver::MINISAT))->
              Or<SplittingLiteralPolarityAdvice>(_satSolver.is(equal(SatSolver::BUFFERED_MINISAT))));

    _splittingMinimizeModel = ChoiceOptionValue<SplittingMinimizeModel>("splitting_minimize_model","smm",
                                                                        SplittingMinimizeModel::SCO,{"off","sco","all"});

    _splittingMinimizeModel.description="Minimize the SAT-solver model by replacing concrete values with don't-cares"
                                        " provided <all> the sat clauses (or only the split clauses with <sco>) remain provably satisfied"
                                        " by the partial model.";
    _lookup.insert(&_splittingMinimizeModel);
    _splittingMinimizeModel.tag(OptionTag::AVATAR);
    _splittingMinimizeModel.setExperimental();
    _splittingMinimizeModel.reliesOn(_splitting.is(equal(true)));
    _splittingMinimizeModel.setRandomChoices({"off","sco","all"});

    _splittingEagerRemoval = BoolOptionValue("splitting_eager_removal","sser",true);
    _splittingEagerRemoval.description="";
    _lookup.insert(&_splittingEagerRemoval);
    _splittingEagerRemoval.tag(OptionTag::AVATAR);
    _splittingEagerRemoval.setExperimental();
    _splittingEagerRemoval.reliesOn(_splitting.is(equal(true)));
    _splittingEagerRemoval.setRandomChoices({"on","off"});

    _splittingHandleZeroImplied = BoolOptionValue("splitting_handle_zero_implied","shzi",false);
    _splittingHandleZeroImplied.description="If on ensure that splitting decisions implied by the top level"
         " of the SAT solver are considered unconditional when performing clause reductions.";
    _lookup.insert(&_splittingHandleZeroImplied);
    _splittingHandleZeroImplied.tag(OptionTag::AVATAR);
    _splittingHandleZeroImplied.setExperimental();
    _splittingHandleZeroImplied.reliesOn(_splitting.is(equal(true)));
    _splittingHandleZeroImplied.addHardConstraint(ifOnThen(_nonliteralsInClauseWeight.is(equal(false))));
    _splittingHandleZeroImplied.setRandomChoices({"on","off"});

    _splittingFastRestart = BoolOptionValue("splitting_fast_restart","sfr",false);
    _splittingFastRestart.description="";
    _lookup.insert(&_splittingFastRestart);
    _splittingFastRestart.tag(OptionTag::AVATAR);
    _splittingFastRestart.setExperimental();
    _splittingFastRestart.reliesOn(_splitting.is(equal(true)));
    _splittingFastRestart.setRandomChoices({"on","off"});

    _splittingDeleteDeactivated = ChoiceOptionValue<SplittingDeleteDeactivated>("splitting_delete_deactivated","sdd",
                                                                        SplittingDeleteDeactivated::ON,{"on","large","off"});

    _splittingDeleteDeactivated.description="";
    _lookup.insert(&_splittingDeleteDeactivated);
    _splittingDeleteDeactivated.tag(OptionTag::AVATAR);
    _splittingDeleteDeactivated.setExperimental();
    _splittingDeleteDeactivated.reliesOn(_splitting.is(equal(true)));
    _splittingDeleteDeactivated.setRandomChoices({"on","large","off"});


    _splittingFlushPeriod = UnsignedOptionValue("splitting_flush_period","ssfp",0);
    _splittingFlushPeriod.description=
    "after given number of generated clauses without deriving an empty clause, the splitting component selection is shuffled. If equal to zero, shuffling is never performed.";
    _lookup.insert(&_splittingFlushPeriod);
    _splittingFlushPeriod.tag(OptionTag::AVATAR);
    _splittingFlushPeriod.setExperimental();
    _splittingFlushPeriod.reliesOn(_splitting.is(equal(true)));
    _splittingFlushPeriod.setRandomChoices({"0","1000","4000","10000","40000","100000"});

    _splittingFlushQuotient = FloatOptionValue("splitting_flush_quotient","ssfq",1.5);
    _splittingFlushQuotient.description=
    "after each flush, the splitting_flush_period is multiplied by the quotient";
    _lookup.insert(&_splittingFlushQuotient);
    _splittingFlushQuotient.tag(OptionTag::AVATAR);
    _splittingFlushQuotient.setExperimental();
    _splittingFlushQuotient.addConstraint(greaterThanEq(1.0f));
    _splittingFlushQuotient.reliesOn(_splitting.is(equal(true)));
    _splittingFlushQuotient.setRandomChoices({"1.0","1.1","1.2","1.4","2.0"});

    _splittingNonsplittableComponents = ChoiceOptionValue<SplittingNonsplittableComponents>("splitting_nonsplittable_components","ssnc",
                                                                                              SplittingNonsplittableComponents::KNOWN,
                                                                                              {"all","all_dependent","known","none"});
    _splittingNonsplittableComponents.description=
    "known .. SAT clauses will be learnt from non-splittable clauses that have corresponding components (if there is a component C with name SAT l, clause C | {l1,..ln} will give SAT clause ~l1 \\/ … \\/ ~ln \\/ l). When we add the sat clause, we discard the original FO clause C | {l1,..ln} and let the component selection update model, possibly adding the component clause C | {l}. all .. like known, except when we see a non-splittable clause that doesn't have a name, we introduce the name for it. all_dependent .. like all, but we don't introduce names for non-splittable clauses that don't depend on any components";
    _lookup.insert(&_splittingNonsplittableComponents);
    _splittingNonsplittableComponents.tag(OptionTag::AVATAR);
    _splittingNonsplittableComponents.setExperimental();
    _splittingNonsplittableComponents.reliesOn(_splitting.is(equal(true)));
    _splittingNonsplittableComponents.setRandomChoices({"all","all_dependent","known","none"});


    _nonliteralsInClauseWeight = BoolOptionValue("nonliterals_in_clause_weight","nicw",false);
    _nonliteralsInClauseWeight.description=
    "Non-literal parts of clauses (such as its split history) will also contribute to the weight";
    _lookup.insert(&_nonliteralsInClauseWeight);
    _nonliteralsInClauseWeight.tag(OptionTag::OTHER);
    _nonliteralsInClauseWeight.reliesOn(_saturationAlgorithm.is(notEqual(SaturationAlgorithm::INST_GEN)));
    _nonliteralsInClauseWeight.reliesOn(_splitting.is(notEqual(false)));
    _nonliteralsInClauseWeight.addProblemConstraint(hasNonUnits());
    _nonliteralsInClauseWeight.setRandomChoices({"on","off"});

//*********************** SAT solver (used in various places)  ***********************

    _satClauseActivityDecay = FloatOptionValue("sat_clause_activity_decay","",1.001f);
    _satClauseActivityDecay.description="";
    _lookup.insert(&_satClauseActivityDecay);
    _satClauseActivityDecay.tag(OptionTag::SAT);
    _satClauseActivityDecay.addConstraint(greaterThan(1.0f));

    _satClauseDisposer = ChoiceOptionValue<SatClauseDisposer>("sat_clause_disposer","",SatClauseDisposer::MINISAT,
                                                              {"growing","minisat"});
    _satClauseDisposer.description="";
    _lookup.insert(&_satClauseDisposer);
    _satClauseDisposer.tag(OptionTag::SAT);

    _satLearntMinimization = BoolOptionValue("sat_learnt_minimization","",true);
    _satLearntMinimization.description="";
    _lookup.insert(&_satLearntMinimization);
    _satLearntMinimization.tag(OptionTag::SAT);

    _satLearntSubsumptionResolution = BoolOptionValue("sat_learnt_subsumption_resolution","",true);
    _satLearntSubsumptionResolution.description="";
    _lookup.insert(&_satLearntSubsumptionResolution);
    _satLearntSubsumptionResolution.tag(OptionTag::SAT);

    _satRestartFixedCount = IntOptionValue("sat_restart_fixed_count","",16000);
    _satRestartFixedCount.description="";
    _lookup.insert(&_satRestartFixedCount);
    _satRestartFixedCount.tag(OptionTag::SAT);

    _satRestartGeometricIncrease = FloatOptionValue("sat_restart_geometric_increase","",1.1);
    _satRestartGeometricIncrease.description="";
    _lookup.insert(&_satRestartGeometricIncrease);
    _satRestartGeometricIncrease.tag(OptionTag::SAT);
    _satRestartGeometricIncrease.addConstraint(greaterThan(1.0f));

    _satRestartGeometricInit = IntOptionValue("sat_restart_geometric_init","",32);
    _satRestartGeometricInit.description="";
    _lookup.insert(&_satRestartGeometricInit);
    _satRestartGeometricInit.tag(OptionTag::SAT);

    _satRestartLubyFactor = IntOptionValue("sat_restart_luby_factor","",100);
    _satRestartLubyFactor.description="";
    _lookup.insert(&_satRestartLubyFactor);
    _satRestartLubyFactor.tag(OptionTag::SAT);

    _satRestartMinisatIncrease = FloatOptionValue("sat_restart_minisat_increase","",1.1);
    _satRestartMinisatIncrease.description="";
    _lookup.insert(&_satRestartMinisatIncrease);
    _satRestartMinisatIncrease.tag(OptionTag::SAT);
    _satRestartMinisatIncrease.addConstraint(greaterThan(1.0f));

    _satRestartMinisatInit = IntOptionValue("sat_restart_minisat_init","",100);
    _satRestartMinisatInit.description="";
    _lookup.insert(&_satRestartMinisatInit);
    _satRestartMinisatInit.tag(OptionTag::SAT);

    _satRestartStrategy = ChoiceOptionValue<SatRestartStrategy>("sat_restart_strategy","",SatRestartStrategy::LUBY,
                                                                {"fixed","geometric","luby","minisat"});
    _satRestartStrategy.description="";
    _lookup.insert(&_satRestartStrategy);
    _satRestartStrategy.tag(OptionTag::SAT);

    _satSolver = ChoiceOptionValue<SatSolver>("sat_solver","sas",SatSolver::VAMPIRE,
                                              {"buf_lingeling","buf_minisat","buf_vampire","lingeling","minisat","vampire"});
    _satSolver.description=
    "Select the SAT solver to be used throughout the solver. This will be used in AVATAR (for splitting) when the saturation algorithm is discount,lrs or otter and in instance generation for selection and global subsumption. The buf options are experimental (they add buffering).";
    _lookup.insert(&_satSolver);
    _satSolver.tag(OptionTag::SAT);

    _satVarActivityDecay = FloatOptionValue("sat_var_activity_decay","",1.05f);
    _satVarActivityDecay.description="";
    _lookup.insert(&_satVarActivityDecay);
    _satVarActivityDecay.tag(OptionTag::SAT);
    _satVarActivityDecay.addConstraint(greaterThan(1.0f));

    _satVarSelector = ChoiceOptionValue<SatVarSelector>("sat_var_selector","svs",SatVarSelector::ACTIVE,
                                                        {"active","niceness","recently_learnt"});
    _satVarSelector.description="";
    _lookup.insert(&_satVarSelector);
    _satVarSelector.tag(OptionTag::SAT);

    _satLingelingSimilarModels = BoolOptionValue("sat_lingeling_similar_models","",false);
    _satLingelingSimilarModels.description="";
    _lookup.insert(&_satLingelingSimilarModels);
    _satLingelingSimilarModels.tag(OptionTag::SAT);
    _satLingelingSimilarModels.setExperimental();

    _satLingelingIncremental = BoolOptionValue("sat_lingeling_incremental","",false);
    _satLingelingIncremental.description="";
    _lookup.insert(&_satLingelingIncremental);
    _satLingelingIncremental.tag(OptionTag::SAT);
    _satLingelingIncremental.setExperimental();

 //*********************** Tabulation  ***********************

    _tabulationBwRuleSubsumptionResolutionByLemmas = BoolOptionValue("tabulation_bw_rule_subsumption_resolution_by_lemmas","tbsr",true);
    _tabulationBwRuleSubsumptionResolutionByLemmas.description="";
    _lookup.insert(&_tabulationBwRuleSubsumptionResolutionByLemmas);
    _tabulationBwRuleSubsumptionResolutionByLemmas.tag(OptionTag::TABULATION);
    _tabulationBwRuleSubsumptionResolutionByLemmas.setRandomChoices({"on","off"});


    _tabulationFwRuleSubsumptionResolutionByLemmas = BoolOptionValue("tabulation_fw_rule_subsumption_resolution_by_lemmas","tfsr",true);
    _tabulationFwRuleSubsumptionResolutionByLemmas.description="";
    _lookup.insert(&_tabulationFwRuleSubsumptionResolutionByLemmas);
    _tabulationFwRuleSubsumptionResolutionByLemmas.tag(OptionTag::TABULATION);
    _tabulationFwRuleSubsumptionResolutionByLemmas.setRandomChoices({"on","off"});


    _tabulationGoalAgeWeightRatio = RatioOptionValue("tabulation_goal_awr","tgawr",1,1,'/');
    _tabulationGoalAgeWeightRatio.description=
    "when saturation algorithm is set to tabulation, this option determines the age-weight ratio for selecting next goal clause to process";
    _lookup.insert(&_tabulationGoalAgeWeightRatio);
    _tabulationGoalAgeWeightRatio.tag(OptionTag::TABULATION);
    _tabulationGoalAgeWeightRatio.setRandomChoices({"8/1","5/1","4/1","3/1","2/1","3/2","5/4","1/1","2/3","1/2","1/3","1/4","1/5","1/6","1/7","1/8","1/10","1/12","1/14","1/16","1/20","1/24","1/28","1/32","1/40","1/50","1/64","1/128"});

    _tabulationGoalLemmaRatio = RatioOptionValue("tabulation_goal_lemma_ratio","tglr",1,1,'/');
    _tabulationGoalLemmaRatio.description=
    "when saturation algorithm is set to tabulation, this option determines the ratio of processing new goals and lemmas";
    _lookup.insert(&_tabulationGoalLemmaRatio);
    _tabulationGoalLemmaRatio.tag(OptionTag::TABULATION);
    _tabulationGoalLemmaRatio.setRandomChoices({"20/1","10/1","7/1","5/1","4/1","3/1","2/1","1/1","1/2","1/3","1/4","1/5","1/7","1/10","1/20"});
    
    _tabulationInstantiateProducingRules = BoolOptionValue("tabulation_instantiate_producing_rules","tipr",true);
    _tabulationInstantiateProducingRules.description=
    "when saturation algorithm is set to tabulation, this option determines whether the producing rules will be made of theory clauses (in case it's off), or of their instances got from the substitution unifying them with the goal";
    _lookup.insert(&_tabulationInstantiateProducingRules);
    _tabulationInstantiateProducingRules.tag(OptionTag::TABULATION);
    _tabulationInstantiateProducingRules.setRandomChoices({"on","off"});
    
    _tabulationLemmaAgeWeightRatio = RatioOptionValue("tabulation_lemma_awr","tlawr",1,1,'/');
    _tabulationLemmaAgeWeightRatio.description=
    "when saturation algorithm is set to tabulation, this option determines the age-weight ratio for selecting next lemma to process";
    _lookup.insert(&_tabulationLemmaAgeWeightRatio);
    _tabulationLemmaAgeWeightRatio.tag(OptionTag::TABULATION);
    _tabulationLemmaAgeWeightRatio.setRandomChoices({"8/1","5/1","4/1","3/1","2/1","3/2","5/4","1/1","2/3","1/2","1/3","1/4","1/5","1/6","1/7","1/8","1/10","1/12","1/14","1/16","1/20","1/24","1/28","1/32","1/40","1/50","1/64","1/128"});
    
    //*************************************************************
    //*********************** which mode or tag?  ************************
    //*************************************************************
    
    _bfnt = BoolOptionValue("bfnt","bfnt",false);
    _bfnt.description="";
    _lookup.insert(&_bfnt);
    _bfnt.tag(OptionTag::OTHER);
    // This is checked in checkGlobal
    //_bfnt.addConstraint(new OnAnd(new RequiresCompleteForNonHorn<bool>()));
    _bfnt.addProblemConstraint(notWithCat(Property::EPR));
    _bfnt.setRandomChoices({},{"on","off","off","off","off","off"});
    
    _increasedNumeralWeight = BoolOptionValue("increased_numeral_weight","",false);
    _increasedNumeralWeight.description=
             "weight of integer constants depends on the logarithm of their absolute value (instead of being 1)";
    _lookup.insert(&_increasedNumeralWeight);
    _increasedNumeralWeight.tag(OptionTag::OTHER);


    _interpretedSimplification = BoolOptionValue("interpreted_simplification","",false);
    _interpretedSimplification.description=
             "Performs simplifications of interpreted functions. This option requires interpreted_evaluation to be enabled as well. IMPORTANT - Currently not supported";
    _lookup.insert(&_interpretedSimplification);
    _interpretedSimplification.tag(OptionTag::OTHER);


    _literalComparisonMode = ChoiceOptionValue<LiteralComparisonMode>("literal_comparison_mode","lcm",
                                                                      LiteralComparisonMode::STANDARD,
                                                                      {"predicate","reverse","standard"});
    _literalComparisonMode.description="";
    _lookup.insert(&_literalComparisonMode);
    _literalComparisonMode.tag(OptionTag::OTHER);
    _literalComparisonMode.reliesOn(_saturationAlgorithm.is(notEqual(SaturationAlgorithm::TABULATION)));
    _literalComparisonMode.addProblemConstraint(hasNonUnits());
    _literalComparisonMode.addProblemConstraint(hasPredicates());
    // TODO: if sat then should not use reverse
    _literalComparisonMode.setRandomChoices({"predicate","reverse","standard"});


    _maxActive = LongOptionValue("max_active","",0);
    _maxActive.description="";
    _lookup.insert(&_maxActive);
    _maxActive.tag(OptionTag::OTHER);

    _maxAnswers = IntOptionValue("max_answers","",1);
    _maxAnswers.description="";
    _lookup.insert(&_maxAnswers);
    _maxAnswers.tag(OptionTag::OTHER);

    _maxInferenceDepth = IntOptionValue("max_inference_depth","",0);
    _maxInferenceDepth.description="";
    _lookup.insert(&_maxInferenceDepth);
    _maxInferenceDepth.tag(OptionTag::OTHER);

    _maxPassive = LongOptionValue("max_passive","",0);
    _maxPassive.description="";
    _lookup.insert(&_maxPassive);
    _maxPassive.tag(OptionTag::OTHER);

    _maxWeight = IntOptionValue("max_weight","",0);
    _maxWeight.description="Weight limit for clauses (0 means no weight limit)";
    _lookup.insert(&_maxWeight);
    _maxWeight.tag(OptionTag::OTHER);

    _nonGoalWeightCoefficient = NonGoalWeightOptionValue("nongoal_weight_coefficient","nwc",1.0);
    _nonGoalWeightCoefficient.description=
             "coefficient that will multiply the weight of theory clauses (those marked as 'axiom' in TPTP)";
    _lookup.insert(&_nonGoalWeightCoefficient);
    _nonGoalWeightCoefficient.tag(OptionTag::OTHER);
    _nonGoalWeightCoefficient.reliesOn(_saturationAlgorithm.is(notEqual(SaturationAlgorithm::TABULATION)));
    _nonGoalWeightCoefficient.setRandomChoices({"1","1.1","1.2","1.3","1.5","1.7","2","2.5","3","4","5","10"});


    _normalize = BoolOptionValue("normalize","",false);
    _normalize.description="";
    _lookup.insert(&_normalize);
    _normalize.tag(OptionTag::OTHER);

    _questionAnswering = ChoiceOptionValue<QuestionAnsweringMode>("question_answering","",QuestionAnsweringMode::OFF,
                                                                  {"answer_literal","from_proof","off"});
    _questionAnswering.description="Determines whether (and how) we attempt to answer questions";
    _lookup.insert(&_questionAnswering);
    _questionAnswering.tag(OptionTag::OTHER);

    _randomSeed = IntOptionValue("random_seed","",Random::seed());
    _randomSeed.description="";
    _lookup.insert(&_randomSeed);
    _randomSeed.tag(OptionTag::OTHER);


    _symbolPrecedence = ChoiceOptionValue<SymbolPrecedence>("symbol_precedence","sp",SymbolPrecedence::ARITY,
                                                            {"arity","occurrence","reverse_arity"});
    _symbolPrecedence.description="";
    _lookup.insert(&_symbolPrecedence);
    _symbolPrecedence.tag(OptionTag::OTHER);
    _symbolPrecedence.reliesOn(_saturationAlgorithm.is(notEqual(SaturationAlgorithm::TABULATION)));
    _symbolPrecedence.setRandomChoices({"arity","occurence","reverse_arity"});

    _weightIncrement = BoolOptionValue("weight_increment","",false);
    _weightIncrement.description="";
    _lookup.insert(&_weightIncrement);
    _weightIncrement.tag(OptionTag::OTHER);

    //******************************************************************
    //*********************** Unused ??  *******************************
    //******************************************************************

    _rowVariableMaxLength = IntOptionValue("row_variable_max_length","",2);
    _rowVariableMaxLength.description="";
    _lookup.insert(&_rowVariableMaxLength);
    _rowVariableMaxLength.tag(OptionTag::UNUSED);
    _rowVariableMaxLength.setExperimental();



    //******************************************************************
    //*********************** Vinter???  *******************************
    //******************************************************************

    
    _colorUnblocking = BoolOptionValue("color_unblocking","",false);
    _colorUnblocking.description="";
    _lookup.insert(&_colorUnblocking);
    _colorUnblocking.setExperimental();
    _colorUnblocking.tag(OptionTag::OTHER);
    
    
    _showInterpolant = ChoiceOptionValue<InterpolantMode>("show_interpolant","",InterpolantMode::OFF,
                                                          {"minimized","off","on"});
    _showInterpolant.description="minimized tries to find a nicer interpolant than the default algorithm does";
    _lookup.insert(&_showInterpolant);
    _showInterpolant.tag(OptionTag::OUTPUT);
    _showInterpolant.setExperimental();
    
//******************************************************************
//*********************** Program Analysis  ************************
//******************************************************************
    
    _lingvaAdditionalInvariants = StringOptionValue("lingva_additional_invariants","","");
    _lingvaAdditionalInvariants.description="";
    _lookup.insert(&_lingvaAdditionalInvariants);
    _lingvaAdditionalInvariants.tag(Mode::PROGRAM_ANALYSIS);
    
//******************************************************************
//*********************** Bound Propagation  ***********************
//******************************************************************
    
    _whileNumber = IntOptionValue("while_number","",1);
    _whileNumber.description="";
    _lookup.insert(&_whileNumber);
    _whileNumber.tag(Mode::BOUND_PROP);
    
    _functionNumber = IntOptionValue("function_number","",1);
    _functionNumber.description="";
    _lookup.insert(&_functionNumber);
    _functionNumber.tag(Mode::BOUND_PROP);
    _functionNumber.tag(OptionTag::PREPROCESSING);
    
    _bpCollapsingPropagation = BoolOptionValue("bp_add_collapsing_inequalities","",false); // ASSUMED default, wasn't in Options
    _bpCollapsingPropagation.description="";
    _lookup.insert(&_bpCollapsingPropagation);
    _bpCollapsingPropagation.tag(Mode::BOUND_PROP);
    _bpCollapsingPropagation.reliesOn(_mode.is(equal(Mode::BOUND_PROP)));
    
    _bpAllowedFMBalance = UnsignedOptionValue("bp_allowed_fm_balance","",0);
    _bpAllowedFMBalance.description="";
    _lookup.insert(&_bpAllowedFMBalance);
    _bpAllowedFMBalance.tag(Mode::BOUND_PROP);
    _bpAllowedFMBalance.reliesOn(_mode.is(equal(Mode::BOUND_PROP)));
    
    _bpAlmostHalfBoundingRemoval= ChoiceOptionValue<BPAlmostHalfBoundingRemoval>("bp_almost_half_bounding_removal","",
                                                                                 BPAlmostHalfBoundingRemoval::ON,{"bounds_on","off","on"});
    _bpAlmostHalfBoundingRemoval.description="";
    _lookup.insert(&_bpAlmostHalfBoundingRemoval);
    _bpAlmostHalfBoundingRemoval.tag(Mode::BOUND_PROP);
    _bpAlmostHalfBoundingRemoval.reliesOn(_mode.is(equal(Mode::BOUND_PROP)));
    
    _bpAssignmentSelector = ChoiceOptionValue<BPAssignmentSelector>("bp_assignment_selector","",
                                                                    BPAssignmentSelector::RANDOM,
                                                                    {"alternating","bmp","lower_bound",
                                                                        "middle","random","rational","smallest",
                                                                        "tight","tightish","upper_bound"});
    _bpAssignmentSelector.description="";
    _lookup.insert(&_bpAssignmentSelector);
    _bpAssignmentSelector.tag(Mode::BOUND_PROP);
    _bpAssignmentSelector.reliesOn(_mode.is(equal(Mode::BOUND_PROP)));
    
    _updatesByOneConstraint= UnsignedOptionValue("bp_bound_improvement_limit","",3);
    _updatesByOneConstraint.description="";
    _lookup.insert(&_updatesByOneConstraint);
    _updatesByOneConstraint.tag(Mode::BOUND_PROP);
    _updatesByOneConstraint.reliesOn(_mode.is(equal(Mode::BOUND_PROP)));
    
    _bpConflictSelector = ChoiceOptionValue<BPConflictSelector>("bp_conflict_selector","",
                                                                BPConflictSelector::MOST_RECENT,{"least_recent","most_recent","shortest"});
    _bpConflictSelector.description="";
    _lookup.insert(&_bpConflictSelector);
    _bpConflictSelector.tag(Mode::BOUND_PROP);
    _bpConflictSelector.reliesOn(_mode.is(equal(Mode::BOUND_PROP)));
    
    _bpConservativeAssignmentSelection = BoolOptionValue("bp_conservative_assignment_selection","",true);
    _bpConservativeAssignmentSelection.description="";
    _lookup.insert(&_bpConservativeAssignmentSelection);
    _bpConservativeAssignmentSelection.tag(Mode::BOUND_PROP);
    _bpConservativeAssignmentSelection.reliesOn(_mode.is(equal(Mode::BOUND_PROP)));
    
    _bpFmElimination= BoolOptionValue("bp_fm_elimination","",true);
    _bpFmElimination.description="";
    _lookup.insert(&_bpFmElimination);
    _bpFmElimination.tag(Mode::BOUND_PROP);
    _bpFmElimination.reliesOn(_mode.is(equal(Mode::BOUND_PROP)));
    
    _maximalPropagatedEqualityLength = UnsignedOptionValue("bp_max_prop_length","",5);
    _maximalPropagatedEqualityLength.description="";
    _lookup.insert(&_maximalPropagatedEqualityLength);
    _maximalPropagatedEqualityLength.tag(Mode::BOUND_PROP);
    _maximalPropagatedEqualityLength.reliesOn(_mode.is(equal(Mode::BOUND_PROP)));
    
    _bpPropagateAfterConflict = BoolOptionValue("bp_propagate_after_conflict","",true);
    _bpPropagateAfterConflict.description="";
    _lookup.insert(&_bpPropagateAfterConflict);
    _bpPropagateAfterConflict.tag(Mode::BOUND_PROP);
    _bpPropagateAfterConflict.reliesOn(_mode.is(equal(Mode::BOUND_PROP)));
    
    _bpStartWithPrecise = BoolOptionValue("bp_start_with_precise","",false);
    _bpStartWithPrecise.description="";
    _lookup.insert(&_bpStartWithPrecise);
    _bpStartWithPrecise.tag(Mode::BOUND_PROP);
    _bpStartWithPrecise.reliesOn(_mode.is(equal(Mode::BOUND_PROP)));
    
    _bpStartWithRational = BoolOptionValue("bp_start_with_rational","",false);
    _bpStartWithRational.description="";
    _lookup.insert(&_bpStartWithRational);
    _bpStartWithRational.tag(Mode::BOUND_PROP);
    _bpStartWithRational.reliesOn(_mode.is(equal(Mode::BOUND_PROP)));
    
    _bpVariableSelector = ChoiceOptionValue<BPVariableSelector>("bp_variable_selector","",
                                                                BPVariableSelector::TIGHTEST_BOUND,
                                                                {"conflicting","conflicting_and_collapsing",
                                                                    "first","look_ahead","random","recent_collapsing",
                                                                    "recent_conflicting","tightest_bound"});
    _bpVariableSelector.description="";
    _lookup.insert(&_bpVariableSelector);
    _bpVariableSelector.tag(Mode::BOUND_PROP);
    _bpVariableSelector.reliesOn(_mode.is(equal(Mode::BOUND_PROP)));

    
 // Declare tag names
    
    _tagNames = {
                 "Unused",
                 "Other",
                 "Output",
                 "Tabulation",
                 "Instance Generation",
                 "SAT Solving",
                 "AVATAR",
                 "Inferences",
                 "Saturation",
                 "Preprocessing",
                 "Input",
                 "Global"
                };

} // Options::init

void Options::copyValuesFrom(const Options& that)
{
  //copy across the actual values in that
  VirtualIterator<AbstractOptionValue*> options = _lookup.values();

  while(options.hasNext()){
    AbstractOptionValue* opt = options.next();
    if(opt->shouldCopy()){
      AbstractOptionValue* other = that.getOptionValueByName(opt->longName);
      ASS(opt!=other);
      bool status = opt -> set(other->getStringOfActual());
      ASS(status);
    }
  }
}
Options::Options(const Options& that)
{
  init();
  copyValuesFrom(that);
}

Options& Options::operator=(const Options& that)
{
  if(this==&that) return *this;
  copyValuesFrom(that);
  return *this;
}


/**
 * Set option by its name and value.
 * @since 13/11/2004 Manchester
 * @since 18/01/2014 Manchester, changed to use _ignoreMissing
 * @since 14/09/2014 updated to use _lookup
 * @author Andrei Voronkov
 */
void Options::set(const char* name,const char* value)
{
  CALL ("Options::set/2");

  try {
    if(!_lookup.findLong(name)->set(value)){
      USER_ERROR((vstring) value +" is an invalid value for "+(vstring)name+"\nSee help or use explain i.e. vampire -explain mode");
    }
  }
  catch (const ValueNotFoundException&) {
    if (!_ignoreMissing.actualValue) {
      USER_ERROR((vstring)name + " is not a valid option");
    }
  }
} // Options::set/2

/**
 * Set option by its name and value.
 * @since 06/04/2005 Torrevieja
 */
void Options::set(const vstring& name,const vstring& value)
{
  CALL ("Options::set/2");
  set(name.c_str(),value.c_str());
} // Options::set/2

/**
 * Set option by its short name and value. If such a short name does not
 * exist, try to use the long name instead.
 *
 * @since 21/11/2004 Manchester
 * @since 18/01/2014 Manchester, changed to use _ignoreMissing
 * @author Andrei Voronkov
 */
void Options::setShort(const char* name,const char* value)
{
  CALL ("Options::setShort");

  try {
    if(!_lookup.findShort(name)->set(value)){
      USER_ERROR((vstring) value +" is an invalid value for "+(vstring)name+", see help");
    }
  }
  catch (const ValueNotFoundException&) {
    if (!_ignoreMissing.actualValue) {
      USER_ERROR((vstring)name + " is not a valid option as a short option");
    }
  }
} // Options::setShort


bool Options::OptionHasValue::check(Property*p){
          CALL("Options::OptionHasValue::check");
          AbstractOptionValue* opt = env.options->getOptionValueByName(option_value);
          ASS(opt);
          return opt->getStringOfActual()==value;
}

/**
 * Static functions to help specify random choice values
 */

Options::OptionProblemConstraint* Options::isRandOn(){
      return new OptionHasValue("random_strategy","on");
}
Options::OptionProblemConstraint* Options::isRandSat(){
      return new OptionHasValue("random_strategy","sat");
}
Options::OptionProblemConstraint* Options::saNotInstGen(){
      return new OptionHasValue("sa","inst_gen");
}
Options::OptionProblemConstraint* Options::isBfnt(){
      return new OptionHasValue("bfnt","on");
}

/**
 * Return the include file name using its relative name.
 *
 * @param relativeName the relative name, must begin and end with "'"
 *        because of the TPTP syntax
 * @since 16/10/2003 Manchester, relativeName changed to string from char*
 * @since 07/08/2014 Manchester, relativeName changed to vstring
 */
vstring Options::includeFileName (const vstring& relativeName)
{
  CALL("Options::includeFileName");

  if (relativeName[0] == '/') { // absolute name
    return relativeName;
  }

  if (System::fileExists(relativeName)) {
    return relativeName;
  }

  // truncatedRelativeName is relative.
  // Use the conventions of Vampire:
  // (a) first search the value of "include"
  vstring dir = include();

  if (dir == "") { // include undefined
    // (b) search in the directory of the 'current file'
    // i.e. the input file
    vstring currentFile = inputFile();
    System::extractDirNameFromPath(currentFile,dir); 
    if(System::fileExists(dir+"/"+relativeName)){
      return dir + "/" + relativeName;
    }

    // (c) search the value of the environment variable TPTP_DIR
    char* env = getenv("TPTP");
    if (env) {
      dir = env;
    }
    else {
    // (d) use the current directory
      dir = ".";
    }
    // we do not check (c) or (d) - an error will occur later
    // if the file does not exist here
  }
  // now dir is the directory to search
  return dir + "/" + relativeName;
} // Options::includeFileName


/**
 * Output options to a stream.
 *
 * @param str the stream
 * @since 02/01/2003 Manchester
 * @since 28/06/2003 Manchester, changed to treat XML output as well
 * @since 10/07/2003 Manchester, "normalize" added.
 * @since 27/11/2003 Manchester, changed using new XML routines and iterator
 *        of options
 */
void Options::output (ostream& str) const
{
  CALL("Options::output");

  if(!explainOption().empty()){

    //We bypass the allocator here because of the use of vstringstream
    BYPASSING_ALLOCATOR;

     AbstractOptionValue* option;
     try{
       option = _lookup.findLong(explainOption());
     }
     catch(const ValueNotFoundException&){ 
       try{
         option = _lookup.findShort(explainOption());
       }
       catch(const ValueNotFoundException&){
         option = 0;
       }
     }
     if(!option){ str << explainOption() << " not a known option, see help" << endl; }
     else{
       vstringstream vs;
       option->output(vs);
       str << vs.str();
     }

  }

  if(showHelp()){
    str << "=========== Usage ==========\n";
    str << "Call vampire using\n";
    str << "  vampire [options] [problem]\n";
    str << "For example,\n";
    str << "  vampire --mode casc --include ~/TPTP ~/TPTP/Problems/ALG/ALG150+1.p\n";

    str << "=========== Hints ==========\n";


    str << "=========== Options ==========\n";
    str << "To see a list of all options use\n  --show_options on\n";
    str << "Options will only be displayed for the current mode (Vampire by default)\n";
    str << " use --mode to change mode\n";
    //str << "By default experimental options will not be shown. To show ";
    //str << "these options use\n  --show_experimental_options on\n";
    str << "=========== End ==========\n";
  }

  if(showOptions()){

    //We bypass the allocator here because of the use of vstringstream
    BYPASSING_ALLOCATOR;

    Mode this_mode = _mode.actualValue;
    str << "=========== Options ==========\n";
    bool experimental = showExperimentalOptions();

    VirtualIterator<AbstractOptionValue*> options = _lookup.values();

    Stack<vstringstream*> groups;
    int num_tags = static_cast<int>(OptionTag::LAST_TAG);
    for(int i=0; i<=num_tags;i++){
      groups.push(new vstringstream);
    }

    while(options.hasNext()){
      AbstractOptionValue* option = options.next();
      if(option->inMode(this_mode) && (experimental || !option->experimental)){
        unsigned tag = static_cast<unsigned>(option->getTag());
        option->output(*groups[tag]);
      }
    }

    //output them in reverse order
    for(int i=num_tags;i>=0;i--){
      vstring label = "  "+_tagNames[i]+"  ";
      ASS(label.length() < 40);
      vstring br = "******************************";
      vstring br_gap = br.substr(0,(br.length()-(label.length()/2)));
      str << endl << br << br << endl;
      str << br_gap << label << br_gap << endl;
      str << br << br << endl << endl;
      str << (*groups[i]).str();
      BYPASSING_ALLOCATOR;
      delete groups[i];
    }

    str << "======= End of options =======\n";
  }

} // Options::output (ostream& str) const


//  * Convert options to an XML element.
//  *
//  * @since 15/11/2004 Manchester
//  */
// XMLElement Options::toXML () const
// {
//   CALL("Options::toXML");

//   XMLElement options("options");
//   for (int i = 0;i < Constants::optionNames.length;i++) {
//     ostringstream str;
//     outputValue(str,i);
//     XMLElement OptionValue("option",true);
//     options.addChild(option);
//     option.addAttribute("name",Constants::optionNames[i]);
//     option.addAttribute("value",str.str());
//   }
//   return options;
// } // Options::toXML

template<typename T>
bool Options::OptionValue<T>::randomize(Property* prop){
  CALL("Options::OptionValue::randomize()");

  DArray<vstring>* choices = 0;

  // Only randomize if we have a property and need it or don't have one and don't need it!
  if( (prop && !hasProblemConstraints()) ||
      (!prop && hasProblemConstraints())
    ){
    return false;
  }
  // Note that if we supressed the problem constraints
  // the checks will be skipped

  //Search for the first set of random choices that is valid
  Stack<RandEntry>::BottomFirstIterator entry_it(rand_choices);
  while(entry_it.hasNext()){
    auto entry = entry_it.next();
    if(!entry.first || (prop && entry.first->check(prop))){
      choices = entry.second;
    }  
  }
  if(!choices || choices->size()==0) return false; // no valid choices

  //Pick a random option from the available choices
  int index = Random::getInteger(choices->size());
  set((*choices)[index]);
  return true;
}

//TODO should not use cout, should use env.out
template<typename T>
bool Options::OptionValue<T>::checkConstraints(){
     CALL("Options::OptionValue::checkConstraints");
     typename Lib::Stack<OptionValueConstraint<T>*>::Iterator it(_constraints);
     while(it.hasNext()){
       OptionValueConstraint<T>* con = it.next();
       if(!con->check(this)){
         if(con->isHard()){ 
           if(env.options->randomStrategy()!=RandomStrategy::OFF)
              return false; // Skip warning for Hard
           USER_ERROR("\nBroken Constraint: "+con->msg(this)); 
         }
         switch(env.options->getBadOptionChoice()){
           case BadOption::HARD :
               USER_ERROR("\nBroken Constraint: "+con->msg(this));
           case BadOption::SOFT :
               cout << "WARNING Broken Constraint: "+con->msg(this) << endl;
               return false;
           case BadOption::FORCED :
               if(con->force(this)){
                 cout << "Forced constraint " + con->msg(this) << endl;
                 break;
               }else{
                 USER_ERROR("\nCould not force Constraint: "+con->msg(this));
               }
           case BadOption::OFF: 
             return false;
           default: ASSERTION_VIOLATION;
        }
     }
    }
    return true;
}

template<typename T>
bool Options::OptionValue<T>::checkProblemConstraints(Property* prop){
    CALL("Options::OptionValue::checkProblemConstraints");

    Lib::Stack<OptionProblemConstraint*>::Iterator it(_prob_constraints);
    while(it.hasNext()){
      OptionProblemConstraint* con = it.next();
      // Constraint should hold whenever the option is set
      if(is_set && !con->check(prop)){
         switch(env.options->getBadOptionChoice()){
         case BadOption::OFF: break;
         default:
           cout << "WARNING: " << longName << con->msg() << endl;
         }
         return false;
      }
    }
    return true;
}


template<typename T>
Options::WrappedConstraint<T>* Options::OptionValue<T>::is(OptionValueConstraint<T>* c)
{
    return new WrappedConstraint<T>(this,c);
}

template<typename T>
template<typename S, typename R>
Options::OptionValueConstraint<S>* Options::WrappedConstraint<T>::And(WrappedConstraint<R>* another)
{
    return new AndWrapper<S>(new UnWrappedConstraint<S,T>(this), new UnWrappedConstraint<S,R>(another));
}
template<typename T>
template<typename S, typename R>
Options::OptionValueConstraint<S>* Options::WrappedConstraint<T>::Or(WrappedConstraint<R>* another)
{
    return new OrWrapper<S>(new UnWrappedConstraint<S,T>(this), new UnWrappedConstraint<S,R>(another));
}

template<typename T>
Options::OptionValueConstraint<T>* Options::OptionValueConstraint<T>::And(OptionValueConstraint<T>* another)
{
    return new AndWrapper<T>(this,another);
}
template<typename T>
Options::OptionValueConstraint<T>* Options::OptionValueConstraint<T>::Or(OptionValueConstraint<T>* another)
{
    return new OrWrapper<T>(this,another);
}
template<typename T>
template<typename S>
Options::OptionValueConstraint<T>* Options::OptionValueConstraint<T>::And(WrappedConstraint<S>* another)
{
    return new AndWrapper<T>(this,new UnWrappedConstraint<T,S>(another));
}
template<typename T>
template<typename S>
Options::OptionValueConstraint<T>* Options::OptionValueConstraint<T>::Or(WrappedConstraint<S>* another)
{
    return new OrWrapper<T>(this,new UnWrappedConstraint<T,S>(another));
}

/**
 * Read age-weight ratio from a string. The string can be an integer
 * or an expression "a:w", where a,w are integers.
 *
 * @since 25/05/2004 Manchester
 */
bool Options::RatioOptionValue::readRatio(const char* val, char separator)
{
  CALL("RatioOptionValue::readRatio");

  // search the string for ":"
  bool found = false;
  int colonIndex = 0;
  while (val[colonIndex]) {
    if (val[colonIndex] == separator) {
      found = true;
      break;
    }
    colonIndex++;
  }

  if (found) {
    if (strlen(val) > 127) {
      return false;
    }
    char copy[128];
    strcpy(copy,val);
    copy[colonIndex] = 0;
    int age;
    if (! Int::stringToInt(copy,age)) {
      return false;
    }
    actualValue = age;
    int weight;
    if (! Int::stringToInt(copy+colonIndex+1,weight)) {
      return false;
    }
    otherValue = weight;
    return true;
  }
  actualValue = 1;
  int weight;
  if (! Int::stringToInt(val,weight)) {
    return false;
  }
  otherValue = weight;
  return true;
}

bool Options::NonGoalWeightOptionValue::setValue(const vstring& value)
{
  CALL("NonGoalWeightOptionValue::setValue");

 float newValue;
 if(!Int::stringToFloat(value.c_str(),newValue)) return false;

 if(newValue <= 0.0) return false;

 actualValue=newValue;

  // actualValue contains numerator
  numerator=static_cast<int>(newValue*100);
  // otherValue contains denominator
  denominator=100;

  return true;


}

bool Options::SelectionOptionValue::setValue(const vstring& value)
{
  CALL("SelectionOptionValue::setValue");

  int sel;
  if(!Int::stringToInt(value,sel)) return false;
  switch (sel) {
  case 0:
  case 1:
  case 2:
  case 3:
  case 4:
  case 10:
  case 11:
  case 1002:
  case 1003:
  case 1004:
  case 1010:
  case 1011:
  case -1:
  case -2:
  case -3:
  case -4:
  case -10:
  case -11:
  case -1002:
  case -1003:
  case -1004:
  case -1010:
    actualValue = sel;
    return true;
  default:
    return false;
  }
}

bool Options::InputFileOptionValue::setValue(const vstring& value)
{
  CALL("InputFileOptionValue::setValue");

  actualValue=value;
  if(value.empty()) return true;

  //update the problem name

  int length = value.length() - 1;
  const char* name = value.c_str();

  int b = length - 1;
  while (b >= 0 && name[b] != '/') {
    b--;
  }
  b++;

  int e = length-1;
  while (e >= b && name[e] != '.') {
    e--;
  }
  if (e < b) {
    e = length-1;
  }

  parent->_problemName.actualValue=value.substr(b,e-b);

  return true;

}


bool Options::TimeLimitOptionValue::setValue(const vstring& value)
{
  CALL("Options::readTimeLimit");

  int length = value.size();
  if (length == 0 || length > 127) {
    USER_ERROR((vstring)"wrong value for time limit: " + value);
  }

  char copy[128];
  strcpy(copy,value.c_str());
  char* end = copy;
  // search for the end of the string for
  while (*end) {
    end++;
  }
  end--;
  float multiplier = 10.0; // by default assume seconds
  switch (*end) {
  case 's': // seconds
    multiplier = 10.0;
    *end = 0;
    break;
  case 'm': // minutes
    multiplier = 600.0;
    *end = 0;
    break;
  case 'h': // minutes
    multiplier = 36000.0;
    *end = 0;
    break;
  case 'd': // days
    multiplier = 864000.0;
    *end = 0;
    break;
  default:
    break;
  }

  float number;
  if (! Int::stringToFloat(copy,number)) {
    USER_ERROR((vstring)"wrong value for time limit: " + value);
  }

#ifdef _MSC_VER
  // Visual C++ does not know the round function
  actualValue= (int)floor(number * multiplier);
#else
  actualValue= (int)round(number * multiplier);
#endif

  return true;
} // Options::readTimeLimit(const char* val)

void Options::randomizeStrategy(Property* prop)
{
  CALL("Options::randomizeStrategy");
  if(_randomStrategy.actualValue==RandomStrategy::OFF) return;

  TimeCounter tc(TC_RAND_OPT);

  // The pseudo random sequence is deterministic given a seed.
  // By default the seed is 1
  // For this randomisation we get save the seed and try and randomize it
  int saved_seed = Random::seed();
  Random::setSeed(time(NULL)); // TODO is this the best choice of seed?

  // We randomize options that have setRandomChoices
  // TODO: randomize order in which options are selected
  //       (not order of insertion but probably deterministic)

  // We define some options that should be set before the rest
  // Note this is a stack!
  Stack<AbstractOptionValue*> do_first;
  do_first.push(&_saturationAlgorithm);
  do_first.push(&_bfnt);

  auto options = getConcatenatedIterator(Stack<AbstractOptionValue*>::Iterator(do_first),_lookup.values());

  // whilst doing this don't report any bad options
  BadOption saved_bad_option = _badOption.actualValue;
  _badOption.actualValue=BadOption::OFF;

  while(options.hasNext()){
    AbstractOptionValue* option = options.next();
    if(!option->is_set){
      // try 5 random values before giving up
      vstring def = option->getStringOfActual();

      // This is where we check the NoProperty condition if prop=0
      bool can_rand = option->randomize(prop);
      // If we cannot randomize then skip (invariant, if this is false value is unchanged)
      if(can_rand){
        // We need to check ALL constraints - rather inefficient
        bool valid = checkGlobalOptionConstraints(true) && (!prop || checkProblemOptionConstraints(prop,true));
        unsigned i=4;
        while(!valid && i-- > 0){
          option->randomize(prop);
          valid = checkGlobalOptionConstraints(true) && (!prop || checkProblemOptionConstraints(prop,true));
        }
        if(!valid){
           //cout << "Failed for " << option->longName << endl;
           option->set(def);
           option->is_set=false;
        }
        //else cout << "Randomized " << option->longName << endl;
      }// else cout << "cannot randomize " << option->longName << endl;
    }
  }

  // Reset saved things
  _badOption.actualValue = saved_bad_option;
  Random::setSeed(saved_seed);

  //When we reach this place all constraints should be holding
  //However, there is one we haven't checked yet: bfnt completeness
  //If this fails we restart this with bfnt set to off... only if it was on before
  if(!checkGlobalOptionConstraints() && _bfnt.actualValue){
    _bfnt.set("off");
    randomizeStrategy(prop);
  }
  else{
    if(prop) cout << "Random strategy: " + generateEncodedOptions() << endl;
  }
}

/**
 * Assign option values as encoded in the option vstring if assign=true, otherwise check that
 * the option values are not currently set to those values.
 * according to the argument in the format
 * opt1=val1:opt2=val2:...:optn=valN,
 * for example bs=off:cond=on:drc=off:nwc=1.5:nicw=on:sos=on:sio=off:spl=sat:ssnc=none
 */
void Options::readOptionsString(vstring optionsString,bool assign)
{
  CALL("Options::readOptionsString");

  // repeatedly look for param=value
  while (optionsString != "") {
    size_t index1 = optionsString.find('=');
    if (index1 == vstring::npos) {
      error: USER_ERROR("bad option specification" + optionsString);
    }
    size_t index = optionsString.find(':');
    if (index!=vstring::npos && index1 > index) {
      goto error;
    }

    vstring param = optionsString.substr(0,index1);
    vstring value;
    if (index==vstring::npos) {
      value = optionsString.substr(index1+1);
    }
    else {
      value = optionsString.substr(index1+1,index-index1-1);
    }
    AbstractOptionValue* opt = getOptionValueByName(param);
    if(opt){
        if(assign){
            opt->set(value);
        }
        else{
            vstring current = opt->getStringOfActual();
            if(value==current){
                USER_ERROR("option "+param+" uses forbidden value "+value);
            }
        }
    }
    else{
      if(!ignoreMissing()){
       USER_ERROR("option "+param+" not known");
      }
    }

    if (index==vstring::npos) {
      return;
    }
    optionsString = optionsString.substr(index+1);
  }
} // readOptionsString/1

/**
 * Build options from a Spider test id.
 * @since 30/05/2004 Manchester
 * @since 21/06/2005 Manchester time limit in the test id must be
 *        in deciseconds
 * @throws UserErrorException if the test id is incorrect
 */
void Options::readFromEncodedOptions (vstring testId)
{
  CALL("Options::readFromTestId");

  _normalize.actualValue = true;
  _testId.actualValue = testId;

  vstring ma(testId,0,3); // the first 3 characters
  if (ma == "dis") {
    _saturationAlgorithm.actualValue = SaturationAlgorithm::DISCOUNT;
  }
  else if (ma == "lrs") {
    _saturationAlgorithm.actualValue = SaturationAlgorithm::LRS;
  }
  else if (ma == "ott") {
    _saturationAlgorithm.actualValue = SaturationAlgorithm::OTTER;
  }
  else if (ma == "tab") {
    _saturationAlgorithm.actualValue = SaturationAlgorithm::TABULATION;
  }
  else if (ma == "ins") {
    _saturationAlgorithm.actualValue = SaturationAlgorithm::INST_GEN;
  }
  else {
  error: USER_ERROR("bad test id " + _testId.actualValue);
  }

  // after last '_' we have time limit
  size_t index = testId.find_last_of('_');
  if (index == vstring::npos) { // not found
    goto error;
  }
  vstring timeString = testId.substr(index+1);
  _timeLimitInDeciseconds.set(timeString);
  // setting assumes seconds as default, but encoded strings use deciseconds 
  _timeLimitInDeciseconds.actualValue = _timeLimitInDeciseconds.actualValue/10;

  testId = testId.substr(3,index-3);
  switch (testId[0]) {
  case '+':
    testId = testId.substr(1);
    break;
  case '-':
    break;
  default:
    goto error;
  }

  index = testId.find('_');
  vstring sel = testId.substr(0,index);
  _selection.set(sel);
  testId = testId.substr(index+1);

  if (testId == "") {
    goto error;
  }

  index = testId.find('_');
  vstring awr = testId.substr(0,index);
  _ageWeightRatio.set(awr.c_str());
  if (index==string::npos) {
    //there are no extra options
    return;
  }
  testId = testId.substr(index+1);
  //now read the rest of the options
  readOptionsString(testId);
} // Options::readFromTestId

void Options::setForcedOptionValues()
{
  CALL("Options::setForcedOptionValues");

  if(_forcedOptions.actualValue.empty()) return;

  readOptionsString(_forcedOptions.actualValue);

  // Also set the options forced by mode
  switch (_mode.actualValue) {
  case Mode::CASC:
  case Mode::CASC_LTB:
    _outputAxiomNames.actualValue = true;
    _proof.actualValue = Proof::TPTP;
    break;
  default:
    break;
  }
}

/**
 * Return testId vstring that represents current values of the options
 */
vstring Options::generateEncodedOptions() const
{
  CALL("Options::generateEncodedOptions");

  BYPASSING_ALLOCATOR;
  vostringstream res;
  //saturation algorithm
  vstring sat;
  switch(_saturationAlgorithm.actualValue){
    case SaturationAlgorithm::LRS : sat="lrs"; break;
    case SaturationAlgorithm::DISCOUNT : sat="dis"; break;
    case SaturationAlgorithm::OTTER : sat="ott"; break;
    case SaturationAlgorithm::TABULATION : sat="tab"; break;
    case SaturationAlgorithm::INST_GEN : sat="ins"; break;
    default : ASSERTION_VIOLATION;
  }

  res << sat; 

  //selection function
  res << (selection() < 0 ? "-" : "+") << abs(selection());
  res << "_";

  //age-weight ratio
  if (ageRatio()!=1) {
    res << ageRatio() << ":";
  }
  res << weightRatio();
  res << "_";

  Options cur=*this;

  // Record options that do not want to be in encoded string
  static Set<const AbstractOptionValue*> forbidden;
  //we initialize the set if there's nothing inside
  if (forbidden.size()==0) {
    //things we output elsewhere
    forbidden.insert(&_saturationAlgorithm);
    forbidden.insert(&_selection);
    forbidden.insert(&_ageWeightRatio);
    forbidden.insert(&_timeLimitInDeciseconds);

    //things we don't want to output (showHelp etc won't get to here anyway)
    forbidden.insert(&_mode);
    forbidden.insert(&_testId); // is this old version of decode?
    forbidden.insert(&_include);
    forbidden.insert(&_problemName);
    forbidden.insert(&_inputFile);
    forbidden.insert(&_randomStrategy);
    forbidden.insert(&_decode);
    forbidden.insert(&_ignoreMissing); // or maybe we do!
  }

  VirtualIterator<AbstractOptionValue*> options = _lookup.values();

  bool first=true;
  while(options.hasNext()){
    AbstractOptionValue* option = options.next();
    // TODO do we want to also filter by !isDefault?
    if(!forbidden.contains(option) && option->is_set && !option->isDefault()){
      vstring name = option->shortName;
      if(name.empty()) name = option->longName;
      if(!first){ res<<":";}else{first=false;}
      res << name << "=" << option->getStringOfActual();
    }
  }

  if(!first){ res << "_"; }
  res << _timeLimitInDeciseconds.getStringOfActual();
 
  return res.str();
 
}


/**
 * True if the options are complete.
 * @since 23/07/2011 Manchester
 */
bool Options::complete(const Problem& prb) const
{
  CALL("Options::complete");

  //we did some transformation that made us lose completeness
  //(e.g. equality proxy replacing equality for reflexive predicate)
  if (prb.hadIncompleteTransformation()) {
    return false;
  }

  Property& prop = *prb.getProperty();

  ASS(&prop);

  // general properties causing incompleteness
  if (prop.hasInterpretedOperations()
      || prop.hasProp(Property::PR_HAS_INTEGERS)
      || prop.hasProp(Property::PR_HAS_REALS)
      || prop.hasProp(Property::PR_HAS_RATS)) {
    return false;
  }

  // preprocessing
  if (_sineSelection.actualValue != SineSelection::OFF) return false;

  switch (_saturationAlgorithm.actualValue) {
  case SaturationAlgorithm::TABULATION: return false;
  case SaturationAlgorithm::INST_GEN: return true; // !!! Implies InstGen is always complete
  default: break;
  }

  // preprocessing for resolution-based algorithms
  if (_sos.actualValue != Sos::OFF) return false;
  // run-time rule causing incompleteness
  if (_forwardLiteralRewriting.actualValue) return false;
  
  bool unitEquality = prop.category() == Property::UEQ;
  bool hasEquality = (prop.equalityAtoms() != 0);

  if (!unitEquality) {
    if (_selection.actualValue <= -100 || _selection.actualValue >= 100) return false;
    if (_literalComparisonMode.actualValue == LiteralComparisonMode::REVERSE) return false;
  }

  if (!hasEquality) {
    if (_binaryResolution.actualValue) return true;
    if (_unitResultingResolution.actualValue==URResolution::EC_ONLY) return false;
    // binary resolution is off
    return prop.category() == Property::HNE; // URR is complete for Horn problems
  }

  // equality problems
  switch (_equalityProxy.actualValue) {
  case EqualityProxy::R: return false;
  case EqualityProxy::RS: return false;
  case EqualityProxy::RST: return false;
  default: break;
  }
  if (!_demodulationRedundancyCheck.actualValue) return false;
  if (_equalityResolutionWithDeletion.actualValue != RuleActivity::INPUT_ONLY) return false;
  if (!_superpositionFromVariables.actualValue) return false;

  // only checking resolution rules remain
  bool pureEquality = (prop.atoms() == prop.equalityAtoms());
  if (pureEquality) return true;
  if (_binaryResolution.actualValue) return true;
  if (_unitResultingResolution.actualValue==URResolution::EC_ONLY) return false;
  return prop.category() == Property::HEQ;
} // Options::complete

/**
 * True if the options are complete for non-Horn problems without equality.
 * @since 02/08/2011 Wroclaw
 */
bool Options::completeForNNE() const
{
  CALL("Options::completeForNNE");

  // preprocessing
  if (_sineSelection.actualValue != SineSelection::OFF) return false;

  switch (_saturationAlgorithm.actualValue) {
  case SaturationAlgorithm::TABULATION: return false;
  case SaturationAlgorithm::INST_GEN: return true; // !!!
  default: break;
  }

  // preprocessing for resolution-based algorithms
  if (_sos.actualValue != Sos::OFF) return false;
  // run-time rule causing incompleteness
  if (_forwardLiteralRewriting.actualValue) return false;
  
  if (_selection.actualValue <= -100 || _selection.actualValue >= 100) return false;

  return _binaryResolution.actualValue;
} // Options::completeForNNE


/**
 * Check constraints necessary for options to make sense
 *
 * The function is called after all options are parsed.
 */
bool Options::checkGlobalOptionConstraints(bool fail_early)
{
  CALL("Options::checkGlobalOptionsConstraints");

  //Check forbidden options
  readOptionsString(_forbiddenOptions.actualValue,false);
    
  //if we're not in mid-randomisation then check bfnt completeness
  //this assumes that fail_early is only on when being called from randomizeStrategy
  if(!fail_early && env.options->bfnt() && !completeForNNE()){
    return false;
  }

  bool result = true;

  // Check recorded option constraints
  VirtualIterator<AbstractOptionValue*> options = _lookup.values();
  while(options.hasNext()){ 
    result = options.next()->checkConstraints() && result; 
    if(fail_early && !result) return result;
  }

  return result;
}

/**
 * Check whether the option values make sense with respect to the given problem
 **/
bool Options::checkProblemOptionConstraints(Property* prop,bool fail_early)
{
   CALL("Options::checkProblemOptionConstraints");

  bool result = true;

  VirtualIterator<AbstractOptionValue*> options = _lookup.values();
  while(options.hasNext()){
    result = options.next()->checkProblemConstraints(prop) && result; 
    if(fail_early && !result) return result;
  }

  return result;
}<|MERGE_RESOLUTION|>--- conflicted
+++ resolved
@@ -263,12 +263,9 @@
     "for fresh predicate p. ";
     _lookup.insert(&_inequalitySplitting);
     _inequalitySplitting.tag(OptionTag::PREPROCESSING);
-<<<<<<< HEAD
-
-=======
+
     //TODO randomly switch to different values for testing?
-    
->>>>>>> 30e86776
+
     _sos = ChoiceOptionValue<Sos>("sos","sos",Sos::OFF,{"all","off","on"});
     _sos.description=
     "Set of support strategy. All formulas annotated as theory axioms are put directly among active clauses, without performing any inferences between them. If all, select all literals of set-of-support clauses, ortherwise use the default literal selector.";
@@ -296,13 +293,10 @@
      "     ~E(x1,y1) \\/ ... \\/ ~E(xN,yN) \\/ E(f(x1,...,xN),f(y1,...,yN))";
     _lookup.insert(&_equalityProxy);
     _equalityProxy.tag(OptionTag::PREPROCESSING);
-<<<<<<< HEAD
-=======
     _equalityProxy.addProblemConstraint(hasEquality());
     _equalityProxy.setRandomChoices(isRandOn(),{"R","RS","RST","RSTC","off","off","off","off","off"}); // wasn't tested, make off more likely
     
     //TODO add random choices for _aig options so that they can be tested
->>>>>>> 30e86776
 
     _aigBddSweeping = BoolOptionValue("aig_bdd_sweeping","",false);
     _aigBddSweeping.description="For a description of these aig options see the paper 'Preprocessing Techniques for First-Order Clausification'. ";
@@ -340,13 +334,8 @@
     _arityCheck.description="The same symbol name cannot be used with multiple arities";
     _lookup.insert(&_arityCheck);
     _arityCheck.tag(OptionTag::PREPROCESSING);
-<<<<<<< HEAD
-
-    _distinctProcessor = BoolOptionValue("distinct_processor","",false);
-=======
     
     _distinctProcessor = BoolOptionValue("distinct_processor","",true);
->>>>>>> 30e86776
     _distinctProcessor.description="Handles $distinct predicates from the TPTP language";
     _lookup.insert(&_distinctProcessor);
     _distinctProcessor.tag(OptionTag::PREPROCESSING);
@@ -384,12 +373,8 @@
     "split formulas with top-level (up to universal quantification) conjunctions into several formulas";
     _lookup.insert(&_flattenTopLevelConjunctions);
     _flattenTopLevelConjunctions.tag(OptionTag::PREPROCESSING);
-<<<<<<< HEAD
-
-=======
     _flattenTopLevelConjunctions.setRandomChoices({"off","off","off","on"}); // Added random choices biased to default
     
->>>>>>> 30e86776
     _functionDefinitionElimination = ChoiceOptionValue<FunctionDefinitionElimination>("function_definition_elimination","fde",
                                                                                       FunctionDefinitionElimination::ALL,{"all","none","unused"});
     _functionDefinitionElimination.description=
@@ -792,27 +777,18 @@
     _lookup.insert(&_equalityResolutionWithDeletion);
     _equalityResolutionWithDeletion.tag(OptionTag::INFERENCES);
     _equalityResolutionWithDeletion.addConstraint(notEqual(RuleActivity::ON));
-<<<<<<< HEAD
-
-
-=======
     //TODO does this depend on anything?
     //TODO is there a problemConstraint?
     _equalityResolutionWithDeletion.setRandomChoices({"input_only","off"});
     
->>>>>>> 30e86776
     _extensionalityAllowPosEq = BoolOptionValue( "extensionality_allow_pos_eq","",false);
     _extensionalityAllowPosEq.description="If extensionality resolution equals filter, this dictates"
       " whether we allow other positive equalities when recognising extensionality clauses";
     _lookup.insert(&_extensionalityAllowPosEq);
     _extensionalityAllowPosEq.tag(OptionTag::INFERENCES);
-<<<<<<< HEAD
-
-=======
     _extensionalityAllowPosEq.reliesOn(_extensionalityResolution.is(equal(ExtensionalityResolution::FILTER)));
     _extensionalityAllowPosEq.setRandomChoices({"on","off","off"}); // Prefer off
     
->>>>>>> 30e86776
     _extensionalityMaxLength = UnsignedOptionValue("extensionality_max_length","",0);
     _extensionalityMaxLength.description="Sets the maximum length (number of literals) an extensionality"
       " clause can have when doing recognition for extensionality resolution. If zero there is no maximum.";
@@ -820,14 +796,10 @@
     _extensionalityMaxLength.tag(OptionTag::INFERENCES);
     // 0 means infinity, so it is intentionally not if (unsignedValue < 2).
     _extensionalityMaxLength.addConstraint(notEqual(1u));
-<<<<<<< HEAD
-
-=======
     _extensionalityMaxLength.reliesOn(_extensionalityResolution.is(notEqual(ExtensionalityResolution::OFF)));
     //TODO does this depend on anything?
     _extensionalityMaxLength.setRandomChoices({"0","0","0","2","3"}); // TODO what are good values?
     
->>>>>>> 30e86776
     _extensionalityResolution = ChoiceOptionValue<ExtensionalityResolution>("extensionality_resolution","er",
                                                                             ExtensionalityResolution::OFF,{"filter","known","off"});
     _extensionalityResolution.description=
@@ -841,15 +813,9 @@
     _lookup.insert(&_extensionalityResolution);
     _extensionalityResolution.tag(OptionTag::INFERENCES);
     // Captures that if ExtensionalityResolution is not off then inequality splitting must be 0
-<<<<<<< HEAD
-    _extensionalityResolution.addConstraint(
-        If(notEqual(ExtensionalityResolution::OFF)).then(_inequalitySplitting.is(equal(0))));
-
-=======
     _extensionalityResolution.reliesOn(_inequalitySplitting.is(equal(0)));
     _extensionalityResolution.setRandomChoices({"filter","known","off","off"});
     
->>>>>>> 30e86776
     _forwardDemodulation = ChoiceOptionValue<Demodulation>("forward_demodulation","fd",Demodulation::ALL,{"all","off","preordered"});
     _forwardDemodulation.description=
     "Oriented rewriting of newly derived clauses by kept unit equalities\n"
@@ -859,12 +825,8 @@
     "If 'preordered' is set, only equalities s = t where s > t are used for rewriting.";
     _lookup.insert(&_forwardDemodulation);
     _forwardDemodulation.tag(OptionTag::INFERENCES);
-<<<<<<< HEAD
-
-=======
     _forwardDemodulation.setRandomChoices({"all","all","all","off","preordered"});
     
->>>>>>> 30e86776
     _forwardLiteralRewriting = BoolOptionValue("forward_literal_rewriting","flr",false);
     _forwardLiteralRewriting.description="";
     _lookup.insert(&_forwardLiteralRewriting);
