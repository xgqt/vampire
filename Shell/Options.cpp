--- conflicted
+++ resolved
@@ -1860,17 +1860,6 @@
     _booleanEqTrick.tag(OptionTag::HIGHER_ORDER);
     noZ3(_booleanEqTrick);
 
-<<<<<<< HEAD
-    _superposition = BoolOptionValue("superposition_hol","suph",true);
-    _superposition.description=
-    "Control superposition. Only used in higher-order strategies";
-    _lookup.insert(&_superposition);
-    _superposition.addProblemConstraint(hasHigherOrder());
-    _superposition.tag(OptionTag::HIGHER_ORDER);
-    noZ3(_superposition);
-
-=======
->>>>>>> bc038ddd
     _casesSimp = BoolOptionValue("cases_simp","cs",false);
     _casesSimp.description=
     "FOOL Paramodulation with two conclusion as a simplification";
