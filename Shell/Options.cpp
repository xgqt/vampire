/**
 * @file Options.cpp
 * Implements Vampire options.
 *
 * @since 06/06/2001 Manchester, completely rewritten
 *
 * @since Sep 14 rewritten by Giles
 *
 *
 * IMPORTANT --> see .hpp file for instructions on how to add an option
 */

// Visual does not know the round function
#include <cmath>

#include "Forwards.hpp"

#include "Debug/Tracer.hpp"
#include "Debug/Assertion.hpp"

#include "Lib/VString.hpp"
#include "Lib/Environment.hpp"
#include "Lib/Timer.hpp"
#include "Lib/Exception.hpp"
#include "Lib/Int.hpp"
#include "Lib/Random.hpp"
#include "Lib/Set.hpp"
#include "Lib/System.hpp"

#include "Kernel/Problem.hpp"

#include "Options.hpp"
#include "Property.hpp"

using namespace Lib;
using namespace Shell;

/**
 * Initialize options to the default values.
 *
 * Options are divided by the mode they are applicable to.
 * We then divid by tags where appropriate.
 * If an option is applicable to multiple modes but is not global it should be
 *  put in the most obvious mode - usually Vampire.
 *
 * IMPORTANT --> see .hpp file for instructions on how to add an option
 *
 * @since 10/07/2003 Manchester, _normalize added
 */
Options::Options ()

{
    CALL("Options::Options");
    init();
}

void Options::Options::init()
{
   CALL("Options::init");

   BYPASSING_ALLOCATOR; // Necessary because of use of std::function

   // some options that were not give names previously
    _forceIncompleteness = BoolOptionValue("force_incompleteness","",false);
    _equivalentVariableRemoval = BoolOptionValue("equivalentVariableRemoval","",true);
    _bpCollapsingPropagation = BoolOptionValue("bp_collapsing_propagation","",false);
    _backjumpTargetIsDecisionPoint = BoolOptionValue("backjump_target_is_decision_point","",true);
    _selectUnusedVariablesFirst = BoolOptionValue("_selectUnusedVariablesFirst","",false);

//**********************************************************************
//*********************** GLOBAL, for all modes  ***********************
//**********************************************************************

    _memoryLimit = UnsignedOptionValue("memory_limit","m",
#if VDEBUG
                                       1000
#else
                                       3000
#endif
                                       );
    _memoryLimit.description="Memory limit in MB";
    _lookup.insert(&_memoryLimit);
#if !__APPLE__ && !__CYGWIN__
    _memoryLimit.addHardConstraint(lessThanEq((unsigned)Lib::System::getSystemMemory()));
#endif

    _mode = ChoiceOptionValue<Mode>("mode","",Mode::VAMPIRE,
                                    {"axiom_selection","bpa","casc","casc_epr",
                                        "casc_ltb","casc_mzr","casc_sat","clausify",
                                        "consequence_elimination","grounding",
                                        "ltb_build","ltb_solve","output","preprocess",
                                        "profile","program_analysis","random_strategy",
                                        "sat_solver","spider","vampire"});
    _mode.description=
    "Select the mode of operation. Choices are:\n"
    "  -vampire: the standard mode of operation for first-order theorem proving\n"
    "  -casc,casc_epr,casc_ltb,casc_mzr,casc_sat: these are all portfolio modes\n   that use predefined "
    " sets of strategies in vampire mode.\n"
    "  -preprocess,axiom_select,clausify,grounding: modes for producing output\n   for other solvers.\n"
    "  -output,profile: output information about the problem\n"
    "  -sat_solver: accepts problems in DIMACS and uses the internal sat solver\n   directly\n"
    "Some modes are not currently maintained:\n"
    "  -ltb_build,ltb_solve: for Large Theory Batch processing\n"
    "  -program_analysis: run Lingva\n"
    "  -bpa: perform bound propagation\n"
    "  -consequence_elimination: perform consequence elimination\n";
    //"consequence_elimination mode forces values of unused_predicate_definition_removal to be off";
    _lookup.insert(&_mode);

    _decode = DecodeOptionValue("decode","",this);
    _decode.description="Decodes an encoded strategy. Can be used to replay a strategy. To make Vampire output an encoded version of the strategy use the option --encode on";
    _lookup.insert(&_decode);

    _encode = BoolOptionValue("encode","",false);
    _encode.description="Output an encoding of the strategy to be used with the --decode option";
    _lookup.insert(&_encode);

    _randomStrategy = ChoiceOptionValue<RandomStrategy>("random_strategy","",RandomStrategy::OFF,{"on","off","sat"});
    _randomStrategy.description =
      "Create a random strategy. Randomisation will occur after all other options have been "
      "set, whatever order they have been given in. A random number of options will be selected "
      " and set with a safe (possibly default) value.";
    _lookup.insert(&_randomStrategy);
    _randomStrategy.reliesOnHard(_mode.is(equal(Mode::VAMPIRE)->Or(_mode.is(equal(Mode::RANDOM_STRATEGY)))));

    _forbiddenOptions = StringOptionValue("forbidden_options","","");
    _forbiddenOptions.description=
    "If some of the specified options are set to a forbidden state, vampire will fail to start, or in the CASC mode it will skip such strategies. The expected syntax is <opt1>=<val1>:<opt2>:<val2>:...:<optn>=<valN>";
    _lookup.insert(&_forbiddenOptions);

    _forcedOptions = StringOptionValue("forced_options","","");
    _forcedOptions.description=
    "Options in the format <opt1>=<val1>:<opt2>=<val2>:...:<optn>=<valN> that override the option values set by other means (also inside CASC mode strategies)";
    _lookup.insert(&_forcedOptions);

    _showHelp = BoolOptionValue("help","h",false);
    _showHelp.description="Display this help";
    _lookup.insert(&_showHelp);

    _showOptions = BoolOptionValue("show_options","",false);
    _showOptions.description="List all available options";
    _lookup.insert(&_showOptions);

    _showExperimentalOptions = BoolOptionValue("show_experimental_options","",false);
    _showExperimentalOptions.description="Include experimental options in showOption";
    _lookup.insert(&_showExperimentalOptions);
    _showExperimentalOptions.setExperimental(); // only we know about it!

    _explainOption = StringOptionValue("explain_option","explain","");
    _explainOption.description = "Use to explain a single option i.e. -explain explain";
    _lookup.insert(&_explainOption);

    _ignoreMissing = BoolOptionValue("ignore_missing","",false);
    _ignoreMissing.description=
    "Ignore any options that have been removed (useful in CASC mode where this can cause errors)";
    _lookup.insert(&_ignoreMissing);

    _badOption = ChoiceOptionValue<BadOption>("bad_option","",BadOption::SOFT,{"hard","forced","off","soft"});
    _badOption.description = "What should be done if a bad option value (wrt constraints) is encountered:\n"
       " - hard: will cause a user error\n"
       " - soft: will only report the error (unless it is unsafe)\n"
       " - forced: will try and change the value and those of unset options to make it okay\n"
       " - off: will ignore safe errors\n"
       "Note that unsafe errors will aways lead to a user error";
    _lookup.insert(&_badOption);


    _namePrefix = StringOptionValue("name_prefix","","");
    _namePrefix.description=
    "Prefix for symbols introduced by Vampire (naming predicates, Skolem functions)";
    _lookup.insert(&_namePrefix);

    // Do we really need to be able to set this externally?
    _problemName = StringOptionValue("problem_name","","");
    _problemName.description="";
    //_lookup.insert(&_problemName);

    _proof = ChoiceOptionValue<Proof>("proof","p",Proof::ON,{"off","on","proofcheck","tptp"});
    _proof.description=
    "Specifies whether proof will be output. 'proofcheck' will output proof as a sequence of TPTP problems to allow for proof-checking.";
    _lookup.insert(&_proof);

    _proofChecking = BoolOptionValue("proof_checking","",false);
    _proofChecking.description="";
    _lookup.insert(&_proofChecking);
    _proofChecking.setExperimental(); // don't think it works!

    _protectedPrefix = StringOptionValue("protected_prefix","","");
    _protectedPrefix.description="Symbols with this prefix are immune against elimination during preprocessing";
    _lookup.insert(&_protectedPrefix);

    _statistics = ChoiceOptionValue<Statistics>("statistics","",Statistics::FULL,{"brief","full","none"});
    _statistics.description="The level of statistics to report at the end of the run.";
    _lookup.insert(&_statistics);

    _testId = StringOptionValue("test_id","","unspecified_test");
    _testId.description="";
    _lookup.insert(&_testId);
    _testId.setExperimental();

    _thanks = StringOptionValue("thanks","","Tanya");
    _thanks.description="";
    _lookup.insert(&_thanks);
    _thanks.setExperimental();
<<<<<<< HEAD

    _timeLimitInDeciseconds = TimeLimitOptionValue("time_limit","t",600);
    _timeLimitInDeciseconds.description="Time limit in wall clock seconds, you can use s,m,h,d suffixes also i.e. 60s, 5m";
=======
    
    _timeLimitInDeciseconds = TimeLimitOptionValue("time_limit","t",600); // stores deciseconds, but reads seconds from the user by default
    _timeLimitInDeciseconds.description="Time limit in wall clock seconds, you can use d,s,m,h,D suffixes also i.e. 60s, 5m";
>>>>>>> 61ba61ea
    _lookup.insert(&_timeLimitInDeciseconds);

    _timeStatistics = BoolOptionValue("time_statistics","",false);
    _timeStatistics.description="Show how much running time was spent in each part of Vampire";
    _lookup.insert(&_timeStatistics);

//*********************** Input  ***********************

    _include = StringOptionValue("include","","");
    _include.description="Path prefix for the 'include' TPTP directive";
    _lookup.insert(&_include);
    _include.tag(OptionTag::INPUT);

    _inputFile= InputFileOptionValue("input_file","","",this);
    _inputFile.description="Problem file to be solved (if not specified, standard input is used)";
    _lookup.insert(&_inputFile);
    _inputFile.tag(OptionTag::INPUT);
    _inputFile.setExperimental();

    _inputSyntax= ChoiceOptionValue<InputSyntax>("input_syntax","",
                                                 //in case we compile vampire with bpa, then the default input syntax is smtlib
#if !GNUMP
                                                 InputSyntax::TPTP,
#else
                                                 InputSyntax::SMTLIB,
#endif
                                                 {"simplify","smtlib","smtlib2","tptp","xhuman","xmps","xnetlib"});
    _inputSyntax.description="Input syntax";
    _lookup.insert(&_inputSyntax);
    _inputSyntax.tag(OptionTag::INPUT);

    _smtlibConsiderIntsReal = BoolOptionValue("smtlib_consider_ints_real","",false);
    _smtlibConsiderIntsReal.description="all integers will be considered to be reals by the SMTLIB parser";
    _lookup.insert(&_smtlibConsiderIntsReal);
    _smtlibConsiderIntsReal.setExperimental();
    _smtlibConsiderIntsReal.tag(OptionTag::INPUT);

    _smtlibFletAsDefinition = BoolOptionValue("smtlib_flet_as_definition","",false);
    _smtlibFletAsDefinition.description="";
    _lookup.insert(&_smtlibFletAsDefinition);
    _smtlibFletAsDefinition.setExperimental();
    _smtlibFletAsDefinition.tag(OptionTag::INPUT);

    _smtlibIntroduceAIGNames = BoolOptionValue("smtlib_introduce_aig_names","",true);
    _smtlibIntroduceAIGNames.description="";
    _lookup.insert(&_smtlibIntroduceAIGNames);
    _smtlibIntroduceAIGNames.setExperimental();
    _smtlibIntroduceAIGNames.tag(OptionTag::INPUT);

//*********************** Preprocessing  ***********************

    _inequalitySplitting = IntOptionValue("inequality_splitting","ins",3);
    _inequalitySplitting.description=
    "Defines a weight threshold w such that any clause C \\/ s!=t where s (or conversely t) is ground "
    "and has weight less than w is replaced by C \\/ p(s) with the additional clause ~p(t) being added "
    "for fresh predicate p. ";
    _lookup.insert(&_inequalitySplitting);
    _inequalitySplitting.tag(OptionTag::PREPROCESSING);

    //TODO randomly switch to different values for testing?

    _sos = ChoiceOptionValue<Sos>("sos","sos",Sos::OFF,{"all","off","on"});
    _sos.description=
    "Set of support strategy. All formulas annotated as theory axioms are put directly among active clauses, without performing any inferences between them. If all, select all literals of set-of-support clauses, ortherwise use the default literal selector.";
    _lookup.insert(&_sos);
    _sos.tag(OptionTag::PREPROCESSING);
    // Captures that if Sos is not off then the Saturation Algorithm cannot be Tabulation
    _sos.addConstraint(If(notEqual(Sos::OFF)).then(_saturationAlgorithm.is(
                                                    notEqual(SaturationAlgorithm::TABULATION))));
    _sos.setRandomChoices(And(isRandSat(),saNotInstGen()),{"on","off","off","off","off"});
    _sos.setRandomChoices(And(isRandOn(),hasNonUnits()),{"on","off","off","off","off"});
    _sos.setRandomChoices(isRandOn(),{"all","off","on"});



    _equalityProxy = ChoiceOptionValue<EqualityProxy>( "equality_proxy","ep",EqualityProxy::OFF,{"R","RS","RST","RSTC","off"});
    _equalityProxy.description="Aplies the equality proxy transformation to the problem. It works as follows:\n"
     " - All literals s=t are replaced by E(s,t)\n"
     " - All literals s!=t are replaced by ~E(s,t)\n"
     " - If S the symmetry clause ~E(x,y) \\/ E(y,x) is added\n"
     " - If T the transitivity clause ~E(x,y) \\/ ~E(y,z) \\/ E(x,z) is added\n"
     " - If C the congruence clauses are added as follows:\n"
     "    for predicates p that are not E or equality add\n"
     "     ~E(x1,y1) \\/ ... \\/ ~E(xN,yN) \\/ ~p(x1,...,xN) \\/ p(y1,...,yN)\n"
     "    for non-constant functions f add\n"
     "     ~E(x1,y1) \\/ ... \\/ ~E(xN,yN) \\/ E(f(x1,...,xN),f(y1,...,yN))";
    _lookup.insert(&_equalityProxy);
    _equalityProxy.tag(OptionTag::PREPROCESSING);
    _equalityProxy.addProblemConstraint(hasEquality());
    _equalityProxy.setRandomChoices(isRandOn(),{"R","RS","RST","RSTC","off","off","off","off","off"}); // wasn't tested, make off more likely
    
    //TODO add random choices for _aig options so that they can be tested

    _aigBddSweeping = BoolOptionValue("aig_bdd_sweeping","",false);
    _aigBddSweeping.description="For a description of these aig options see the paper 'Preprocessing Techniques for First-Order Clausification'. ";
    _lookup.insert(&_aigBddSweeping);
    _aigBddSweeping.tag(OptionTag::PREPROCESSING);

    _aigConditionalRewriting = BoolOptionValue("aig_conditional_rewriting","",false);
    _aigConditionalRewriting.description="";
    _lookup.insert(&_aigConditionalRewriting);
    _aigConditionalRewriting.tag(OptionTag::PREPROCESSING);

    _aigDefinitionIntroduction = BoolOptionValue("aig_definition_introduction","",false);
    _aigDefinitionIntroduction.description="";
    _lookup.insert(&_aigDefinitionIntroduction);
    _aigDefinitionIntroduction.tag(OptionTag::PREPROCESSING);

    _aigDefinitionIntroductionThreshold = UnsignedOptionValue("aig_definition_introduction_threshold","",4);
    _aigDefinitionIntroductionThreshold.description=
               "number of subformula occurrences needed to introduce a name for it (if aig_definition_introduction is enabled)";
    _lookup.insert(&_aigDefinitionIntroductionThreshold);
    _aigDefinitionIntroductionThreshold.tag(OptionTag::PREPROCESSING);
    _aigDefinitionIntroductionThreshold.addConstraint(notEqual(0u));

    _aigFormulaSharing = BoolOptionValue("aig_formula_sharing","",false);
    _aigFormulaSharing.description="Detection and sharing of common subformulas using AIG representation";
    _lookup.insert(&_aigFormulaSharing);
    _aigFormulaSharing.tag(OptionTag::PREPROCESSING);

    _aigInliner = BoolOptionValue("aig_inliner","",false);
    _aigInliner.description="";
    _lookup.insert(&_aigInliner);
    _aigInliner.tag(OptionTag::PREPROCESSING);

    _arityCheck = BoolOptionValue("arity_check","",false);
    _arityCheck.description="The same symbol name cannot be used with multiple arities";
    _lookup.insert(&_arityCheck);
    _arityCheck.tag(OptionTag::PREPROCESSING);
    
    _distinctProcessor = BoolOptionValue("distinct_processor","",true);
    _distinctProcessor.description="Handles $distinct predicates from the TPTP language";
    _lookup.insert(&_distinctProcessor);
    _distinctProcessor.tag(OptionTag::PREPROCESSING);

    _eprPreservingNaming = BoolOptionValue("epr_preserving_naming","",false);
    _eprPreservingNaming.description=
    "Naming will not cause introduction of any non-constant functions."
    "The nonconstant functions can be introduced by naming in a name definition when a universal quantifier turns into an existential one and is skolemized.";
    _lookup.insert(&_eprPreservingNaming);
    _eprPreservingNaming.tag(OptionTag::PREPROCESSING);

    _eprPreservingSkolemization= BoolOptionValue("epr_preserving_skolemization","",false);
    _eprPreservingSkolemization.description="";
    _lookup.insert(&_eprPreservingSkolemization);
    _eprPreservingSkolemization.tag(OptionTag::PREPROCESSING);

    _eprRestoringInlining= BoolOptionValue("epr_restoring_inlining","",false);
    _eprRestoringInlining.description="";
    _lookup.insert(&_eprRestoringInlining);
    _eprRestoringInlining.tag(OptionTag::PREPROCESSING);

    _equalityPropagation = BoolOptionValue("equality_propagation","",false);
    _equalityPropagation.description=
    "propagate equalities in formulas, for example\n"
    "X=Y => X=f(Y) ---> X=f(X)\n"
    "Such propagation can simplify formulas early in the preprocessing and so help other "
    "preprocessing rules (namely dealing with predicate definitions).";
    _lookup.insert(&_equalityPropagation);
    _equalityPropagation.tag(OptionTag::PREPROCESSING);
    _equalityPropagation.addProblemConstraint(notWithCat(Property::FEQ));
    _equalityPropagation.setRandomChoices({"on","off"});

    _flattenTopLevelConjunctions = BoolOptionValue("flatten_top_level_conjunctions","",false);
    _flattenTopLevelConjunctions.description=
    "split formulas with top-level (up to universal quantification) conjunctions into several formulas";
    _lookup.insert(&_flattenTopLevelConjunctions);
    _flattenTopLevelConjunctions.tag(OptionTag::PREPROCESSING);
    _flattenTopLevelConjunctions.setRandomChoices({"off","off","off","on"}); // Added random choices biased to default
    
    _functionDefinitionElimination = ChoiceOptionValue<FunctionDefinitionElimination>("function_definition_elimination","fde",
                                                                                      FunctionDefinitionElimination::ALL,{"all","none","unused"});
    _functionDefinitionElimination.description=
    "All literals of set-of-support clauses will be selected";
    _lookup.insert(&_functionDefinitionElimination);
    _functionDefinitionElimination.tag(OptionTag::PREPROCESSING);
    _functionDefinitionElimination.addProblemConstraint(hasEquality());
    _functionDefinitionElimination.setRandomChoices({"all","none"});

    _generalSplitting = ChoiceOptionValue<RuleActivity>("general_splitting","gsp",RuleActivity::OFF,{"input_only","off","on"});
    _generalSplitting.description=
    "Preprocessing rule that splits clauses in order to reduce number of different variables in each clause."
    " Only input_only and off are valid values.";
    _lookup.insert(&_generalSplitting);
    _generalSplitting.tag(OptionTag::PREPROCESSING);
    _generalSplitting.addConstraint(notEqual(RuleActivity::ON));
    _generalSplitting.addProblemConstraint(hasNonUnits());
    _generalSplitting.setRandomChoices({"off","input_only"});

    _hornRevealing= BoolOptionValue("horn_revealing","",false);
    _hornRevealing.description=
    "Preprocessing rule that tries to discover whether polarities of predicates can be changed, so that problem becomes horn. If successful, marks all clauses with a positive literal as axioms, and those with only negatives as conjectures.";
    _lookup.insert(&_hornRevealing);
    _hornRevealing.tag(OptionTag::PREPROCESSING);

    _predicateDefinitionInlining = ChoiceOptionValue<InliningMode>("predicate_definition_inlining","",InliningMode::OFF,
                                                                   {"axioms_only","non_growwing","off","on"});
    _predicateDefinitionInlining.description=
    "Determines whether predicate definitions should be inlined. Non_growing rules out inlinings that would lead to increase in the size of the problem";
    _lookup.insert(&_predicateDefinitionInlining);
    _predicateDefinitionInlining.tag(OptionTag::PREPROCESSING);

    _predicateDefinitionMerging = BoolOptionValue("predicate_definition_merging","",false);
    _predicateDefinitionMerging.description=
    "Determines whether predicates with equivalent definitions will be merged into one. Look for pairs of definitions such as\n"
    "p(X) <=> F[X]\n"
    "q(X) <=> F[X]\n"
    "replace the latter by\n"
    "q(X) <=> p(X)\n"
    "and use it to eliminate the predicate q(X).";
    _lookup.insert(&_predicateDefinitionMerging);
    _predicateDefinitionMerging.tag(OptionTag::PREPROCESSING);

    _predicateEquivalenceDiscovery = ChoiceOptionValue<PredicateEquivalenceDiscoveryMode>("predicate_equivalence_discovery","",
                                                                                          PredicateEquivalenceDiscoveryMode::OFF,
                                                                                          {"all_atoms","all_formulas","definitions","off","on"});
    _predicateEquivalenceDiscovery.description=
    "If enabled, SAT solver will be used to discover predicate equivalences during preprocessing. "
    "if all_atoms, equivalences between all atoms will be searched for. "
    "if definitions, we'll look only for equivalences in the shape of predicate definitions (this lies somewhere between on and all_atoms). "
    "if all_formulas, equivalences between all formulas are searched for";
    _lookup.insert(&_predicateEquivalenceDiscovery);
    _predicateEquivalenceDiscovery.tag(OptionTag::PREPROCESSING);

    _predicateEquivalenceDiscoveryAddImplications = BoolOptionValue("predicate_equivalence_discovery_add_implications","",false);
    _predicateEquivalenceDiscoveryAddImplications.description=
    "if predicate_equivalence_discovery is enabled, add also discoveder implications, not only equivalences";
    _lookup.insert(&_predicateEquivalenceDiscoveryAddImplications);
    _predicateEquivalenceDiscoveryAddImplications.tag(OptionTag::PREPROCESSING);

    _predicateEquivalenceDiscoveryRandomSimulation = BoolOptionValue("predicate_equivalence_discovery_random_simulation","",true);
    _predicateEquivalenceDiscoveryRandomSimulation.description=
    "use random simulation before the simultaneous sat-sweeping to reduce the amount of candidate equivalences";
    _lookup.insert(&_predicateEquivalenceDiscoveryRandomSimulation);
    _predicateEquivalenceDiscoveryRandomSimulation.tag(OptionTag::PREPROCESSING);

    _predicateEquivalenceDiscoverySatConflictLimit = IntOptionValue("predicate_equivalence_discovery_sat_conflict_limit","",-1);
    _predicateEquivalenceDiscoverySatConflictLimit.description=
    "Limit on the number of SAT conflicts in each equivalence check. Default is -1 which stands for unlimited, 0 will restrict equivalence discovery to unit propagation. The implicative sat sweeping has an internal conflict count limit which always starts with zero and is increased geometrically until it reaches the limit set by this value";
    _lookup.insert(&_predicateEquivalenceDiscoverySatConflictLimit);
    _predicateEquivalenceDiscoverySatConflictLimit.tag(OptionTag::PREPROCESSING);

    _predicateIndexIntroduction = BoolOptionValue("predicate_index_introduction","",false);
    _predicateIndexIntroduction.description=
    "If all atoms of a certain predicate contain distinct constants as a particular argument, atoms of the predicate"
    " are replaces by set of fresh predicates, one for each of the distinct constants.\n"
    "E.g. a problem\n"
    "p(a,b,X,1)\n"
    "p(a,c,a,2)\n"
    "will be transformed into\n"
    "p_a_1(b,X)\n"
    "p_a_2(c,a)\n"
    "(second argument is not removed because constants b and c are not necessarily distinct, and third argment is not replaced because it occurs as a variable)";
    _lookup.insert(&_predicateIndexIntroduction);
    _predicateIndexIntroduction.tag(OptionTag::PREPROCESSING);

    _unusedPredicateDefinitionRemoval = BoolOptionValue("unused_predicate_definition_removal","updr",true);
    _unusedPredicateDefinitionRemoval.description="";
    _lookup.insert(&_unusedPredicateDefinitionRemoval);
    _unusedPredicateDefinitionRemoval.tag(OptionTag::PREPROCESSING);
    _unusedPredicateDefinitionRemoval.addProblemConstraint(notWithCat(Property::UEQ));
    _unusedPredicateDefinitionRemoval.setRandomChoices({"on","off"});

    _trivialPredicateRemoval = BoolOptionValue("trivial_predicate_removal","",false);
    _trivialPredicateRemoval.description= "remove predicates never occurring only positively or only negatively in a clause";
    _lookup.insert(&_trivialPredicateRemoval);
    _trivialPredicateRemoval.tag(OptionTag::PREPROCESSING);

    _theoryAxioms = BoolOptionValue("theory_axioms","",true);
    _theoryAxioms.description="Include theory axioms for detected interpreted symbols";
    _lookup.insert(&_theoryAxioms);
    _theoryAxioms.tag(OptionTag::PREPROCESSING);

    _sineDepth = UnsignedOptionValue("sine_depth","sd",0);
    _sineDepth.description=
    "Limit number of iterations of the transitive closure algorithm that selects formulas based on SInE's D-relation (see SInE description). 0 means no limit, 1 is a maximal limit (least selected axioms), 2 allows two iterations, etc...";
    _lookup.insert(&_sineDepth);
    _sineDepth.tag(OptionTag::PREPROCESSING);
    // Captures that if the value is not default then sineSelection must be on
    _sineDepth.reliesOn(_sineSelection.is(notEqual(SineSelection::OFF)));
    _sineDepth.setRandomChoices({"0","1","2","3","4","5","7","10"});

    _sineGeneralityThreshold = UnsignedOptionValue("sine_generality_threshold","sgt",0);
    _sineGeneralityThreshold.description=
    "Generality of a symbol is the number of input formulas in which a symbol appears. If the generality of a symbol is smaller than the threshold, it is always added into the D-relation with formulas in which it appears.";
    _lookup.insert(&_sineGeneralityThreshold);
    _sineGeneralityThreshold.tag(OptionTag::PREPROCESSING);
    // Captures that if the value is not default then sineSelection must be on
    _sineGeneralityThreshold.reliesOn(_sineSelection.is(notEqual(SineSelection::OFF)));

    _sineSelection = ChoiceOptionValue<SineSelection>("sine_selection","ss",SineSelection::OFF,{"axioms","included","off"});
    _sineSelection.description=
    "If 'axioms', all formulas that are not annotated as 'axiom' (i.e. conjectures and hypotheses) are initially selected, and the SInE selection is performed on those annotated as 'axiom'. If 'included', all formulas that are directly in the problem file are initially selected, and the SInE selection is performed on formulas from included files. The 'included' value corresponds to the behaviour of the original SInE implementation.";
    _lookup.insert(&_sineSelection);
    _sineSelection.tag(OptionTag::PREPROCESSING);
    _sineSelection.setRandomChoices(atomsMoreThan(100000),{"axioms","axioms","off"});
    _sineSelection.setRandomChoices(atomsMoreThan(30000),{"axioms","off"});
    _sineSelection.setRandomChoices(atomsMoreThan(10000),{"axioms","off","off","off"});
    _sineSelection.setRandomChoices(atomsMoreThan(3000),{"axioms","off","off","off","off","off"});
    _sineSelection.setRandomChoices(atomsMoreThan(1000),{"axioms","off","off","off","off","off","off","off"});

    _sineTolerance = FloatOptionValue("sine_tolerance","st",1.0);
    _sineTolerance.description="SInE tolerance parameter (sometimes referred to as 'benevolence')";
    _lookup.insert(&_sineTolerance);
    _sineTolerance.tag(OptionTag::PREPROCESSING);
    _sineTolerance.addConstraint(equal(0.0f)->Or(greaterThanEq(1.0f) ));
    // Captures that if the value is not 1.0 then sineSelection must be on
    _sineTolerance.reliesOn(_sineSelection.is(notEqual(SineSelection::OFF)));
    _sineTolerance.setRandomChoices({"1.0","1.2","1.5","2.0","3.0","5.0"});

    _naming = IntOptionValue("naming","nm",8);
    _naming.description="";
    _lookup.insert(&_naming);
    _naming.tag(OptionTag::PREPROCESSING);
    _naming.addConstraint(lessThan(32768));


//*********************** Output  ***********************

    // how is this used?
    _logFile = StringOptionValue("log_file","","off");
    _logFile.description="";
    _lookup.insert(&_logFile);
    _logFile.tag(OptionTag::OUTPUT);

    //used?
    _xmlOutput = StringOptionValue("xml_output","","off");
    _xmlOutput.description="";
    _lookup.insert(&_xmlOutput);
    _xmlOutput.tag(OptionTag::OUTPUT);

    _latexOutput = StringOptionValue("latex_output","","off");
    _latexOutput.description="File that will contain proof in the LaTeX format.";
    _lookup.insert(&_latexOutput);
    _latexOutput.tag(OptionTag::OUTPUT);

    _latexUseDefaultSymbols = BoolOptionValue("latex_use_default_symbols","",true);
    _latexUseDefaultSymbols.description="Interpretted symbols such as product have default LaTeX symbols"
        " that can be used. They can be overriden in the normal way. This option can turn them off";
    _latexUseDefaultSymbols.tag(OptionTag::OUTPUT);
    _lookup.insert(&_latexUseDefaultSymbols);

    _outputAxiomNames = BoolOptionValue("output_axiom_names","",false);
    _outputAxiomNames.description="preserve names of axioms from the problem file in the proof output";
    _lookup.insert(&_outputAxiomNames);
    _outputAxiomNames.tag(OptionTag::OUTPUT);


    _printClausifierPremises = BoolOptionValue("print_clausifier_premises","",false);
    _printClausifierPremises.description="";
    _lookup.insert(&_printClausifierPremises);
    _printClausifierPremises.tag(OptionTag::OUTPUT);

    _showActive = BoolOptionValue("show_active","",false);
    _showActive.description="";
    _lookup.insert(&_showActive);
    _showActive.tag(OptionTag::OUTPUT);

    _showBlocked = BoolOptionValue("show_blocked","",false);
    _showBlocked.description="show generating inferences blocked due to coloring of symbols";
    _lookup.insert(&_showBlocked);
    _showBlocked.tag(OptionTag::OUTPUT);

    _showDefinitions = BoolOptionValue("show_definitions","",false);
    _showDefinitions.description="";
    _lookup.insert(&_showDefinitions);
    _showDefinitions.tag(OptionTag::OUTPUT);


    _showNew = BoolOptionValue("show_new","",false);
    _showNew.description="";
    _lookup.insert(&_showNew);
    _showNew.tag(OptionTag::OUTPUT);

    _showNewPropositional = BoolOptionValue("show_new_propositional","",false);
    _showNewPropositional.description="";
    _lookup.insert(&_showNewPropositional);
    _showNewPropositional.tag(OptionTag::OUTPUT);

    _showNonconstantSkolemFunctionTrace = BoolOptionValue("show_nonconstant_skolem_function_trace","",false);
    _showNonconstantSkolemFunctionTrace.description="";
    _lookup.insert(&_showNonconstantSkolemFunctionTrace);
    _showNonconstantSkolemFunctionTrace.tag(OptionTag::OUTPUT);


    _showPassive = BoolOptionValue("show_passive","",false);
    _showPassive.description="";
    _lookup.insert(&_showPassive);
    _showPassive.tag(OptionTag::OUTPUT);

    _showPreprocessing = BoolOptionValue("show_preprocessing","",false);
    _showPreprocessing.description="";
    _lookup.insert(&_showPreprocessing);
    _showPreprocessing.tag(OptionTag::OUTPUT);

    _showSkolemisations = BoolOptionValue("show_skolemisations","",false);
    _showSkolemisations.description="";
    _lookup.insert(&_showSkolemisations);
    _showSkolemisations.tag(OptionTag::OUTPUT);

    _showSymbolElimination = BoolOptionValue("show_symbol_elimination","",false);
    _showSymbolElimination.description="";
    _lookup.insert(&_showSymbolElimination);
    _showSymbolElimination.tag(OptionTag::OUTPUT);

    _showTheoryAxioms = BoolOptionValue("show_theory_axioms","",false);
    _showTheoryAxioms.description="";
    _lookup.insert(&_showTheoryAxioms);
    _showTheoryAxioms.tag(OptionTag::OUTPUT);

//************************************************************************
//*********************** VAMPIRE (includes CASC)  ***********************
//************************************************************************

//*********************** Saturation  ***********************

    _saturationAlgorithm = ChoiceOptionValue<SaturationAlgorithm>("saturation_algorithm","sa",SaturationAlgorithm::LRS,
                                                                  {"discount","inst_gen","lrs","otter","tabulation"});
    _saturationAlgorithm.description=
    "Select the saturation algorithm:\n"
    " - discount:\n"
    " - otter:\n"
    " - limited resource:\n"
    " - instance generation: a simple implementation of instantiation calculus\n    (global_subsumption, unit_resulting_resolution and age_weight_ratio)\n"
    " - tabulation: a special goal-oriented mode for large theories.\n"
    "inst_gen and tabulation aren't influenced by options for the saturation algorithm, apart from those under the relevant heading";
    _lookup.insert(&_saturationAlgorithm);
    _saturationAlgorithm.tag(OptionTag::SATURATION);
    // Captures that if the saturation algorithm is InstGen then splitting must be off
    _saturationAlgorithm.addHardConstraint(If(equal(SaturationAlgorithm::INST_GEN)).then(_splitting.is(notEqual(true))));
    // Note order of adding constraints matters (we assume previous gaurds are false)
    _saturationAlgorithm.setRandomChoices(isRandSat(),{"discount","otter","inst_gen"});
    _saturationAlgorithm.setRandomChoices(Or(hasCat(Property::UEQ),atomsLessThan(4000)),{"lrs","discount","otter","inst_gen"});
    _saturationAlgorithm.setRandomChoices({"discount","inst_gen","lrs","otter","tabulation"});


    _selection = SelectionOptionValue("selection","s",10);
    _selection.description=
    "Selection methods 2,3,4,10,11 are complete by virtue of extending Maximal i.e. they select the best among maximal. Methods 1002,1003,1004,1010,1011 relax this restriction and are therefore not complete.\n"
    " 0     - Total (select everything)\n"
    " 1     - Maximal\n"
    " 2     - ColoredFirst, MaximalSize then Lexigraphical\n"
    " 3     - ColoredFirst, NoPositiveEquality, LeastTopLevelVariables,\n          LeastDistinctVariables then Lexigraphical\n"
    " 4     - ColoredFirst, NoPositiveEquality, LeastTopLevelVariables,\n          LeastVariables, MaximalSize then Lexigraphical\n"
    " 10    - ColoredFirst, NegativeEquality, MaximalSize, Negative then Lexigraphical\n"
    " 11    - Lookahead\n"
    " 1002  - Incomplete version of 2\n"
    " 1003  - Incomplete version of 3\n"
    " 1004  - Incomplete version of 4\n"
    " 1010  - Incomplete version of 10\n"
    " 1011  - Incomplete version of 11\n"
    "Or negated, which means that reversePolarity is true (?)\n";

    _lookup.insert(&_selection);
    _selection.tag(OptionTag::SATURATION);
    _selection.reliesOn(_saturationAlgorithm.is(notEqual(SaturationAlgorithm::TABULATION)));
    _selection.reliesOn(_saturationAlgorithm.is(notEqual(SaturationAlgorithm::INST_GEN))->Or<int>(_instGenWithResolution.is(equal(true))));
    _selection.setRandomChoices(And(isRandSat(),saNotInstGen()),{"0","1","2","3","4","10","11","-1","-2","-3","-4","-10","-11"});
    _selection.setRandomChoices({"0","1","2","3","4","10","11","1002","1003","1004","1010","1011","-1","-2","-3","-4","-10","-11","-1002","-1003","-1004","-1010","-1011"});

    _ageWeightRatio = RatioOptionValue("age_weight_ratio","awr",1,1,'/');
    _ageWeightRatio.description=
    "Ratio in which clauses are being selected for activation i.e. a:w means that for every a clauses selected based on age"
    "there will be w selected based on weight.";
    _lookup.insert(&_ageWeightRatio);
    _ageWeightRatio.tag(OptionTag::SATURATION);
    _ageWeightRatio.reliesOn(_saturationAlgorithm.is(notEqual(SaturationAlgorithm::TABULATION)));
    _ageWeightRatio.reliesOn(_saturationAlgorithm.is(notEqual(SaturationAlgorithm::INST_GEN))->Or<int>(_instGenWithResolution.is(equal(true))));
    _ageWeightRatio.setRandomChoices({"8:1","5:1","4:1","3:1","2:1","3:2","5:4","1","2:3","2","3","4","5","6","7","8","10","12","14","16","20","24","28","32","40","50","64","128","1024"});

    _lrsFirstTimeCheck = IntOptionValue("lrs_first_time_check","",0);
    _lrsFirstTimeCheck.description=
    "Percentage of time limit at which the LRS algorithm will for the first time estimate the number of reachable clauses.";
    _lookup.insert(&_lrsFirstTimeCheck);
    _lrsFirstTimeCheck.tag(OptionTag::SATURATION);
    _lrsFirstTimeCheck.addConstraint(greaterThanEq(0));
    _lrsFirstTimeCheck.addConstraint(lessThan(100));

    _lrsWeightLimitOnly = BoolOptionValue("lrs_weight_limit_only","",false);
    _lrsWeightLimitOnly.description=
    "If off, the lrs sets both age and weight limit according to clause reachability, otherwise it sets the age limit to 0 and only the weight limit reflects reachable clauses";
    _lookup.insert(&_lrsWeightLimitOnly);
    _lrsWeightLimitOnly.tag(OptionTag::SATURATION);

    _simulatedTimeLimit = TimeLimitOptionValue("simulated_time_limit","stl",0);
    _simulatedTimeLimit.description=
    "Time limit in seconds for the purpose of reachability estimations of the LRS saturation algorithm (if 0, the actual time limit is used)";
    _lookup.insert(&_simulatedTimeLimit);
    _simulatedTimeLimit.tag(OptionTag::SATURATION);


//*********************** Inferences  ***********************

    _backwardDemodulation = ChoiceOptionValue<Demodulation>("backward_demodulation","bd",
                                                            Demodulation::ALL,
                                                            {"all","off","preordered"});
    _backwardDemodulation.description=
             "Oriented rewriting of kept clauses by newly derived unit equalities\n"
             "s = t     L[sθ] \\/ C\n"
             "---------------------   where sθ > tθ (replaces RHS)\n"
             " L[tθ] \\/ C\n";
    _lookup.insert(&_backwardDemodulation);
    _backwardDemodulation.tag(OptionTag::INFERENCES);
    _backwardDemodulation.addProblemConstraint(hasEquality());
    _backwardDemodulation.reliesOn(_saturationAlgorithm.is(notEqual(SaturationAlgorithm::INST_GEN))->Or<Demodulation>(_instGenWithResolution.is(equal(true))));
    _backwardDemodulation.setRandomChoices({"all","off"});

    _backwardSubsumption = ChoiceOptionValue<Subsumption>("backward_subsumption","bs",
                                                          Subsumption::ON,{"off","on","unit_only"});
    _backwardSubsumption.description=
             "unit_only means that the subsumption will be performed only by unit clauses";
    _lookup.insert(&_backwardSubsumption);
    _backwardSubsumption.tag(OptionTag::INFERENCES);
    _backwardSubsumption.reliesOn(_saturationAlgorithm.is(notEqual(SaturationAlgorithm::INST_GEN))->Or<Subsumption>(_instGenWithResolution.is(equal(true))));
    _backwardSubsumption.reliesOn(_saturationAlgorithm.is(notEqual(SaturationAlgorithm::TABULATION)));
    _backwardSubsumption.setRandomChoices({"on","off"});

    _backwardSubsumptionResolution = ChoiceOptionValue<Subsumption>("backward_subsumption_resolution","bsr",
                                                                    Subsumption::OFF,{"off","on","unit_only"});
    _backwardSubsumptionResolution.description=
             "unit_only means that the subsumption resolution will be performed only by unit clauses";
    _lookup.insert(&_backwardSubsumptionResolution);
    _backwardSubsumptionResolution.tag(OptionTag::INFERENCES);
    _backwardSubsumptionResolution.reliesOn(_saturationAlgorithm.is(notEqual(SaturationAlgorithm::INST_GEN))->Or<Subsumption>(_instGenWithResolution.is(equal(true))));
    _backwardSubsumptionResolution.reliesOn(_saturationAlgorithm.is(notEqual(SaturationAlgorithm::TABULATION)));
    _backwardSubsumptionResolution.setRandomChoices({"on","off"});

    _binaryResolution = BoolOptionValue("binary_resolution","br",true);
    _binaryResolution.description=
          "Standard binary resolution i.e.\n"
              "C \\/ t     D \\/ s\n"
              "---------------------\n"
              "(C \\/ D)θ\n"
              "where θ = mgu(t,-s) and t selected";
    _lookup.insert(&_binaryResolution);
    _binaryResolution.tag(OptionTag::INFERENCES);
    // If urr is off then binary resolution should be on
    _binaryResolution.addConstraint(
      If(equal(false)).then(_unitResultingResolution.is(notEqual(URResolution::OFF))));
    _binaryResolution.setRandomChoices(And(isRandSat(),saNotInstGen(),Or(hasEquality(),isBfnt(),hasCat(Property::HNE))),{"on"});
    _binaryResolution.setRandomChoices({"on","off"});


    _condensation = ChoiceOptionValue<Condensation>("condensation","cond",Condensation::OFF,{"fast","off","on"});
    _condensation.description=
             "If 'fast' is specified, we only perform condensations that are easy to check for.";
    _lookup.insert(&_condensation);
    _condensation.tag(OptionTag::INFERENCES);
    _condensation.reliesOn(_saturationAlgorithm.is(notEqual(SaturationAlgorithm::INST_GEN))->Or<Condensation>(_instGenWithResolution.is(equal(true))));
    _condensation.reliesOn(_saturationAlgorithm.is(notEqual(SaturationAlgorithm::TABULATION)));
    _condensation.setRandomChoices({"on","off","fast"});

    _demodulationRedundancyCheck = BoolOptionValue("demodulation_redundancy_check","drc",true);
    _demodulationRedundancyCheck.description=
             "Avoids the following cases of backward and forward demodulation, as they do not preserve completeness:\n"
             "s = t     s = t1 \\/ C \t s = t     s != t1 \\/ C\n"

             "--------------------- \t ---------------------\n"
             "t = t1 \\/ C \t\t t != t1 \\/ C\n"
             "where t > t1 and s = t > C (RHS replaced)";
    _lookup.insert(&_demodulationRedundancyCheck);
    _demodulationRedundancyCheck.tag(OptionTag::INFERENCES);
    _demodulationRedundancyCheck.reliesOn(_saturationAlgorithm.is(notEqual(SaturationAlgorithm::INST_GEN))->Or<bool>(_instGenWithResolution.is(equal(true))));
    _demodulationRedundancyCheck.addProblemConstraint(hasEquality());
    _demodulationRedundancyCheck.setRandomChoices({"on","off"});

    _equalityResolutionWithDeletion = ChoiceOptionValue<RuleActivity>( "equality_resolution_with_deletion","erd",
                                                                      RuleActivity::INPUT_ONLY,{"input_only","off","on"});
    _equalityResolutionWithDeletion.description="";
    _lookup.insert(&_equalityResolutionWithDeletion);
    _equalityResolutionWithDeletion.tag(OptionTag::INFERENCES);
    _equalityResolutionWithDeletion.addConstraint(notEqual(RuleActivity::ON));
    //TODO does this depend on anything?
    //TODO is there a problemConstraint?
    _equalityResolutionWithDeletion.setRandomChoices({"input_only","off"});
    
    _extensionalityAllowPosEq = BoolOptionValue( "extensionality_allow_pos_eq","",false);
    _extensionalityAllowPosEq.description="If extensionality resolution equals filter, this dictates"
      " whether we allow other positive equalities when recognising extensionality clauses";
    _lookup.insert(&_extensionalityAllowPosEq);
    _extensionalityAllowPosEq.tag(OptionTag::INFERENCES);
    _extensionalityAllowPosEq.reliesOn(_extensionalityResolution.is(equal(ExtensionalityResolution::FILTER)));
    _extensionalityAllowPosEq.setRandomChoices({"on","off","off"}); // Prefer off
    
    _extensionalityMaxLength = UnsignedOptionValue("extensionality_max_length","",0);
    _extensionalityMaxLength.description="Sets the maximum length (number of literals) an extensionality"
      " clause can have when doing recognition for extensionality resolution. If zero there is no maximum.";
    _lookup.insert(&_extensionalityMaxLength);
    _extensionalityMaxLength.tag(OptionTag::INFERENCES);
    // 0 means infinity, so it is intentionally not if (unsignedValue < 2).
    _extensionalityMaxLength.addConstraint(notEqual(1u));
    _extensionalityMaxLength.reliesOn(_extensionalityResolution.is(notEqual(ExtensionalityResolution::OFF)));
    //TODO does this depend on anything?
    _extensionalityMaxLength.setRandomChoices({"0","0","0","2","3"}); // TODO what are good values?
    
    _extensionalityResolution = ChoiceOptionValue<ExtensionalityResolution>("extensionality_resolution","er",
                                                                            ExtensionalityResolution::OFF,{"filter","known","off"});
    _extensionalityResolution.description=
      "Turns on the following inference rule:\n"
      "  x=y \\/ C    s != t \\/ D\n"
      "  -----------------------\n"
      "  C{x → s, y → t} \\/ D\n"
      "Where s!=t is selected in s!=t \\/D and x=y \\/ C is a recognised as an extensionality clause - how clauses are recognised depends on the value of this option.\n"
      "If filter we attempt to recognise all extensionality clauses i.e. those that have exactly one X=Y, no inequality of the same sort as X-Y (and optionally no equality except X=Y, see extensionality_allow_pos_eq).\n" 
      "If known we only recognise a known set of extensionality clauses. At the moment this includes the standard and subset-based formulations of the set extensionality axiom, as well as the array extensionality axiom.";
    _lookup.insert(&_extensionalityResolution);
    _extensionalityResolution.tag(OptionTag::INFERENCES);
    // Captures that if ExtensionalityResolution is not off then inequality splitting must be 0
    _extensionalityResolution.reliesOn(_inequalitySplitting.is(equal(0)));
    _extensionalityResolution.setRandomChoices({"filter","known","off","off"});
    
    _forwardDemodulation = ChoiceOptionValue<Demodulation>("forward_demodulation","fd",Demodulation::ALL,{"all","off","preordered"});
    _forwardDemodulation.description=
    "Oriented rewriting of newly derived clauses by kept unit equalities\n"
    "s = t     L[sθ] \\/ C\n"
    "---------------------  where sθ > tθ\n"
    " L[tθ] \\/ C\n"
    "If 'preordered' is set, only equalities s = t where s > t are used for rewriting.";
    _lookup.insert(&_forwardDemodulation);
    _forwardDemodulation.tag(OptionTag::INFERENCES);
    _forwardDemodulation.setRandomChoices({"all","all","all","off","preordered"});
    
    _forwardLiteralRewriting = BoolOptionValue("forward_literal_rewriting","flr",false);
    _forwardLiteralRewriting.description="";
    _lookup.insert(&_forwardLiteralRewriting);
    _forwardLiteralRewriting.tag(OptionTag::INFERENCES);
    _forwardLiteralRewriting.addProblemConstraint(hasNonUnits());
    _forwardLiteralRewriting.reliesOn(_saturationAlgorithm.is(notEqual(SaturationAlgorithm::INST_GEN))->Or<bool>(_instGenWithResolution.is(equal(true))));
    _forwardLiteralRewriting.reliesOn(_saturationAlgorithm.is(notEqual(SaturationAlgorithm::TABULATION)));
    _forwardLiteralRewriting.setRandomChoices({"on","off"});

    _forwardSubsumption = BoolOptionValue("forward_subsumption","fs",true);
    _forwardSubsumption.description="";
    _lookup.insert(&_forwardSubsumption);
    _forwardSubsumption.tag(OptionTag::INFERENCES);

    _forwardSubsumptionResolution = BoolOptionValue("forward_subsumption_resolution","fsr",true);
    _forwardSubsumptionResolution.description="";
    _lookup.insert(&_forwardSubsumptionResolution);
    _forwardSubsumptionResolution.tag(OptionTag::INFERENCES);
    _forwardSubsumptionResolution    .reliesOn(_saturationAlgorithm.is(notEqual(SaturationAlgorithm::INST_GEN))->Or<bool>(_instGenWithResolution.is(equal(true))));
    _forwardSubsumptionResolution.reliesOn(_saturationAlgorithm.is(notEqual(SaturationAlgorithm::TABULATION)));
    _forwardSubsumptionResolution.setRandomChoices({"on","off"});

    _hyperSuperposition = BoolOptionValue("hyper_superposition","",false);
    _hyperSuperposition.description=
    "Generating inference that attempts to do several rewritings at once if it will eliminate literals of the original clause (now we aim just for elimination by equality resolution)";
    _lookup.insert(&_hyperSuperposition);
    _hyperSuperposition.tag(OptionTag::INFERENCES);

    _unitResultingResolution = ChoiceOptionValue<URResolution>("unit_resulting_resolution","urr",URResolution::OFF,{"ec_only","off","on"});
    _unitResultingResolution.description=
    "uses unit resulting resolution only to derive empty clauses (may be useful for splitting)";
    _lookup.insert(&_unitResultingResolution);
    _unitResultingResolution.tag(OptionTag::INFERENCES);
    _unitResultingResolution.reliesOn(_saturationAlgorithm.is(notEqual(SaturationAlgorithm::TABULATION)));
    _unitResultingResolution.reliesOn(
      _saturationAlgorithm.is(notEqual(SaturationAlgorithm::INST_GEN))->And<URResolution,bool>(
        _instGenWithResolution.is(notEqual(true))));
    _unitResultingResolution.addProblemConstraint(hasPredicates());
    // If br has already been set off then this will be forced on, if br has not yet been set
    // then setting this to off will force br on
    _unitResultingResolution.setRandomChoices(And(isRandSat(),saNotInstGen(),Or(hasEquality(),isBfnt(),hasCat(Property::HNE))),{"on","off"});
    _unitResultingResolution.setRandomChoices(isRandSat(),{});
    _unitResultingResolution.setRandomChoices({"on","on","off"});


    _superpositionFromVariables = BoolOptionValue("superposition_from_variables","sfv",true);
    _superpositionFromVariables.description="";
    _lookup.insert(&_superpositionFromVariables);
    _superpositionFromVariables.tag(OptionTag::INFERENCES);
    _superpositionFromVariables.addProblemConstraint(hasEquality());
    _superpositionFromVariables.reliesOn(_saturationAlgorithm.is(notEqual(SaturationAlgorithm::INST_GEN))->Or<bool>(_instGenWithResolution.is(equal(true))));
    _superpositionFromVariables.setRandomChoices({"on","off"});

//*********************** InstGen  ***********************

    _globalSubsumption = BoolOptionValue("global_subsumption","gs",false);
    _globalSubsumption.description="";
    _lookup.insert(&_globalSubsumption);
    _globalSubsumption.tag(OptionTag::INST_GEN);
    _globalSubsumption.addProblemConstraint(hasNonUnits());
    _globalSubsumption.reliesOn(_saturationAlgorithm.is(notEqual(SaturationAlgorithm::TABULATION)));
    _globalSubsumption.setRandomChoices({"on","off"});

    _instGenBigRestartRatio = FloatOptionValue("inst_gen_big_restart_ratio","igbrr",0.0);
    _instGenBigRestartRatio.description=
    "determines how often a big restart (instance generation starts from input clauses) will be performed. Small restart means all clauses generated so far are processed again.";
    _lookup.insert(&_instGenBigRestartRatio);
    _instGenBigRestartRatio.tag(OptionTag::INST_GEN);
    _instGenBigRestartRatio.addConstraint(greaterThanEq(0.0f)->And(lessThanEq(1.0f)));
    // Captures that this is only non-default when saturationAlgorithm is instgen
    _instGenBigRestartRatio.reliesOn(_saturationAlgorithm.is(equal(SaturationAlgorithm::INST_GEN)));
    _instGenBigRestartRatio.setRandomChoices({"0.0","0.1","0.2","0.3","0.4","0.5","0.6","0.7","0.8","0.9","1.0"});

    _instGenInprocessing = BoolOptionValue("inst_gen_inprocessing","",false);
    _instGenInprocessing.description="";
    _lookup.insert(&_instGenInprocessing);
    _instGenInprocessing.tag(OptionTag::INST_GEN);
    _instGenInprocessing.reliesOn(_saturationAlgorithm.is(equal(SaturationAlgorithm::INST_GEN)));

    _instGenPassiveReactivation = BoolOptionValue("inst_gen_passive_reactivation","",false);
    _instGenPassiveReactivation.description="";
    _lookup.insert(&_instGenPassiveReactivation);
    _instGenPassiveReactivation.tag(OptionTag::INST_GEN);
    _instGenPassiveReactivation.reliesOn(_saturationAlgorithm.is(equal(SaturationAlgorithm::INST_GEN)));

    _instGenResolutionInstGenRatio = RatioOptionValue("inst_gen_resolution_ratio","igrr",1,1,'/');
    _instGenResolutionInstGenRatio.description=
    "ratio of resolution and instantiation steps (applies only if inst_gen_with_resolution is on)";
    _lookup.insert(&_instGenResolutionInstGenRatio);
    _instGenResolutionInstGenRatio.tag(OptionTag::INST_GEN);
    _instGenResolutionInstGenRatio.reliesOn(_saturationAlgorithm.is(equal(SaturationAlgorithm::INST_GEN)));
    _instGenResolutionInstGenRatio.reliesOn(_instGenWithResolution.is(equal(true)));
    _instGenResolutionInstGenRatio.setRandomChoices({"128/1","64/1","32/1","16/1","8/1","4/1","2/1","1/1","1/2","1/4","1/8","1/16","1/32","1/64","1/128"});

    _instGenRestartPeriod = IntOptionValue("inst_gen_restart_period","igrp",1000);
    _instGenRestartPeriod.description="how many clauses are processed before (small?) restart";
    _lookup.insert(&_instGenRestartPeriod);
    _instGenRestartPeriod.tag(OptionTag::INST_GEN);
    _instGenRestartPeriod.reliesOn(_saturationAlgorithm.is(equal(SaturationAlgorithm::INST_GEN)));
    _instGenRestartPeriod.setRandomChoices({"100","200","400","700","1000","1400","2000","4000"});

    _instGenRestartPeriodQuotient = FloatOptionValue("inst_gen_restart_period_quotient","igrpq",1.0);
    _instGenRestartPeriodQuotient.description="restart period is multiplied by this number after each restart";
    _lookup.insert(&_instGenRestartPeriodQuotient);
    _instGenRestartPeriodQuotient.tag(OptionTag::INST_GEN);
    _instGenRestartPeriodQuotient.addConstraint(greaterThanEq(1.0f));
    _instGenRestartPeriodQuotient.reliesOn(_saturationAlgorithm.is(equal(SaturationAlgorithm::INST_GEN)));
    _instGenRestartPeriodQuotient.setRandomChoices({"1.0","1.05","1.1","1.2","1.3","1.5","2.0"});

    _instGenSelection = SelectionOptionValue("inst_gen_selection","igs",0);
    _instGenSelection.description=
    "selection function for InstGen. we don't have the functions 11 and 1011 yet (as it would need special treatment for the look-ahead)";
    _lookup.insert(&_instGenSelection);
    _instGenSelection.tag(OptionTag::INST_GEN);
    _instGenSelection.reliesOn(_saturationAlgorithm.is(equal(SaturationAlgorithm::INST_GEN)));

    _instGenWithResolution = BoolOptionValue("inst_gen_with_resolution","igwr",false);
    _instGenWithResolution.description=
    "performs instantiation together with resolution (global subsuption index is shared, also clauses generated by the resolution are added to the instance SAT problem)";
    _lookup.insert(&_instGenWithResolution);
    _instGenWithResolution.tag(OptionTag::INST_GEN);
    _instGenWithResolution.reliesOn(_saturationAlgorithm.is(equal(SaturationAlgorithm::INST_GEN)));
    _instGenWithResolution.setRandomChoices({"on","off"});

    _use_dm = BoolOptionValue("use_dismatching","",false);
    _use_dm.description="";
    _lookup.insert(&_use_dm);
    _use_dm.tag(OptionTag::INST_GEN);
    _use_dm.setExperimental();

    _nicenessOption = ChoiceOptionValue<Niceness>("niceness_option","no",Niceness::NONE,{"average","none","sum","top"});
    _nicenessOption.description="";
    _lookup.insert(&_nicenessOption);
    _nicenessOption.tag(OptionTag::INST_GEN);
    _nicenessOption.setExperimental();

//*********************** AVATAR  ***********************

    _splitting = BoolOptionValue("splitting","spl",true);
    _splitting.description="";
    _lookup.insert(&_splitting);
    _splitting.tag(OptionTag::AVATAR);
    // TODO - put the tabulation constraint here but inst_gen constraint on sa... why?
    _splitting.addConstraint(If(equal(true)).then(_saturationAlgorithm.is(notEqual(SaturationAlgorithm::TABULATION))));
    _splitting.addProblemConstraint(hasNonUnits());
    _splitting.setRandomChoices({"on","off"}); //TODO change balance?
<<<<<<< HEAD

    _splitAtActivation = BoolOptionValue("split_at_activation","saa",false);
=======
    
    _splitAtActivation = BoolOptionValue("split_at_activation","sac",false);
>>>>>>> 61ba61ea
    _splitAtActivation.description="Split a clause when it is activated, default is to split when it is processed";
    _lookup.insert(&_splitAtActivation);
    _splitAtActivation.reliesOn(_splitting.is(equal(true)));
    _splitAtActivation.tag(OptionTag::AVATAR);
    _splitAtActivation.setRandomChoices({"on","off"});
    _splitAtActivation.addProblemConstraint(hasNonUnits());


    _splittingAddComplementary = ChoiceOptionValue<SplittingAddComplementary>("splitting_add_complementary","ssac",
                                                                                SplittingAddComplementary::GROUND,{"ground","none"});
    _splittingAddComplementary.description="";
    _lookup.insert(&_splittingAddComplementary);
    _splittingAddComplementary.tag(OptionTag::AVATAR);
    _splittingAddComplementary.setExperimental();
    _splittingAddComplementary.reliesOn(_splitting.is(equal(true)));
    _splittingAddComplementary.setRandomChoices({"ground","none"});


    _splittingCongruenceClosure = ChoiceOptionValue<SplittingCongruenceClosure>("splitting_congruence_closure","sscc",
                                                                                SplittingCongruenceClosure::OFF,{"model","off","on"});
    _splittingCongruenceClosure.description="";
    _lookup.insert(&_splittingCongruenceClosure);
    _splittingCongruenceClosure.tag(OptionTag::AVATAR);
    _splittingCongruenceClosure.reliesOn(_splitting.is(equal(true)));
    _splittingCongruenceClosure.addProblemConstraint(hasEquality());
    _splittingCongruenceClosure.setRandomChoices({"model","off","on"});
    _splittingCongruenceClosure.addHardConstraint(If(equal(SplittingCongruenceClosure::MODEL)).
                                                  then(_splittingMinimizeModel.is(notEqual(SplittingMinimizeModel::SCO))));
    
    _ccUnsatCores = ChoiceOptionValue<CCUnsatCores>("cc_unsat_cores","ccuc",CCUnsatCores::ALL,
                                                     {"first", "small_ones", "all"});
    _ccUnsatCores.description="";
    _lookup.insert(&_ccUnsatCores);
    _ccUnsatCores.tag(OptionTag::AVATAR);
    _ccUnsatCores.reliesOn(_splittingCongruenceClosure.is(notEqual(SplittingCongruenceClosure::OFF)));
    _ccUnsatCores.setRandomChoices({"first", "small_ones", "all"});

    _splittingLiteralPolarityAdvice = ChoiceOptionValue<SplittingLiteralPolarityAdvice>(
                                                "splittingLiteralPolarityAdvice","slpa",
                                                SplittingLiteralPolarityAdvice::NONE,
                                                {"forced_false","forced_rnd","suggest_false","suggest_rnd","none"});
    _splittingLiteralPolarityAdvice.description="";
    _lookup.insert(&_splittingLiteralPolarityAdvice);
    _splittingLiteralPolarityAdvice.tag(OptionTag::AVATAR);
    _splittingLiteralPolarityAdvice.reliesOn(_splitting.is(equal(true)));
    _splittingLiteralPolarityAdvice.reliesOn(
              _satSolver.is(equal(SatSolver::MINISAT))->
              Or<SplittingLiteralPolarityAdvice>(_satSolver.is(equal(SatSolver::BUFFERED_MINISAT))));

    _splittingMinimizeModel = ChoiceOptionValue<SplittingMinimizeModel>("splitting_minimize_model","smm",
                                                                        SplittingMinimizeModel::SCO,{"off","sco","all"});

    _splittingMinimizeModel.description="Minimize the SAT-solver model by replacing concrete values with don't-cares"
                                        " provided <all> the sat clauses (or only the split clauses with <sco>) remain provably satisfied"
                                        " by the partial model.";
    _lookup.insert(&_splittingMinimizeModel);
    _splittingMinimizeModel.tag(OptionTag::AVATAR);
    _splittingMinimizeModel.setExperimental();
    _splittingMinimizeModel.reliesOn(_splitting.is(equal(true)));
    _splittingMinimizeModel.setRandomChoices({"off","sco","all"});

    _splittingEagerRemoval = BoolOptionValue("splitting_eager_removal","sser",true);
    _splittingEagerRemoval.description="";
    _lookup.insert(&_splittingEagerRemoval);
    _splittingEagerRemoval.tag(OptionTag::AVATAR);
    _splittingEagerRemoval.setExperimental();
    _splittingEagerRemoval.reliesOn(_splitting.is(equal(true)));
    // if minimize is off then makes no difference
    // if minimize is sco then we could have a conflict clause added infinitely often
    _splittingEagerRemoval.reliesOn(_splittingMinimizeModel.is(equal(SplittingMinimizeModel::ALL)));
    _splittingEagerRemoval.setRandomChoices({"on","off"});

    _splittingHandleZeroImplied = BoolOptionValue("splitting_handle_zero_implied","shzi",false);
    _splittingHandleZeroImplied.description="If on ensure that splitting decisions implied by the top level"
         " of the SAT solver are considered unconditional when performing clause reductions.";
    _lookup.insert(&_splittingHandleZeroImplied);
    _splittingHandleZeroImplied.tag(OptionTag::AVATAR);
    _splittingHandleZeroImplied.setExperimental();
    _splittingHandleZeroImplied.reliesOn(_splitting.is(equal(true)));
    _splittingHandleZeroImplied.addHardConstraint(ifOnThen(_nonliteralsInClauseWeight.is(equal(false))));
    _splittingHandleZeroImplied.setRandomChoices({"on","off"});

    _splittingFastRestart = BoolOptionValue("splitting_fast_restart","sfr",false);
    _splittingFastRestart.description="";
    _lookup.insert(&_splittingFastRestart);
    _splittingFastRestart.tag(OptionTag::AVATAR);
    _splittingFastRestart.setExperimental();
    _splittingFastRestart.reliesOn(_splitting.is(equal(true)));
    _splittingFastRestart.setRandomChoices({"on","off"});

    _splittingDeleteDeactivated = ChoiceOptionValue<SplittingDeleteDeactivated>("splitting_delete_deactivated","sdd",
                                                                        SplittingDeleteDeactivated::ON,{"on","large","off"});

    _splittingDeleteDeactivated.description="";
    _lookup.insert(&_splittingDeleteDeactivated);
    _splittingDeleteDeactivated.tag(OptionTag::AVATAR);
    _splittingDeleteDeactivated.setExperimental();
    _splittingDeleteDeactivated.reliesOn(_splitting.is(equal(true)));
    _splittingDeleteDeactivated.setRandomChoices({"on","large","off"});


    _splittingFlushPeriod = UnsignedOptionValue("splitting_flush_period","ssfp",0);
    _splittingFlushPeriod.description=
    "after given number of generated clauses without deriving an empty clause, the splitting component selection is shuffled. If equal to zero, shuffling is never performed.";
    _lookup.insert(&_splittingFlushPeriod);
    _splittingFlushPeriod.tag(OptionTag::AVATAR);
    _splittingFlushPeriod.setExperimental();
    _splittingFlushPeriod.reliesOn(_splitting.is(equal(true)));
    _splittingFlushPeriod.setRandomChoices({"0","1000","4000","10000","40000","100000"});

    _splittingFlushQuotient = FloatOptionValue("splitting_flush_quotient","ssfq",1.5);
    _splittingFlushQuotient.description=
    "after each flush, the splitting_flush_period is multiplied by the quotient";
    _lookup.insert(&_splittingFlushQuotient);
    _splittingFlushQuotient.tag(OptionTag::AVATAR);
    _splittingFlushQuotient.setExperimental();
    _splittingFlushQuotient.addConstraint(greaterThanEq(1.0f));
    _splittingFlushQuotient.reliesOn(_splitting.is(equal(true)));
    _splittingFlushQuotient.setRandomChoices({"1.0","1.1","1.2","1.4","2.0"});

    _splittingNonsplittableComponents = ChoiceOptionValue<SplittingNonsplittableComponents>("splitting_nonsplittable_components","ssnc",
                                                                                              SplittingNonsplittableComponents::KNOWN,
                                                                                              {"all","all_dependent","known","none"});
    _splittingNonsplittableComponents.description=
    "known .. SAT clauses will be learnt from non-splittable clauses that have corresponding components (if there is a component C with name SAT l, clause C | {l1,..ln} will give SAT clause ~l1 \\/ … \\/ ~ln \\/ l). When we add the sat clause, we discard the original FO clause C | {l1,..ln} and let the component selection update model, possibly adding the component clause C | {l}. all .. like known, except when we see a non-splittable clause that doesn't have a name, we introduce the name for it. all_dependent .. like all, but we don't introduce names for non-splittable clauses that don't depend on any components";
    _lookup.insert(&_splittingNonsplittableComponents);
    _splittingNonsplittableComponents.tag(OptionTag::AVATAR);
    _splittingNonsplittableComponents.setExperimental();
    _splittingNonsplittableComponents.reliesOn(_splitting.is(equal(true)));
    _splittingNonsplittableComponents.setRandomChoices({"all","all_dependent","known","none"});


    _nonliteralsInClauseWeight = BoolOptionValue("nonliterals_in_clause_weight","nicw",false);
    _nonliteralsInClauseWeight.description=
    "Non-literal parts of clauses (such as its split history) will also contribute to the weight";
    _lookup.insert(&_nonliteralsInClauseWeight);
    _nonliteralsInClauseWeight.tag(OptionTag::OTHER);
    _nonliteralsInClauseWeight.reliesOn(_saturationAlgorithm.is(notEqual(SaturationAlgorithm::INST_GEN)));
    _nonliteralsInClauseWeight.reliesOn(_splitting.is(notEqual(false)));
    _nonliteralsInClauseWeight.addProblemConstraint(hasNonUnits());
    _nonliteralsInClauseWeight.setRandomChoices({"on","off"});

//*********************** SAT solver (used in various places)  ***********************

    _satClauseActivityDecay = FloatOptionValue("sat_clause_activity_decay","",1.001f);
    _satClauseActivityDecay.description="";
    _lookup.insert(&_satClauseActivityDecay);
    _satClauseActivityDecay.tag(OptionTag::SAT);
    _satClauseActivityDecay.addConstraint(greaterThan(1.0f));

    _satClauseDisposer = ChoiceOptionValue<SatClauseDisposer>("sat_clause_disposer","",SatClauseDisposer::MINISAT,
                                                              {"growing","minisat"});
    _satClauseDisposer.description="";
    _lookup.insert(&_satClauseDisposer);
    _satClauseDisposer.tag(OptionTag::SAT);

    _satLearntMinimization = BoolOptionValue("sat_learnt_minimization","",true);
    _satLearntMinimization.description="";
    _lookup.insert(&_satLearntMinimization);
    _satLearntMinimization.tag(OptionTag::SAT);

    _satLearntSubsumptionResolution = BoolOptionValue("sat_learnt_subsumption_resolution","",true);
    _satLearntSubsumptionResolution.description="";
    _lookup.insert(&_satLearntSubsumptionResolution);
    _satLearntSubsumptionResolution.tag(OptionTag::SAT);

    _satRestartFixedCount = IntOptionValue("sat_restart_fixed_count","",16000);
    _satRestartFixedCount.description="";
    _lookup.insert(&_satRestartFixedCount);
    _satRestartFixedCount.tag(OptionTag::SAT);

    _satRestartGeometricIncrease = FloatOptionValue("sat_restart_geometric_increase","",1.1);
    _satRestartGeometricIncrease.description="";
    _lookup.insert(&_satRestartGeometricIncrease);
    _satRestartGeometricIncrease.tag(OptionTag::SAT);
    _satRestartGeometricIncrease.addConstraint(greaterThan(1.0f));

    _satRestartGeometricInit = IntOptionValue("sat_restart_geometric_init","",32);
    _satRestartGeometricInit.description="";
    _lookup.insert(&_satRestartGeometricInit);
    _satRestartGeometricInit.tag(OptionTag::SAT);

    _satRestartLubyFactor = IntOptionValue("sat_restart_luby_factor","",100);
    _satRestartLubyFactor.description="";
    _lookup.insert(&_satRestartLubyFactor);
    _satRestartLubyFactor.tag(OptionTag::SAT);

    _satRestartMinisatIncrease = FloatOptionValue("sat_restart_minisat_increase","",1.1);
    _satRestartMinisatIncrease.description="";
    _lookup.insert(&_satRestartMinisatIncrease);
    _satRestartMinisatIncrease.tag(OptionTag::SAT);
    _satRestartMinisatIncrease.addConstraint(greaterThan(1.0f));

    _satRestartMinisatInit = IntOptionValue("sat_restart_minisat_init","",100);
    _satRestartMinisatInit.description="";
    _lookup.insert(&_satRestartMinisatInit);
    _satRestartMinisatInit.tag(OptionTag::SAT);

    _satRestartStrategy = ChoiceOptionValue<SatRestartStrategy>("sat_restart_strategy","",SatRestartStrategy::LUBY,
                                                                {"fixed","geometric","luby","minisat"});
    _satRestartStrategy.description="";
    _lookup.insert(&_satRestartStrategy);
    _satRestartStrategy.tag(OptionTag::SAT);

    _satSolver = ChoiceOptionValue<SatSolver>("sat_solver","sas",SatSolver::VAMPIRE,
                                              {"buf_lingeling","buf_minisat","buf_vampire","lingeling","minisat","vampire"});
    _satSolver.description=
    "Select the SAT solver to be used throughout the solver. This will be used in AVATAR (for splitting) when the saturation algorithm is discount,lrs or otter and in instance generation for selection and global subsumption. The buf options are experimental (they add buffering).";
    _lookup.insert(&_satSolver);
    _satSolver.tag(OptionTag::SAT);

    _satVarActivityDecay = FloatOptionValue("sat_var_activity_decay","",1.05f);
    _satVarActivityDecay.description="";
    _lookup.insert(&_satVarActivityDecay);
    _satVarActivityDecay.tag(OptionTag::SAT);
    _satVarActivityDecay.addConstraint(greaterThan(1.0f));

    _satVarSelector = ChoiceOptionValue<SatVarSelector>("sat_var_selector","svs",SatVarSelector::ACTIVE,
                                                        {"active","niceness","recently_learnt"});
    _satVarSelector.description="";
    _lookup.insert(&_satVarSelector);
    _satVarSelector.tag(OptionTag::SAT);

    _satLingelingSimilarModels = BoolOptionValue("sat_lingeling_similar_models","",false);
    _satLingelingSimilarModels.description="";
    _lookup.insert(&_satLingelingSimilarModels);
    _satLingelingSimilarModels.tag(OptionTag::SAT);
    _satLingelingSimilarModels.setExperimental();

    _satLingelingIncremental = BoolOptionValue("sat_lingeling_incremental","",false);
    _satLingelingIncremental.description="";
    _lookup.insert(&_satLingelingIncremental);
    _satLingelingIncremental.tag(OptionTag::SAT);
    _satLingelingIncremental.setExperimental();

 //*********************** Tabulation  ***********************

    _tabulationBwRuleSubsumptionResolutionByLemmas = BoolOptionValue("tabulation_bw_rule_subsumption_resolution_by_lemmas","tbsr",true);
    _tabulationBwRuleSubsumptionResolutionByLemmas.description="";
    _lookup.insert(&_tabulationBwRuleSubsumptionResolutionByLemmas);
    _tabulationBwRuleSubsumptionResolutionByLemmas.tag(OptionTag::TABULATION);
    _tabulationBwRuleSubsumptionResolutionByLemmas.setRandomChoices({"on","off"});


    _tabulationFwRuleSubsumptionResolutionByLemmas = BoolOptionValue("tabulation_fw_rule_subsumption_resolution_by_lemmas","tfsr",true);
    _tabulationFwRuleSubsumptionResolutionByLemmas.description="";
    _lookup.insert(&_tabulationFwRuleSubsumptionResolutionByLemmas);
    _tabulationFwRuleSubsumptionResolutionByLemmas.tag(OptionTag::TABULATION);
    _tabulationFwRuleSubsumptionResolutionByLemmas.setRandomChoices({"on","off"});


    _tabulationGoalAgeWeightRatio = RatioOptionValue("tabulation_goal_awr","tgawr",1,1,'/');
    _tabulationGoalAgeWeightRatio.description=
    "when saturation algorithm is set to tabulation, this option determines the age-weight ratio for selecting next goal clause to process";
    _lookup.insert(&_tabulationGoalAgeWeightRatio);
    _tabulationGoalAgeWeightRatio.tag(OptionTag::TABULATION);
    _tabulationGoalAgeWeightRatio.setRandomChoices({"8/1","5/1","4/1","3/1","2/1","3/2","5/4","1/1","2/3","1/2","1/3","1/4","1/5","1/6","1/7","1/8","1/10","1/12","1/14","1/16","1/20","1/24","1/28","1/32","1/40","1/50","1/64","1/128"});

    _tabulationGoalLemmaRatio = RatioOptionValue("tabulation_goal_lemma_ratio","tglr",1,1,'/');
    _tabulationGoalLemmaRatio.description=
    "when saturation algorithm is set to tabulation, this option determines the ratio of processing new goals and lemmas";
    _lookup.insert(&_tabulationGoalLemmaRatio);
    _tabulationGoalLemmaRatio.tag(OptionTag::TABULATION);
    _tabulationGoalLemmaRatio.setRandomChoices({"20/1","10/1","7/1","5/1","4/1","3/1","2/1","1/1","1/2","1/3","1/4","1/5","1/7","1/10","1/20"});
    
    _tabulationInstantiateProducingRules = BoolOptionValue("tabulation_instantiate_producing_rules","tipr",true);
    _tabulationInstantiateProducingRules.description=
    "when saturation algorithm is set to tabulation, this option determines whether the producing rules will be made of theory clauses (in case it's off), or of their instances got from the substitution unifying them with the goal";
    _lookup.insert(&_tabulationInstantiateProducingRules);
    _tabulationInstantiateProducingRules.tag(OptionTag::TABULATION);
    _tabulationInstantiateProducingRules.setRandomChoices({"on","off"});
    
    _tabulationLemmaAgeWeightRatio = RatioOptionValue("tabulation_lemma_awr","tlawr",1,1,'/');
    _tabulationLemmaAgeWeightRatio.description=
    "when saturation algorithm is set to tabulation, this option determines the age-weight ratio for selecting next lemma to process";
    _lookup.insert(&_tabulationLemmaAgeWeightRatio);
    _tabulationLemmaAgeWeightRatio.tag(OptionTag::TABULATION);
    _tabulationLemmaAgeWeightRatio.setRandomChoices({"8/1","5/1","4/1","3/1","2/1","3/2","5/4","1/1","2/3","1/2","1/3","1/4","1/5","1/6","1/7","1/8","1/10","1/12","1/14","1/16","1/20","1/24","1/28","1/32","1/40","1/50","1/64","1/128"});
    
    //*************************************************************
    //*********************** which mode or tag?  ************************
    //*************************************************************
    
    _bfnt = BoolOptionValue("bfnt","bfnt",false);
    _bfnt.description="";
    _lookup.insert(&_bfnt);
    _bfnt.tag(OptionTag::OTHER);
    // This is checked in checkGlobal
    //_bfnt.addConstraint(new OnAnd(new RequiresCompleteForNonHorn<bool>()));
    _bfnt.addProblemConstraint(notWithCat(Property::EPR));
    _bfnt.setRandomChoices({},{"on","off","off","off","off","off"});
    
    _increasedNumeralWeight = BoolOptionValue("increased_numeral_weight","",false);
    _increasedNumeralWeight.description=
             "weight of integer constants depends on the logarithm of their absolute value (instead of being 1)";
    _lookup.insert(&_increasedNumeralWeight);
    _increasedNumeralWeight.tag(OptionTag::OTHER);


    _interpretedSimplification = BoolOptionValue("interpreted_simplification","",false);
    _interpretedSimplification.description=
             "Performs simplifications of interpreted functions. This option requires interpreted_evaluation to be enabled as well. IMPORTANT - Currently not supported";
    _lookup.insert(&_interpretedSimplification);
    _interpretedSimplification.tag(OptionTag::OTHER);


    _literalComparisonMode = ChoiceOptionValue<LiteralComparisonMode>("literal_comparison_mode","lcm",
                                                                      LiteralComparisonMode::STANDARD,
                                                                      {"predicate","reverse","standard"});
    _literalComparisonMode.description="";
    _lookup.insert(&_literalComparisonMode);
    _literalComparisonMode.tag(OptionTag::OTHER);
    _literalComparisonMode.reliesOn(_saturationAlgorithm.is(notEqual(SaturationAlgorithm::TABULATION)));
    _literalComparisonMode.addProblemConstraint(hasNonUnits());
    _literalComparisonMode.addProblemConstraint(hasPredicates());
    // TODO: if sat then should not use reverse
    _literalComparisonMode.setRandomChoices({"predicate","reverse","standard"});


    _maxActive = LongOptionValue("max_active","",0);
    _maxActive.description="";
    _lookup.insert(&_maxActive);
    _maxActive.tag(OptionTag::OTHER);

    _maxAnswers = IntOptionValue("max_answers","",1);
    _maxAnswers.description="";
    _lookup.insert(&_maxAnswers);
    _maxAnswers.tag(OptionTag::OTHER);

    _maxInferenceDepth = IntOptionValue("max_inference_depth","",0);
    _maxInferenceDepth.description="";
    _lookup.insert(&_maxInferenceDepth);
    _maxInferenceDepth.tag(OptionTag::OTHER);

    _maxPassive = LongOptionValue("max_passive","",0);
    _maxPassive.description="";
    _lookup.insert(&_maxPassive);
    _maxPassive.tag(OptionTag::OTHER);

    _maxWeight = IntOptionValue("max_weight","",0);
    _maxWeight.description="Weight limit for clauses (0 means no weight limit)";
    _lookup.insert(&_maxWeight);
    _maxWeight.tag(OptionTag::OTHER);

    _nonGoalWeightCoefficient = NonGoalWeightOptionValue("nongoal_weight_coefficient","nwc",1.0);
    _nonGoalWeightCoefficient.description=
             "coefficient that will multiply the weight of theory clauses (those marked as 'axiom' in TPTP)";
    _lookup.insert(&_nonGoalWeightCoefficient);
    _nonGoalWeightCoefficient.tag(OptionTag::OTHER);
    _nonGoalWeightCoefficient.reliesOn(_saturationAlgorithm.is(notEqual(SaturationAlgorithm::TABULATION)));
    _nonGoalWeightCoefficient.setRandomChoices({"1","1.1","1.2","1.3","1.5","1.7","2","2.5","3","4","5","10"});


    _normalize = BoolOptionValue("normalize","",false);
    _normalize.description="";
    _lookup.insert(&_normalize);
    _normalize.tag(OptionTag::OTHER);

    _questionAnswering = ChoiceOptionValue<QuestionAnsweringMode>("question_answering","",QuestionAnsweringMode::OFF,
                                                                  {"answer_literal","from_proof","off"});
    _questionAnswering.description="Determines whether (and how) we attempt to answer questions";
    _lookup.insert(&_questionAnswering);
    _questionAnswering.tag(OptionTag::OTHER);

    _randomSeed = IntOptionValue("random_seed","",Random::seed());
    _randomSeed.description="";
    _lookup.insert(&_randomSeed);
    _randomSeed.tag(OptionTag::OTHER);


    _symbolPrecedence = ChoiceOptionValue<SymbolPrecedence>("symbol_precedence","sp",SymbolPrecedence::ARITY,
                                                            {"arity","occurrence","reverse_arity"});
    _symbolPrecedence.description="";
    _lookup.insert(&_symbolPrecedence);
    _symbolPrecedence.tag(OptionTag::OTHER);
    _symbolPrecedence.reliesOn(_saturationAlgorithm.is(notEqual(SaturationAlgorithm::TABULATION)));
    _symbolPrecedence.setRandomChoices({"arity","occurence","reverse_arity"});

    _weightIncrement = BoolOptionValue("weight_increment","",false);
    _weightIncrement.description="";
    _lookup.insert(&_weightIncrement);
    _weightIncrement.tag(OptionTag::OTHER);

    //******************************************************************
    //*********************** Unused ??  *******************************
    //******************************************************************

    _rowVariableMaxLength = IntOptionValue("row_variable_max_length","",2);
    _rowVariableMaxLength.description="";
    _lookup.insert(&_rowVariableMaxLength);
    _rowVariableMaxLength.tag(OptionTag::UNUSED);
    _rowVariableMaxLength.setExperimental();



    //******************************************************************
    //*********************** Vinter???  *******************************
    //******************************************************************

    
    _colorUnblocking = BoolOptionValue("color_unblocking","",false);
    _colorUnblocking.description="";
    _lookup.insert(&_colorUnblocking);
    _colorUnblocking.setExperimental();
    _colorUnblocking.tag(OptionTag::OTHER);
    
    
    _showInterpolant = ChoiceOptionValue<InterpolantMode>("show_interpolant","",InterpolantMode::OFF,
                                                          {"minimized","off","on"});
    _showInterpolant.description="minimized tries to find a nicer interpolant than the default algorithm does";
    _lookup.insert(&_showInterpolant);
    _showInterpolant.tag(OptionTag::OUTPUT);
    _showInterpolant.setExperimental();
    
//******************************************************************
//*********************** Program Analysis  ************************
//******************************************************************
    
    _lingvaAdditionalInvariants = StringOptionValue("lingva_additional_invariants","","");
    _lingvaAdditionalInvariants.description="";
    _lookup.insert(&_lingvaAdditionalInvariants);
    _lingvaAdditionalInvariants.tag(Mode::PROGRAM_ANALYSIS);
    
//******************************************************************
//*********************** Bound Propagation  ***********************
//******************************************************************
    
    _whileNumber = IntOptionValue("while_number","",1);
    _whileNumber.description="";
    _lookup.insert(&_whileNumber);
    _whileNumber.tag(Mode::BOUND_PROP);
    
    _functionNumber = IntOptionValue("function_number","",1);
    _functionNumber.description="";
    _lookup.insert(&_functionNumber);
    _functionNumber.tag(Mode::BOUND_PROP);
    _functionNumber.tag(OptionTag::PREPROCESSING);
    
    _bpCollapsingPropagation = BoolOptionValue("bp_add_collapsing_inequalities","",false); // ASSUMED default, wasn't in Options
    _bpCollapsingPropagation.description="";
    _lookup.insert(&_bpCollapsingPropagation);
    _bpCollapsingPropagation.tag(Mode::BOUND_PROP);
    _bpCollapsingPropagation.reliesOn(_mode.is(equal(Mode::BOUND_PROP)));
    
    _bpAllowedFMBalance = UnsignedOptionValue("bp_allowed_fm_balance","",0);
    _bpAllowedFMBalance.description="";
    _lookup.insert(&_bpAllowedFMBalance);
    _bpAllowedFMBalance.tag(Mode::BOUND_PROP);
    _bpAllowedFMBalance.reliesOn(_mode.is(equal(Mode::BOUND_PROP)));
    
    _bpAlmostHalfBoundingRemoval= ChoiceOptionValue<BPAlmostHalfBoundingRemoval>("bp_almost_half_bounding_removal","",
                                                                                 BPAlmostHalfBoundingRemoval::ON,{"bounds_on","off","on"});
    _bpAlmostHalfBoundingRemoval.description="";
    _lookup.insert(&_bpAlmostHalfBoundingRemoval);
    _bpAlmostHalfBoundingRemoval.tag(Mode::BOUND_PROP);
    _bpAlmostHalfBoundingRemoval.reliesOn(_mode.is(equal(Mode::BOUND_PROP)));
    
    _bpAssignmentSelector = ChoiceOptionValue<BPAssignmentSelector>("bp_assignment_selector","",
                                                                    BPAssignmentSelector::RANDOM,
                                                                    {"alternating","bmp","lower_bound",
                                                                        "middle","random","rational","smallest",
                                                                        "tight","tightish","upper_bound"});
    _bpAssignmentSelector.description="";
    _lookup.insert(&_bpAssignmentSelector);
    _bpAssignmentSelector.tag(Mode::BOUND_PROP);
    _bpAssignmentSelector.reliesOn(_mode.is(equal(Mode::BOUND_PROP)));
    
    _updatesByOneConstraint= UnsignedOptionValue("bp_bound_improvement_limit","",3);
    _updatesByOneConstraint.description="";
    _lookup.insert(&_updatesByOneConstraint);
    _updatesByOneConstraint.tag(Mode::BOUND_PROP);
    _updatesByOneConstraint.reliesOn(_mode.is(equal(Mode::BOUND_PROP)));
    
    _bpConflictSelector = ChoiceOptionValue<BPConflictSelector>("bp_conflict_selector","",
                                                                BPConflictSelector::MOST_RECENT,{"least_recent","most_recent","shortest"});
    _bpConflictSelector.description="";
    _lookup.insert(&_bpConflictSelector);
    _bpConflictSelector.tag(Mode::BOUND_PROP);
    _bpConflictSelector.reliesOn(_mode.is(equal(Mode::BOUND_PROP)));
    
    _bpConservativeAssignmentSelection = BoolOptionValue("bp_conservative_assignment_selection","",true);
    _bpConservativeAssignmentSelection.description="";
    _lookup.insert(&_bpConservativeAssignmentSelection);
    _bpConservativeAssignmentSelection.tag(Mode::BOUND_PROP);
    _bpConservativeAssignmentSelection.reliesOn(_mode.is(equal(Mode::BOUND_PROP)));
    
    _bpFmElimination= BoolOptionValue("bp_fm_elimination","",true);
    _bpFmElimination.description="";
    _lookup.insert(&_bpFmElimination);
    _bpFmElimination.tag(Mode::BOUND_PROP);
    _bpFmElimination.reliesOn(_mode.is(equal(Mode::BOUND_PROP)));
    
    _maximalPropagatedEqualityLength = UnsignedOptionValue("bp_max_prop_length","",5);
    _maximalPropagatedEqualityLength.description="";
    _lookup.insert(&_maximalPropagatedEqualityLength);
    _maximalPropagatedEqualityLength.tag(Mode::BOUND_PROP);
    _maximalPropagatedEqualityLength.reliesOn(_mode.is(equal(Mode::BOUND_PROP)));
    
    _bpPropagateAfterConflict = BoolOptionValue("bp_propagate_after_conflict","",true);
    _bpPropagateAfterConflict.description="";
    _lookup.insert(&_bpPropagateAfterConflict);
    _bpPropagateAfterConflict.tag(Mode::BOUND_PROP);
    _bpPropagateAfterConflict.reliesOn(_mode.is(equal(Mode::BOUND_PROP)));
    
    _bpStartWithPrecise = BoolOptionValue("bp_start_with_precise","",false);
    _bpStartWithPrecise.description="";
    _lookup.insert(&_bpStartWithPrecise);
    _bpStartWithPrecise.tag(Mode::BOUND_PROP);
    _bpStartWithPrecise.reliesOn(_mode.is(equal(Mode::BOUND_PROP)));
    
    _bpStartWithRational = BoolOptionValue("bp_start_with_rational","",false);
    _bpStartWithRational.description="";
    _lookup.insert(&_bpStartWithRational);
    _bpStartWithRational.tag(Mode::BOUND_PROP);
    _bpStartWithRational.reliesOn(_mode.is(equal(Mode::BOUND_PROP)));
    
    _bpVariableSelector = ChoiceOptionValue<BPVariableSelector>("bp_variable_selector","",
                                                                BPVariableSelector::TIGHTEST_BOUND,
                                                                {"conflicting","conflicting_and_collapsing",
                                                                    "first","look_ahead","random","recent_collapsing",
                                                                    "recent_conflicting","tightest_bound"});
    _bpVariableSelector.description="";
    _lookup.insert(&_bpVariableSelector);
    _bpVariableSelector.tag(Mode::BOUND_PROP);
    _bpVariableSelector.reliesOn(_mode.is(equal(Mode::BOUND_PROP)));

    
 // Declare tag names
    
    _tagNames = {
                 "Unused",
                 "Other",
                 "Output",
                 "Tabulation",
                 "Instance Generation",
                 "SAT Solving",
                 "AVATAR",
                 "Inferences",
                 "Saturation",
                 "Preprocessing",
                 "Input",
                 "Global"
                };

} // Options::init

void Options::copyValuesFrom(const Options& that)
{
  //copy across the actual values in that
  VirtualIterator<AbstractOptionValue*> options = _lookup.values();

  while(options.hasNext()){
    AbstractOptionValue* opt = options.next();
    if(opt->shouldCopy()){
      AbstractOptionValue* other = that.getOptionValueByName(opt->longName);
      ASS(opt!=other);
      bool status = opt -> set(other->getStringOfActual());
      ASS(status);
    }
  }
}
Options::Options(const Options& that)
{
  init();
  copyValuesFrom(that);
}

Options& Options::operator=(const Options& that)
{
  if(this==&that) return *this;
  copyValuesFrom(that);
  return *this;
}


/**
 * Set option by its name and value.
 * @since 13/11/2004 Manchester
 * @since 18/01/2014 Manchester, changed to use _ignoreMissing
 * @since 14/09/2014 updated to use _lookup
 * @author Andrei Voronkov
 */
void Options::set(const char* name,const char* value)
{
  CALL ("Options::set/2");

  try {
    if(!_lookup.findLong(name)->set(value)){
      USER_ERROR((vstring) value +" is an invalid value for "+(vstring)name+"\nSee help or use explain i.e. vampire -explain mode");
    }
  }
  catch (const ValueNotFoundException&) {
    if (!_ignoreMissing.actualValue) {
      vstring msg = (vstring)name + " is not a valid option";
      Stack<vstring> sim = getSimilarOptionNames(name,false);
      Stack<vstring>::Iterator sit(sim);
      if(sit.hasNext()){
        vstring first = sit.next();
        msg += "\n\tMaybe you meant ";
        if(sit.hasNext()) msg += "one of:\n\t\t";
        msg += first;
        while(sit.hasNext()){ msg+="\n\t\t"+sit.next();}
        msg+="\n\tYou can use -explain <option> to explain an option";
      }
      USER_ERROR(msg);
    }
  }
} // Options::set/2

/**
 * Set option by its name and value.
 * @since 06/04/2005 Torrevieja
 */
void Options::set(const vstring& name,const vstring& value)
{
  CALL ("Options::set/2");
  set(name.c_str(),value.c_str());
} // Options::set/2

/**
 * Set option by its short name and value. If such a short name does not
 * exist, try to use the long name instead.
 *
 * @since 21/11/2004 Manchester
 * @since 18/01/2014 Manchester, changed to use _ignoreMissing
 * @author Andrei Voronkov
 */
void Options::setShort(const char* name,const char* value)
{
  CALL ("Options::setShort");

  try {
    if(!_lookup.findShort(name)->set(value)){
      USER_ERROR((vstring) value +" is an invalid value for "+(vstring)name+", see help");
    }
  }
  catch (const ValueNotFoundException&) {
    if (!_ignoreMissing.actualValue) {
      vstring msg = (vstring)name + " is not a valid short option (did you mean --?)";
      Stack<vstring> sim = getSimilarOptionNames(name,true);
      Stack<vstring>::Iterator sit(sim);
      if(sit.hasNext()){
        vstring first = sit.next();
        msg += "\n\tMaybe you meant ";
        if(sit.hasNext()) msg += "one of:\n\t\t";
        msg += first;
        while(sit.hasNext()){ msg+="\n\t\t"+sit.next();}
        msg+="\n\tYou can use -explain <option> to explain an option";
      }
      USER_ERROR(msg);
    }
  }
} // Options::setShort


bool Options::OptionHasValue::check(Property*p){
          CALL("Options::OptionHasValue::check");
          AbstractOptionValue* opt = env.options->getOptionValueByName(option_value);
          ASS(opt);
          return opt->getStringOfActual()==value;
}

/**
 * Static functions to help specify random choice values
 */

Options::OptionProblemConstraint* Options::isRandOn(){
      return new OptionHasValue("random_strategy","on");
}
Options::OptionProblemConstraint* Options::isRandSat(){
      return new OptionHasValue("random_strategy","sat");
}
Options::OptionProblemConstraint* Options::saNotInstGen(){
      return new OptionHasValue("sa","inst_gen");
}
Options::OptionProblemConstraint* Options::isBfnt(){
      return new OptionHasValue("bfnt","on");
}

/**
 * Return the include file name using its relative name.
 *
 * @param relativeName the relative name, must begin and end with "'"
 *        because of the TPTP syntax
 * @since 16/10/2003 Manchester, relativeName changed to string from char*
 * @since 07/08/2014 Manchester, relativeName changed to vstring
 */
vstring Options::includeFileName (const vstring& relativeName)
{
  CALL("Options::includeFileName");

  if (relativeName[0] == '/') { // absolute name
    return relativeName;
  }

  if (System::fileExists(relativeName)) {
    return relativeName;
  }

  // truncatedRelativeName is relative.
  // Use the conventions of Vampire:
  // (a) first search the value of "include"
  vstring dir = include();

  if (dir == "") { // include undefined
    // (b) search in the directory of the 'current file'
    // i.e. the input file
    vstring currentFile = inputFile();
    System::extractDirNameFromPath(currentFile,dir); 
    if(System::fileExists(dir+"/"+relativeName)){
      return dir + "/" + relativeName;
    }

    // (c) search the value of the environment variable TPTP_DIR
    char* env = getenv("TPTP");
    if (env) {
      dir = env;
    }
    else {
    // (d) use the current directory
      dir = ".";
    }
    // we do not check (c) or (d) - an error will occur later
    // if the file does not exist here
  }
  // now dir is the directory to search
  return dir + "/" + relativeName;
} // Options::includeFileName


/**
 * Output options to a stream.
 *
 * @param str the stream
 * @since 02/01/2003 Manchester
 * @since 28/06/2003 Manchester, changed to treat XML output as well
 * @since 10/07/2003 Manchester, "normalize" added.
 * @since 27/11/2003 Manchester, changed using new XML routines and iterator
 *        of options
 */
void Options::output (ostream& str) const
{
  CALL("Options::output");

  if(!explainOption().empty()){

    //We bypass the allocator here because of the use of vstringstream
    BYPASSING_ALLOCATOR;

     AbstractOptionValue* option;
     vstring name = explainOption();
     try{
       option = _lookup.findLong(name);
     }
     catch(const ValueNotFoundException&){ 
       try{
         option = _lookup.findShort(name);
       }
       catch(const ValueNotFoundException&){
         option = 0;
       }
     }
     if(!option){ 
       str << name << " not a known option" << endl;
       Stack<vstring> sim_s = getSimilarOptionNames(name,true);
       Stack<vstring> sim_l = getSimilarOptionNames(name,false);
       VirtualIterator<vstring> sit = pvi(getConcatenatedIterator(
           Stack<vstring>::Iterator(sim_s),Stack<vstring>::Iterator(sim_l))); 
        if(sit.hasNext()){
          vstring first = sit.next();
          str << "\tMaybe you meant ";
          if(sit.hasNext()) str << "one of:\n\t\t";
          str << first;
          while(sit.hasNext()){ str << "\n\t\t"+sit.next();}
          str << endl;
        }
     }
     else{
       vstringstream vs;
       option->output(vs);
       str << vs.str();
     }

  }

  if(showHelp()){
    str << "=========== Usage ==========\n";
    str << "Call vampire using\n";
    str << "  vampire [options] [problem]\n";
    str << "For example,\n";
    str << "  vampire --mode casc --include ~/TPTP ~/TPTP/Problems/ALG/ALG150+1.p\n";

    str << "=========== Hints ==========\n";


    str << "=========== Options ==========\n";
    str << "To see a list of all options use\n  --show_options on\n";
    str << "Options will only be displayed for the current mode (Vampire by default)\n";
    str << " use --mode to change mode\n";
    //str << "By default experimental options will not be shown. To show ";
    //str << "these options use\n  --show_experimental_options on\n";
    str << "=========== End ==========\n";
  }

  if(showOptions()){

    //We bypass the allocator here because of the use of vstringstream
    BYPASSING_ALLOCATOR;

    Mode this_mode = _mode.actualValue;
    str << "=========== Options ==========\n";
    bool experimental = showExperimentalOptions();

    VirtualIterator<AbstractOptionValue*> options = _lookup.values();

    Stack<vstringstream*> groups;
    int num_tags = static_cast<int>(OptionTag::LAST_TAG);
    for(int i=0; i<=num_tags;i++){
      groups.push(new vstringstream);
    }

    while(options.hasNext()){
      AbstractOptionValue* option = options.next();
      if(option->inMode(this_mode) && (experimental || !option->experimental)){
        unsigned tag = static_cast<unsigned>(option->getTag());
        option->output(*groups[tag]);
      }
    }

    //output them in reverse order
    for(int i=num_tags;i>=0;i--){
      vstring label = "  "+_tagNames[i]+"  ";
      ASS(label.length() < 40);
      vstring br = "******************************";
      vstring br_gap = br.substr(0,(br.length()-(label.length()/2)));
      str << endl << br << br << endl;
      str << br_gap << label << br_gap << endl;
      str << br << br << endl << endl;
      str << (*groups[i]).str();
      BYPASSING_ALLOCATOR;
      delete groups[i];
    }

    str << "======= End of options =======\n";
  }

} // Options::output (ostream& str) const


//  * Convert options to an XML element.
//  *
//  * @since 15/11/2004 Manchester
//  */
// XMLElement Options::toXML () const
// {
//   CALL("Options::toXML");

//   XMLElement options("options");
//   for (int i = 0;i < Constants::optionNames.length;i++) {
//     ostringstream str;
//     outputValue(str,i);
//     XMLElement OptionValue("option",true);
//     options.addChild(option);
//     option.addAttribute("name",Constants::optionNames[i]);
//     option.addAttribute("value",str.str());
//   }
//   return options;
// } // Options::toXML

template<typename T>
bool Options::OptionValue<T>::randomize(Property* prop){
  CALL("Options::OptionValue::randomize()");

  DArray<vstring>* choices = 0;

  // Only randomize if we have a property and need it or don't have one and don't need it!
  if( (prop && !hasProblemConstraints()) ||
      (!prop && hasProblemConstraints())
    ){
    return false;
  }
  // Note that if we supressed the problem constraints
  // the checks will be skipped

  //Search for the first set of random choices that is valid
  Stack<RandEntry>::BottomFirstIterator entry_it(rand_choices);
  while(entry_it.hasNext()){
    auto entry = entry_it.next();
    if(!entry.first || (prop && entry.first->check(prop))){
      choices = entry.second;
    }  
  }
  if(!choices || choices->size()==0) return false; // no valid choices

  //Pick a random option from the available choices
  int index = Random::getInteger(choices->size());
  set((*choices)[index]);
  return true;
}

//TODO should not use cout, should use env.out
template<typename T>
bool Options::OptionValue<T>::checkConstraints(){
     CALL("Options::OptionValue::checkConstraints");
     typename Lib::Stack<OptionValueConstraint<T>*>::Iterator it(_constraints);
     while(it.hasNext()){
       OptionValueConstraint<T>* con = it.next();
       if(!con->check(this)){
         if(con->isHard()){ 
           if(env.options->randomStrategy()!=RandomStrategy::OFF)
              return false; // Skip warning for Hard
           USER_ERROR("\nBroken Constraint: "+con->msg(this)); 
         }
         switch(env.options->getBadOptionChoice()){
           case BadOption::HARD :
               USER_ERROR("\nBroken Constraint: "+con->msg(this));
           case BadOption::SOFT :
               cout << "WARNING Broken Constraint: "+con->msg(this) << endl;
               return false;
           case BadOption::FORCED :
               if(con->force(this)){
                 cout << "Forced constraint " + con->msg(this) << endl;
                 break;
               }else{
                 USER_ERROR("\nCould not force Constraint: "+con->msg(this));
               }
           case BadOption::OFF: 
             return false;
           default: ASSERTION_VIOLATION;
        }
     }
    }
    return true;
}

template<typename T>
bool Options::OptionValue<T>::checkProblemConstraints(Property* prop){
    CALL("Options::OptionValue::checkProblemConstraints");

    Lib::Stack<OptionProblemConstraint*>::Iterator it(_prob_constraints);
    while(it.hasNext()){
      OptionProblemConstraint* con = it.next();
      // Constraint should hold whenever the option is set
      if(is_set && !con->check(prop)){
         switch(env.options->getBadOptionChoice()){
         case BadOption::OFF: break;
         default:
           cout << "WARNING: " << longName << con->msg() << endl;
         }
         return false;
      }
    }
    return true;
}


template<typename T>
Options::WrappedConstraint<T>* Options::OptionValue<T>::is(OptionValueConstraint<T>* c)
{
    return new WrappedConstraint<T>(this,c);
}

template<typename T>
template<typename S, typename R>
Options::OptionValueConstraint<S>* Options::WrappedConstraint<T>::And(WrappedConstraint<R>* another)
{
    return new AndWrapper<S>(new UnWrappedConstraint<S,T>(this), new UnWrappedConstraint<S,R>(another));
}
template<typename T>
template<typename S, typename R>
Options::OptionValueConstraint<S>* Options::WrappedConstraint<T>::Or(WrappedConstraint<R>* another)
{
    return new OrWrapper<S>(new UnWrappedConstraint<S,T>(this), new UnWrappedConstraint<S,R>(another));
}

template<typename T>
Options::OptionValueConstraint<T>* Options::OptionValueConstraint<T>::And(OptionValueConstraint<T>* another)
{
    return new AndWrapper<T>(this,another);
}
template<typename T>
Options::OptionValueConstraint<T>* Options::OptionValueConstraint<T>::Or(OptionValueConstraint<T>* another)
{
    return new OrWrapper<T>(this,another);
}
template<typename T>
template<typename S>
Options::OptionValueConstraint<T>* Options::OptionValueConstraint<T>::And(WrappedConstraint<S>* another)
{
    return new AndWrapper<T>(this,new UnWrappedConstraint<T,S>(another));
}
template<typename T>
template<typename S>
Options::OptionValueConstraint<T>* Options::OptionValueConstraint<T>::Or(WrappedConstraint<S>* another)
{
    return new OrWrapper<T>(this,new UnWrappedConstraint<T,S>(another));
}

/**
 * Read age-weight ratio from a string. The string can be an integer
 * or an expression "a:w", where a,w are integers.
 *
 * @since 25/05/2004 Manchester
 */
bool Options::RatioOptionValue::readRatio(const char* val, char separator)
{
  CALL("RatioOptionValue::readRatio");

  // search the string for ":"
  bool found = false;
  int colonIndex = 0;
  while (val[colonIndex]) {
    if (val[colonIndex] == separator) {
      found = true;
      break;
    }
    colonIndex++;
  }

  if (found) {
    if (strlen(val) > 127) {
      return false;
    }
    char copy[128];
    strcpy(copy,val);
    copy[colonIndex] = 0;
    int age;
    if (! Int::stringToInt(copy,age)) {
      return false;
    }
    actualValue = age;
    int weight;
    if (! Int::stringToInt(copy+colonIndex+1,weight)) {
      return false;
    }
    otherValue = weight;
    return true;
  }
  actualValue = 1;
  int weight;
  if (! Int::stringToInt(val,weight)) {
    return false;
  }
  otherValue = weight;
  return true;
}

bool Options::NonGoalWeightOptionValue::setValue(const vstring& value)
{
  CALL("NonGoalWeightOptionValue::setValue");

 float newValue;
 if(!Int::stringToFloat(value.c_str(),newValue)) return false;

 if(newValue <= 0.0) return false;

 actualValue=newValue;

  // actualValue contains numerator
  numerator=static_cast<int>(newValue*100);
  // otherValue contains denominator
  denominator=100;

  return true;


}

bool Options::SelectionOptionValue::setValue(const vstring& value)
{
  CALL("SelectionOptionValue::setValue");

  int sel;
  if(!Int::stringToInt(value,sel)) return false;
  switch (sel) {
  case 0:
  case 1:
  case 2:
  case 3:
  case 4:
  case 10:
  case 11:
  case 1002:
  case 1003:
  case 1004:
  case 1010:
  case 1011:
  case -1:
  case -2:
  case -3:
  case -4:
  case -10:
  case -11:
  case -1002:
  case -1003:
  case -1004:
  case -1010:
    actualValue = sel;
    return true;
  default:
    return false;
  }
}

bool Options::InputFileOptionValue::setValue(const vstring& value)
{
  CALL("InputFileOptionValue::setValue");

  actualValue=value;
  if(value.empty()) return true;

  //update the problem name

  int length = value.length() - 1;
  const char* name = value.c_str();

  int b = length - 1;
  while (b >= 0 && name[b] != '/') {
    b--;
  }
  b++;

  int e = length-1;
  while (e >= b && name[e] != '.') {
    e--;
  }
  if (e < b) {
    e = length-1;
  }

  parent->_problemName.actualValue=value.substr(b,e-b);

  return true;

}


bool Options::TimeLimitOptionValue::setValue(const vstring& value)
{
  CALL("Options::readTimeLimit");

  int length = value.size();
  if (length == 0 || length > 127) {
    USER_ERROR((vstring)"wrong value for time limit: " + value);
  }

  char copy[128];
  strcpy(copy,value.c_str());
  char* end = copy;
  // search for the end of the string for
  while (*end) {
    end++;
  }
  end--;
  float multiplier = 10.0; // by default assume seconds
  switch (*end) {
  case 'd': // deciseconds
      multiplier = 1.0;
      *end = 0;
      break;
  case 's': // seconds
    multiplier = 10.0;
    *end = 0;
    break;
  case 'm': // minutes
    multiplier = 600.0;
    *end = 0;
    break;
  case 'h': // minutes
    multiplier = 36000.0;
    *end = 0;
    break;
  case 'D': // days
    multiplier = 864000.0;
    *end = 0;
    break;
  default:
    break;
  }

  float number;
  if (! Int::stringToFloat(copy,number)) {
    USER_ERROR((vstring)"wrong value for time limit: " + value);
  }

#ifdef _MSC_VER
  // Visual C++ does not know the round function
  actualValue= (int)floor(number * multiplier);
#else
  actualValue= (int)round(number * multiplier);
#endif

  return true;
} // Options::readTimeLimit(const char* val)

void Options::randomizeStrategy(Property* prop)
{
  CALL("Options::randomizeStrategy");
  if(_randomStrategy.actualValue==RandomStrategy::OFF) return;

  TimeCounter tc(TC_RAND_OPT);

  // The pseudo random sequence is deterministic given a seed.
  // By default the seed is 1
  // For this randomisation we get save the seed and try and randomize it
  int saved_seed = Random::seed();
  Random::setSeed(time(NULL)); // TODO is this the best choice of seed?

  // We randomize options that have setRandomChoices
  // TODO: randomize order in which options are selected
  //       (not order of insertion but probably deterministic)

  // We define some options that should be set before the rest
  // Note this is a stack!
  Stack<AbstractOptionValue*> do_first;
  do_first.push(&_saturationAlgorithm);
  do_first.push(&_bfnt);

  auto options = getConcatenatedIterator(Stack<AbstractOptionValue*>::Iterator(do_first),_lookup.values());

  // whilst doing this don't report any bad options
  BadOption saved_bad_option = _badOption.actualValue;
  _badOption.actualValue=BadOption::OFF;

  while(options.hasNext()){
    AbstractOptionValue* option = options.next();
    if(!option->is_set){
      // try 5 random values before giving up
      vstring def = option->getStringOfActual();

      // This is where we check the NoProperty condition if prop=0
      bool can_rand = option->randomize(prop);
      // If we cannot randomize then skip (invariant, if this is false value is unchanged)
      if(can_rand){
        // We need to check ALL constraints - rather inefficient
        bool valid = checkGlobalOptionConstraints(true) && (!prop || checkProblemOptionConstraints(prop,true));
        unsigned i=4;
        while(!valid && i-- > 0){
          option->randomize(prop);
          valid = checkGlobalOptionConstraints(true) && (!prop || checkProblemOptionConstraints(prop,true));
        }
        if(!valid){
           //cout << "Failed for " << option->longName << endl;
           option->set(def);
           option->is_set=false;
        }
        //else cout << "Randomized " << option->longName << endl;
      }// else cout << "cannot randomize " << option->longName << endl;
    }
  }

  // Reset saved things
  _badOption.actualValue = saved_bad_option;
  Random::setSeed(saved_seed);

  //When we reach this place all constraints should be holding
  //However, there is one we haven't checked yet: bfnt completeness
  //If this fails we restart this with bfnt set to off... only if it was on before
  if(!checkGlobalOptionConstraints() && _bfnt.actualValue){
    _bfnt.set("off");
    randomizeStrategy(prop);
  }
  else{
    if(prop) cout << "Random strategy: " + generateEncodedOptions() << endl;
  }
}

/**
 * Assign option values as encoded in the option vstring if assign=true, otherwise check that
 * the option values are not currently set to those values.
 * according to the argument in the format
 * opt1=val1:opt2=val2:...:optn=valN,
 * for example bs=off:cond=on:drc=off:nwc=1.5:nicw=on:sos=on:sio=off:spl=sat:ssnc=none
 */
void Options::readOptionsString(vstring optionsString,bool assign)
{
  CALL("Options::readOptionsString");

  // repeatedly look for param=value
  while (optionsString != "") {
    size_t index1 = optionsString.find('=');
    if (index1 == vstring::npos) {
      error: USER_ERROR("bad option specification" + optionsString);
    }
    size_t index = optionsString.find(':');
    if (index!=vstring::npos && index1 > index) {
      goto error;
    }

    vstring param = optionsString.substr(0,index1);
    vstring value;
    if (index==vstring::npos) {
      value = optionsString.substr(index1+1);
    }
    else {
      value = optionsString.substr(index1+1,index-index1-1);
    }
    AbstractOptionValue* opt = getOptionValueByName(param);
    if(opt){
        if(assign){
            opt->set(value);
        }
        else{
            vstring current = opt->getStringOfActual();
            if(value==current){
                USER_ERROR("option "+param+" uses forbidden value "+value);
            }
        }
    }
    else{
      if(!ignoreMissing()){
       USER_ERROR("option "+param+" not known");
      }
    }

    if (index==vstring::npos) {
      return;
    }
    optionsString = optionsString.substr(index+1);
  }
} // readOptionsString/1

/**
 * Build options from a Spider test id.
 * @since 30/05/2004 Manchester
 * @since 21/06/2005 Manchester time limit in the test id must be
 *        in deciseconds
 * @throws UserErrorException if the test id is incorrect
 */
void Options::readFromEncodedOptions (vstring testId)
{
  CALL("Options::readFromTestId");

  _normalize.actualValue = true;
  _testId.actualValue = testId;

  vstring ma(testId,0,3); // the first 3 characters
  if (ma == "dis") {
    _saturationAlgorithm.actualValue = SaturationAlgorithm::DISCOUNT;
  }
  else if (ma == "lrs") {
    _saturationAlgorithm.actualValue = SaturationAlgorithm::LRS;
  }
  else if (ma == "ott") {
    _saturationAlgorithm.actualValue = SaturationAlgorithm::OTTER;
  }
  else if (ma == "tab") {
    _saturationAlgorithm.actualValue = SaturationAlgorithm::TABULATION;
  }
  else if (ma == "ins") {
    _saturationAlgorithm.actualValue = SaturationAlgorithm::INST_GEN;
  }
  else {
  error: USER_ERROR("bad test id " + _testId.actualValue);
  }

  // after last '_' we have time limit
  size_t index = testId.find_last_of('_');
  if (index == vstring::npos) { // not found
    goto error;
  }
  vstring timeString = testId.substr(index+1);
  _timeLimitInDeciseconds.set(timeString);
  // setting assumes seconds as default, but encoded strings use deciseconds 
  _timeLimitInDeciseconds.actualValue = _timeLimitInDeciseconds.actualValue/10;

  testId = testId.substr(3,index-3);
  switch (testId[0]) {
  case '+':
    testId = testId.substr(1);
    break;
  case '-':
    break;
  default:
    goto error;
  }

  index = testId.find('_');
  vstring sel = testId.substr(0,index);
  _selection.set(sel);
  testId = testId.substr(index+1);

  if (testId == "") {
    goto error;
  }

  index = testId.find('_');
  vstring awr = testId.substr(0,index);
  _ageWeightRatio.set(awr.c_str());
  if (index==string::npos) {
    //there are no extra options
    return;
  }
  testId = testId.substr(index+1);
  //now read the rest of the options
  readOptionsString(testId);
} // Options::readFromTestId

void Options::setForcedOptionValues()
{
  CALL("Options::setForcedOptionValues");

  if(_forcedOptions.actualValue.empty()) return;

  readOptionsString(_forcedOptions.actualValue);

  // Also set the options forced by mode
  switch (_mode.actualValue) {
  case Mode::CASC:
  case Mode::CASC_LTB:
    _outputAxiomNames.actualValue = true;
    _proof.actualValue = Proof::TPTP;
    break;
  default:
    break;
  }
}

/**
 * Return testId vstring that represents current values of the options
 */
vstring Options::generateEncodedOptions() const
{
  CALL("Options::generateEncodedOptions");

  BYPASSING_ALLOCATOR;
  vostringstream res;
  //saturation algorithm
  vstring sat;
  switch(_saturationAlgorithm.actualValue){
    case SaturationAlgorithm::LRS : sat="lrs"; break;
    case SaturationAlgorithm::DISCOUNT : sat="dis"; break;
    case SaturationAlgorithm::OTTER : sat="ott"; break;
    case SaturationAlgorithm::TABULATION : sat="tab"; break;
    case SaturationAlgorithm::INST_GEN : sat="ins"; break;
    default : ASSERTION_VIOLATION;
  }

  res << sat; 

  //selection function
  res << (selection() < 0 ? "-" : "+") << abs(selection());
  res << "_";

  //age-weight ratio
  if (ageRatio()!=1) {
    res << ageRatio() << ":";
  }
  res << weightRatio();
  res << "_";

  Options cur=*this;

  // Record options that do not want to be in encoded string
  static Set<const AbstractOptionValue*> forbidden;
  //we initialize the set if there's nothing inside
  if (forbidden.size()==0) {
    //things we output elsewhere
    forbidden.insert(&_saturationAlgorithm);
    forbidden.insert(&_selection);
    forbidden.insert(&_ageWeightRatio);
    forbidden.insert(&_timeLimitInDeciseconds);

    //things we don't want to output (showHelp etc won't get to here anyway)
    forbidden.insert(&_mode);
    forbidden.insert(&_testId); // is this old version of decode?
    forbidden.insert(&_include);
    forbidden.insert(&_problemName);
    forbidden.insert(&_inputFile);
    forbidden.insert(&_randomStrategy);
    forbidden.insert(&_decode);
    forbidden.insert(&_ignoreMissing); // or maybe we do!
  }

  VirtualIterator<AbstractOptionValue*> options = _lookup.values();

  bool first=true;
  while(options.hasNext()){
    AbstractOptionValue* option = options.next();
    // TODO do we want to also filter by !isDefault?
    if(!forbidden.contains(option) && option->is_set && !option->isDefault()){
      vstring name = option->shortName;
      if(name.empty()) name = option->longName;
      if(!first){ res<<":";}else{first=false;}
      res << name << "=" << option->getStringOfActual();
    }
  }

  if(!first){ res << "_"; }
  res << _timeLimitInDeciseconds.getStringOfActual();
 
  return res.str();
 
}


/**
 * True if the options are complete.
 * @since 23/07/2011 Manchester
 */
bool Options::complete(const Problem& prb) const
{
  CALL("Options::complete");

  //we did some transformation that made us lose completeness
  //(e.g. equality proxy replacing equality for reflexive predicate)
  if (prb.hadIncompleteTransformation()) {
    return false;
  }

  Property& prop = *prb.getProperty();

  ASS(&prop);

  // general properties causing incompleteness
  if (prop.hasInterpretedOperations()
      || prop.hasProp(Property::PR_HAS_INTEGERS)
      || prop.hasProp(Property::PR_HAS_REALS)
      || prop.hasProp(Property::PR_HAS_RATS)) {
    return false;
  }

  // preprocessing
  if (_sineSelection.actualValue != SineSelection::OFF) return false;

  switch (_saturationAlgorithm.actualValue) {
  case SaturationAlgorithm::TABULATION: return false;
  case SaturationAlgorithm::INST_GEN: return true; // !!! Implies InstGen is always complete
  default: break;
  }

  // preprocessing for resolution-based algorithms
  if (_sos.actualValue != Sos::OFF) return false;
  // run-time rule causing incompleteness
  if (_forwardLiteralRewriting.actualValue) return false;
  
  bool unitEquality = prop.category() == Property::UEQ;
  bool hasEquality = (prop.equalityAtoms() != 0);

  if (!unitEquality) {
    if (_selection.actualValue <= -100 || _selection.actualValue >= 100) return false;
    if (_literalComparisonMode.actualValue == LiteralComparisonMode::REVERSE) return false;
  }

  if (!hasEquality) {
    if (_binaryResolution.actualValue) return true;
    if (_unitResultingResolution.actualValue==URResolution::EC_ONLY) return false;
    // binary resolution is off
    return prop.category() == Property::HNE; // URR is complete for Horn problems
  }

  // equality problems
  switch (_equalityProxy.actualValue) {
  case EqualityProxy::R: return false;
  case EqualityProxy::RS: return false;
  case EqualityProxy::RST: return false;
  default: break;
  }
  if (!_demodulationRedundancyCheck.actualValue) return false;
  if (_equalityResolutionWithDeletion.actualValue != RuleActivity::INPUT_ONLY) return false;
  if (!_superpositionFromVariables.actualValue) return false;

  // only checking resolution rules remain
  bool pureEquality = (prop.atoms() == prop.equalityAtoms());
  if (pureEquality) return true;
  if (_binaryResolution.actualValue) return true;
  if (_unitResultingResolution.actualValue==URResolution::EC_ONLY) return false;
  return prop.category() == Property::HEQ;
} // Options::complete

/**
 * True if the options are complete for non-Horn problems without equality.
 * @since 02/08/2011 Wroclaw
 */
bool Options::completeForNNE() const
{
  CALL("Options::completeForNNE");

  // preprocessing
  if (_sineSelection.actualValue != SineSelection::OFF) return false;

  switch (_saturationAlgorithm.actualValue) {
  case SaturationAlgorithm::TABULATION: return false;
  case SaturationAlgorithm::INST_GEN: return true; // !!!
  default: break;
  }

  // preprocessing for resolution-based algorithms
  if (_sos.actualValue != Sos::OFF) return false;
  // run-time rule causing incompleteness
  if (_forwardLiteralRewriting.actualValue) return false;
  
  if (_selection.actualValue <= -100 || _selection.actualValue >= 100) return false;

  return _binaryResolution.actualValue;
} // Options::completeForNNE


/**
 * Check constraints necessary for options to make sense
 *
 * The function is called after all options are parsed.
 */
bool Options::checkGlobalOptionConstraints(bool fail_early)
{
  CALL("Options::checkGlobalOptionsConstraints");

  //Check forbidden options
  readOptionsString(_forbiddenOptions.actualValue,false);
    
  //if we're not in mid-randomisation then check bfnt completeness
  //this assumes that fail_early is only on when being called from randomizeStrategy
  if(!fail_early && env.options->bfnt() && !completeForNNE()){
    return false;
  }

  bool result = true;

  // Check recorded option constraints
  VirtualIterator<AbstractOptionValue*> options = _lookup.values();
  while(options.hasNext()){ 
    result = options.next()->checkConstraints() && result; 
    if(fail_early && !result) return result;
  }

  return result;
}

/**
 * Check whether the option values make sense with respect to the given problem
 **/
bool Options::checkProblemOptionConstraints(Property* prop,bool fail_early)
{
   CALL("Options::checkProblemOptionConstraints");

  bool result = true;

  VirtualIterator<AbstractOptionValue*> options = _lookup.values();
  while(options.hasNext()){
    result = options.next()->checkProblemConstraints(prop) && result; 
    if(fail_early && !result) return result;
  }

  return result;
}<|MERGE_RESOLUTION|>--- conflicted
+++ resolved
@@ -202,15 +202,8 @@
     _thanks.description="";
     _lookup.insert(&_thanks);
     _thanks.setExperimental();
-<<<<<<< HEAD
-
-    _timeLimitInDeciseconds = TimeLimitOptionValue("time_limit","t",600);
-    _timeLimitInDeciseconds.description="Time limit in wall clock seconds, you can use s,m,h,d suffixes also i.e. 60s, 5m";
-=======
-    
     _timeLimitInDeciseconds = TimeLimitOptionValue("time_limit","t",600); // stores deciseconds, but reads seconds from the user by default
     _timeLimitInDeciseconds.description="Time limit in wall clock seconds, you can use d,s,m,h,D suffixes also i.e. 60s, 5m";
->>>>>>> 61ba61ea
     _lookup.insert(&_timeLimitInDeciseconds);
 
     _timeStatistics = BoolOptionValue("time_statistics","",false);
@@ -979,13 +972,7 @@
     _splitting.addConstraint(If(equal(true)).then(_saturationAlgorithm.is(notEqual(SaturationAlgorithm::TABULATION))));
     _splitting.addProblemConstraint(hasNonUnits());
     _splitting.setRandomChoices({"on","off"}); //TODO change balance?
-<<<<<<< HEAD
-
-    _splitAtActivation = BoolOptionValue("split_at_activation","saa",false);
-=======
-    
     _splitAtActivation = BoolOptionValue("split_at_activation","sac",false);
->>>>>>> 61ba61ea
     _splitAtActivation.description="Split a clause when it is activated, default is to split when it is processed";
     _lookup.insert(&_splitAtActivation);
     _splitAtActivation.reliesOn(_splitting.is(equal(true)));
