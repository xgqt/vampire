/*
 * This file is part of the source code of the software program
 * Vampire. It is protected by applicable
 * copyright laws.
 *
 * This source code is distributed under the licence found here
 * https://vprover.github.io/license.html
 * and in the source directory
 */
/**
 * @file Skolem.cpp
 * Implementing Skolemisation.
 * @since 05/01/2003 Manchester
 * @since 08/07/2007 flight Manchester-Cork, changed to new datastructures
 */

#include "Kernel/Signature.hpp"
#include "Kernel/Term.hpp"
#include "Kernel/Inference.hpp"
#include "Kernel/InferenceStore.hpp"
#include "Kernel/Formula.hpp"
#include "Kernel/FormulaUnit.hpp"
#include "Kernel/SortHelper.hpp"
#include "Kernel/SubformulaIterator.hpp"
#include "Kernel/TermIterators.hpp"
#include "Kernel/ApplicativeHelper.hpp"
#include "Lib/SharedSet.hpp"

#include "Shell/NameReuse.hpp"
#include "Shell/Statistics.hpp"
#include "Indexing/TermSharing.hpp"

#include "Options.hpp"
#include "Rectify.hpp"
#include "Skolem.hpp"
#include "VarManager.hpp"

using namespace Kernel;
using namespace Shell;

/**
 * Skolemise the unit.
 *
 * @warning the unit must contain a closed formula in NNF
 * @since 05/01/2004 Manchester
 * @since 23/01/2004 Manchester, changed to use non-static functions
 * @since 31/01/2004 Manchester. Rectify inference has been added
 * (otherwise proof-checking had been very difficult).
 */
FormulaUnit* Skolem::skolemise (FormulaUnit* unit, bool appify)
{
  CALL("Skolem::skolemise(Unit*)");
  ASS(! unit->isClause());

  unit = Rectify::rectify(unit);
  //cout << "skolemising " + unit->toString() << endl; 

 Formula* f = unit->formula();
  switch (f->connective()) {
  case FALSE:
  case TRUE:
    return unit;
  default:
    break;
  }

  VTHREAD_LOCAL static Skolem skol;
  return skol.skolemiseImpl(unit, appify);
} // Skolem::skolemise

FormulaUnit* Skolem::skolemiseImpl (FormulaUnit* unit, bool appify)
{
  CALL("Skolem::skolemiseImpl(FormulaUnit*)");

  ASS(_introducedSkolemSyms.isEmpty());
  
  _appify = appify;
  _beingSkolemised=unit;
  _skolimizingDefinitions = UnitList::empty();
  _varOccs.reset();
  _varSorts.reset();
  _subst.reset();
  _varDeps.reset();
  _blockLookup.reset();

  Formula* f = unit->formula();
  preskolemise(f);
  ASS_EQ(_varOccs.size(),0);

  Formula* g = skolemise(f);
  
  _beingSkolemised = 0;

  if (f == g) { // not changed
    return unit;
  }

  UnitList* premiseList = new UnitList(unit,_skolimizingDefinitions); // making sure unit is the last inserted, i.e. first in the list

  FormulaUnit* res = new FormulaUnit(g,FormulaTransformationMany(InferenceRule::SKOLEMIZE,premiseList));

  ASS(_introducedSkolemSyms.isNonEmpty());
  while(_introducedSkolemSyms.isNonEmpty()) {
    unsigned fn = _introducedSkolemSyms.pop();
    InferenceStore::instance()->recordIntroducedSymbol(res,true,fn);
    if(unit->derivedFromGoal()){
      env->signature->getFunction(fn)->markInGoal();
    }
  }

  return res;
}

unsigned Skolem::addSkolemFunction(unsigned arity, TermList* domainSorts,
    TermList rangeSort, unsigned var, unsigned taArity)
{
  CALL("Skolem::addSkolemFunction(unsigned,unsigned*,unsigned,unsigned)");

  if(VarManager::varNamePreserving()) {
    vstring varName=VarManager::getVarName(var);
    return addSkolemFunction(arity, taArity, domainSorts, rangeSort, varName.c_str());
  }
  else {
    return addSkolemFunction(arity, taArity, domainSorts, rangeSort);
  }
}

unsigned Skolem::addSkolemFunction(unsigned arity, unsigned taArity, TermList* domainSorts,
    TermList rangeSort, const char* suffix)
{
  CALL("Skolem::addSkolemFunction(unsigned,TermList*,TermList,const char*)");
  //ASS(arity==0 || domainSorts!=0);

  unsigned fun = env->signature->addSkolemFunction(arity, suffix);
  Signature::Symbol* fnSym = env->signature->getFunction(fun);
  OperatorType* ot = OperatorType::getFunctionType(arity - taArity, domainSorts, rangeSort, taArity);
  fnSym->setType(ot);
  return fun;
}

unsigned Skolem::addSkolemTypeCon(unsigned arity, unsigned var)
{
  CALL("Skolem::addSkolemTypeCon");

  if(VarManager::varNamePreserving()) {
    vstring varName=VarManager::getVarName(var);
    return addSkolemTypeCon(arity, varName.c_str());
  }
  else {
    return addSkolemTypeCon(arity);
  }
}

unsigned Skolem::addSkolemTypeCon(unsigned arity, const char* suffix)
{
  CALL("Skolem::addSkolemTypeCon");

  unsigned typeCon = env.signature->addSkolemTypeCon(arity, suffix);
  Signature::Symbol* tcSym = env.signature->getTypeCon(typeCon);
  OperatorType* ot = OperatorType::getTypeConType(arity);
  tcSym->setType(ot);
  return typeCon;
} 

unsigned Skolem::addSkolemPredicate(unsigned arity, TermList* domainSorts, unsigned var, unsigned taArity)
{
  CALL("Skolem::addSkolemPredicate(unsigned,unsigned*,unsigned,unsigned)");

  if(VarManager::varNamePreserving()) {
    vstring varName=VarManager::getVarName(var);
    return addSkolemPredicate(arity, taArity, domainSorts, varName.c_str());
  }
  else {
    return addSkolemPredicate(arity, taArity, domainSorts);
  }
}

unsigned Skolem::addSkolemPredicate(unsigned arity, unsigned taArity, TermList* domainSorts, const char* suffix)
{
  CALL("Skolem::addSkolemPredicate(unsigned,unsigned*,unsigned,const char*)");
  //ASS(arity==0 || domainSorts!=0);

  unsigned pred = env->signature->addSkolemPredicate(arity, suffix);
  Signature::Symbol* pSym = env->signature->getPredicate(pred);
  OperatorType* ot = OperatorType::getPredicateType(arity - taArity, domainSorts, taArity);
  pSym->setType(ot);
  return pred;
}

void Skolem::ensureHavingVarSorts()
{
  CALL("Skolem::ensureHavingVarSorts");

  if (_varSorts.size() == 0) {
    Formula* f = _beingSkolemised->formula();
    SortHelper::collectVariableSorts(f, _varSorts);
  }
}

/**
 * Traverse the given formula and prepare skolemising
 * substitution based actual on occurrences
 * of universal variables in the sub-formulas below
 * existential quantifiers.
 */
void Skolem::preskolemise (Formula* f)
{
  CALL("Skolem::preskolemise (Formula*)");

  switch (f->connective()) {
  case LITERAL:
    {
      const Literal* l = f->literal();

      VariableIterator it(l);
      while (it.hasNext()) {
        TermList v = it.next();
        ASS(v.isVar());
        VarOccInfo varOccInfo;
        ALWAYS(_varOccs.find(v.var(),varOccInfo));

        if (BoolList::isNonEmpty(varOccInfo.occurs_below)) { // below a quantifier ...
          varOccInfo.occurs_below->headRef() = true;         // ... occurs in this literal
        }
      }
      return;
    }

  case AND:
  case OR:
    {
      FormulaList::Iterator it(f->args());
      while (it.hasNext()) {
        preskolemise(it.next());
      }
      return;
    }

  case FORALL:
    {
      VList::Iterator vs(f->vars());
      while (vs.hasNext()) {
        ALWAYS(_varOccs.insert(vs.next(),{false/*univeral*/,nullptr})); // ALWAYS, because we are rectified
      }
      preskolemise(f->qarg());
      vs.reset(f->vars());
      while (vs.hasNext()) {
        _varOccs.remove(vs.next());
      }
      return;
    }

  case EXISTS:
    {
      { // reset the "occurs" flag for all the variables we are in scope of
        VarOccInfos::Iterator vit(_varOccs);
        while (vit.hasNext()) {
          unsigned dummy;
          VarOccInfo& varOccInfo = vit.nextRef(dummy);
          BoolList::push(false,varOccInfo.occurs_below);
        }
      }

      // add our own variables (for which we are not interested in occurrences)
      VList::Iterator vs(f->vars());
      while (vs.hasNext()) {
        unsigned var = vs.next();
        ALWAYS(_varOccs.insert(var,{true/*existential*/,nullptr})); // ALWAYS, because we are rectified
        ALWAYS(_blockLookup.insert(var,f));
      }

      preskolemise(f->qarg());

      // take ours out again
      vs.reset(f->vars());
      while (vs.hasNext()) {
        _varOccs.remove(vs.next());
      }

      VTHREAD_LOCAL static Stack<unsigned> univ_dep_stack;
      VTHREAD_LOCAL static Stack<unsigned> exists_deps_stack;
      ASS(univ_dep_stack.isEmpty());
      ASS(exists_deps_stack.isEmpty());

      // collect results from subformulas
      VarOccInfos::Iterator vit(_varOccs);
      while(vit.hasNext()) {
        unsigned var;
        VarOccInfo& varOccInfo = vit.nextRef(var);
        ASS(BoolList::isNonEmpty(varOccInfo.occurs_below));
        if (!BoolList::pop(varOccInfo.occurs_below)) { // the var didn't really occur in the subformula
          continue;
        }
        if (BoolList::isNonEmpty(varOccInfo.occurs_below)) { // pass the fact that it did occur above
          varOccInfo.occurs_below->headRef() = true;
        }

        if (varOccInfo.existential) {
          exists_deps_stack.push(var);
        } else {
          univ_dep_stack.push(var);
        }
      }

      Stack<unsigned>::Iterator udIt(univ_dep_stack);
      VarSet* univ_dep_set = VarSet::getFromIterator(udIt);
      univ_dep_stack.reset();

      Stack<unsigned>::Iterator edIt(exists_deps_stack);
      VarSet* exists_dep_set = VarSet::getFromIterator(edIt);
      exists_deps_stack.reset();

      _varDeps.insert(f,{univ_dep_set,exists_dep_set});

      return;
    }

  case BOOL_TERM:
    ASSERTION_VIOLATION;

  case TRUE:
  case FALSE:
    return;

  default:
    ASSERTION_VIOLATION_REP(f->connective());
  }
}

/**
 * Skolemise a subformula = drop existential quantifiers,
 * and apply already prepared substitution in literals.
 *
 * @param f the subformula
 *
 * @since 28/06/2002 Manchester
 * @since 04/09/2002 Bolzano, changed
 * @since 05/09/2002 Trento, changed
 * @since 19/01/2002 Manchester, information about 
 *        positions and inferences added.
 * @since 23/01/2004 Manchester, changed to use non-static functions
 * @since 31/01/2004 Manchester, simplified to work with rectified formulas
 * @since 11/12/2004 Manchester, true and false added
 * @since 12/12/2004 Manchester, optimised by quantifying only over
 *    variables actually occurring in the formula.
 * @since 28/12/2007 Manchester, changed to new datastructures
 * @since 14/11/2015 Manchester, changed to really optimise by quantifying only over
 *    variables actually occurring in the formula (done in cooperation with preskolimise)
 */
Formula* Skolem::skolemise (Formula* f)
{
  CALL("Skolem::skolemise (Formula*)");

  switch (f->connective()) {
  case LITERAL: 
    {
      Literal* l = f->literal();
      Literal* ll = l->apply(_subst);
      if (l == ll) {
        return f;
      }
      return new AtomicFormula(ll);
    }

  case AND:
  case OR: 
    {
      FormulaList* fs = skolemise(f->args());
      if (fs == f->args()) {
        return f;
      }
      return new JunctionFormula(f->connective(),fs);
    }

  case FORALL: 
    {
      Formula* g = skolemise(f->qarg());
      if (g == f->qarg()) {
        return f;
      }
      return new QuantifiedFormula(f->connective(),f->vars(),f->sorts(),g);
    }

  case EXISTS: 
    {
      // create the skolems for the existentials here
      // and bind them in _subst
      unsigned arity = 0;
      ensureHavingVarSorts();
      VTHREAD_LOCAL static TermStack allVars;
      VTHREAD_LOCAL static TermStack typeVars;
      VTHREAD_LOCAL static TermStack termVars;
      VTHREAD_LOCAL static TermStack termVarSorts;
      termVarSorts.reset();
      termVars.reset();
      allVars.reset();
      typeVars.reset();

      // for proof recording purposes, see below
      VList* varArgs = VList::empty();
      //We use a FIFO structure since in the polymorphic case
      //a variable list must be of the form [typevars, termvars]
      VList::FIFO vArgs(varArgs);
      Formula* before = SubstHelper::apply(f, _subst);
      
      ExVarDepInfo& depInfo = _varDeps.get(f);

      VarSet* dep = depInfo.univ;

      VarSet::Iterator veIt(*depInfo.exist);
      while(veIt.hasNext()) {
        unsigned evar = veIt.next();
        Formula* block = _blockLookup.get(evar);
        VarSet* their_dep = _varDeps.get(block).univ;
        dep = dep->getUnion(their_dep);
      }

      /*
      if (depInfo.univ != dep) {
        // PANIC !!!
      }
      */

      // store updated, for the existentials below us to lookup as well
      depInfo.univ = dep;

      NameReuse *name_reuse = env.options->skolemReuse()
        ? NameReuse::skolemInstance()
        : nullptr;

      // if we re-use a symbol, we _must_ close over free variables in some fixed order
      VirtualIterator<unsigned> keyOrderIt;
      if(name_reuse)
        keyOrderIt = name_reuse->freeVariablesInKeyOrder(before);

      VarSet::Iterator vuIt(*dep);
      while(name_reuse ? keyOrderIt.hasNext() : vuIt.hasNext()) {
        unsigned uvar = name_reuse ? keyOrderIt.next() : vuIt.next();
        TermList sort = _varSorts.get(uvar, AtomicSort::defaultSort());
        if(sort == AtomicSort::superSort()){
          //This a type variable
          TermList var = TermList(uvar, false);
          allVars.push(var);
          typeVars.push(var);
          vArgs.pushFront(uvar);
        } else {
          //This is a term variable
          if(sort.isVar() || !sort.term()->shared() || !sort.term()->ground()){
            //the sort may include existential type variables that have been skolemised 
            //above
            sort = SubstHelper::apply(sort, _subst);
          }
          termVarSorts.push(sort);
          termVars.push(TermList(uvar, false));
          vArgs.pushBack(uvar);
        }
        arity++;
      }

      for(unsigned i = 0; i < termVars.size() && !_appify; i++){
        allVars.push(termVars[i]);
      }
      SortHelper::normaliseArgSorts(typeVars, termVarSorts);

      VList::Iterator vs(f->vars());
      Formula *reuse_formula = before;
      VList *remainingVars = before->vars();
      SList *remainingSorts = before->sorts();
      while (vs.hasNext()) {
        unsigned v = vs.next();
        TermList rangeSort=_varSorts.get(v, AtomicSort::defaultSort());

        bool skolemisingTypeVar = rangeSort == AtomicSort::superSort();

        if(rangeSort.isVar() || !rangeSort.term()->shared() || 
           !rangeSort.term()->ground()){
          //the range sort may include existential type variables that have been skolemised 
          //above
          rangeSort = SubstHelper::apply(rangeSort, _subst);
        }

        SortHelper::normaliseSort(typeVars, rangeSort);
        Term* skolemTerm;

        bool successfully_reused = false;
        unsigned reused_symbol = 0;
        vstring reuse_key;
        if(name_reuse) {
          reuse_key = name_reuse->key(reuse_formula);
          successfully_reused = name_reuse->get(reuse_key, reused_symbol);
        }
        if(successfully_reused)
          env.statistics->reusedSkolemFunctions++;

        unsigned sym = reused_symbol;
        if(!_appify || skolemisingTypeVar){
          //Not the higher-order case. Create the term
          //sk(typevars, termvars).
          if(skolemisingTypeVar){
            if(!successfully_reused)
              sym = addSkolemTypeCon(arity);
            skolemTerm = AtomicSort::create(sym, arity, allVars.begin());    
          } else {
            if(!successfully_reused)
              sym = addSkolemFunction(arity, termVarSorts.begin(), rangeSort, v, typeVars.size());
            skolemTerm = Term::create(sym, arity, allVars.begin());    
          }
        } else {
          //The higher-order case. Create the term
          //sk(typevars) @ termvar_1 @ termvar_2 @ ... @ termvar_n
          TermList skSymSort = AtomicSort::arrowSort(termVarSorts, rangeSort);
          if(!successfully_reused)
            sym = addSkolemFunction(typeVars.size(), 0, skSymSort, v, typeVars.size());
          TermList head = TermList(Term::create(sym, typeVars.size(), typeVars.begin()));
          skolemTerm = ApplicativeHelper::createAppTerm(
            SortHelper::getResultSort(head.term()), head, termVars).term();      
        }
        _introducedSkolemSyms.push(sym);

<<<<<<< HEAD
        env->statistics->skolemFunctions++;

        _subst.bind(v,skolemTerm);

        if (env->options->showSkolemisations()) {
          env->beginOutput();
          env->out() << "Skolemising: "<<skolemTerm->toString()<<" for X"<< v
=======
        if(!successfully_reused) {
          env.statistics->skolemFunctions++;
          if(name_reuse)
            name_reuse->put(reuse_key, sym);
        }

        _subst.bind(v,skolemTerm);

        // if we're re-using Skolems based on formulae,
        // we need to explicitly construct them: e.g. for ?[X, Y, Z]: F:
        // ?[X, Y, Z]: F,
        // ?[Y, Z]: F[X->sK0],
        // ?[Z]: F[X->sK0, Y->sK1],
        // but not F[X->sK0, Y->sK1, Z->sK2], since this doesn't need a Skolem term
        if(name_reuse) {
          remainingVars = remainingVars->tail();
          remainingSorts = remainingSorts ? remainingSorts->tail() : nullptr;
          if(VList::isNonEmpty(remainingVars)) {
            reuse_formula = new QuantifiedFormula(
              Connective::EXISTS,
              remainingVars,
              remainingSorts,
              SubstHelper::apply(reuse_formula->qarg(), _subst)
            );
          }
        }

        if (env.options->showSkolemisations()) {
          env.beginOutput();
          env.out() << "Skolemising: "<<skolemTerm->toString()<<" for X"<< v
>>>>>>> b96158b4
            <<" in "<<f->toString()<<" in formula "<<_beingSkolemised->toString() << endl;
          env->endOutput();
        }

        if (env->options->showNonconstantSkolemFunctionTrace() && arity!=0) {
          env->beginOutput();
          ostream& out = env->out();
            out <<"Nonconstant skolem function introduced: "
            <<skolemTerm->toString()<<" for X"<<v<<" in "<<f->toString()
            <<" in formula "<<_beingSkolemised->toString()<<endl;

          /*
          Refutation ref(_beingSkolemised, true);
          ref.output(out);
          */
          env->endOutput();
        }
      }

      {
        Formula* after = SubstHelper::apply(f->qarg(), _subst);
        Formula* def = new BinaryFormula(IMP, before, after);

        if (arity > 0) {
          def = new QuantifiedFormula(FORALL,varArgs,nullptr,def);
        }

        Unit* defUnit = new FormulaUnit(def,NonspecificInference0(UnitInputType::AXIOM,InferenceRule::CHOICE_AXIOM));
        UnitList::push(defUnit,_skolimizingDefinitions);
      }

      // drop the existential one:
      return skolemise(f->qarg());
    }

  case BOOL_TERM:
    ASSERTION_VIOLATION;

  case TRUE:
  case FALSE:
    return f;

  default:
    ASSERTION_VIOLATION;
  }
} // Skolem::skolemise


/**
 * Skolemise a list of formulas in NFF.
 *
 * @since 28/06/2002 Manchester
 * @since 04/09/2002 Bolzano, changed
 * @since 19/01/2002 Manchester, information about 
 *        positions and inferences added.
 * @since 23/01/2004 Manchester, changed to use non-static functions
 * @since 12/12/2004 Manchester, optimised by quantifying only over
 *    variables actually occurring in the formula.
 */
FormulaList* Skolem::skolemise (FormulaList* fs)
{
  CALL("Skolem:skolemise(FormulaList*)");

  ASS(FormulaList::isNonEmpty(fs));

  Stack<FormulaList*> args;

  while (FormulaList::isNonEmpty(fs)) {
    args.push(fs);
    fs = fs->tail();
  }

  FormulaList* res = args.top()->tail();
  ASS(FormulaList::isEmpty(res));

  while (args.isNonEmpty()) {
    fs = args.pop();
    Formula* g = fs->head();
    FormulaList* gs = fs->tail();
    Formula* h = skolemise(g);
    FormulaList* hs = res; // = skolemise(gs);

    if (gs == hs && g == h) {
      res = fs;
    } else {
      res = new FormulaList(h,hs);
    }
  }

  return res;
} // Skolem::skolemise

<|MERGE_RESOLUTION|>--- conflicted
+++ resolved
@@ -517,15 +517,6 @@
         }
         _introducedSkolemSyms.push(sym);
 
-<<<<<<< HEAD
-        env->statistics->skolemFunctions++;
-
-        _subst.bind(v,skolemTerm);
-
-        if (env->options->showSkolemisations()) {
-          env->beginOutput();
-          env->out() << "Skolemising: "<<skolemTerm->toString()<<" for X"<< v
-=======
         if(!successfully_reused) {
           env.statistics->skolemFunctions++;
           if(name_reuse)
@@ -556,7 +547,6 @@
         if (env.options->showSkolemisations()) {
           env.beginOutput();
           env.out() << "Skolemising: "<<skolemTerm->toString()<<" for X"<< v
->>>>>>> b96158b4
             <<" in "<<f->toString()<<" in formula "<<_beingSkolemised->toString() << endl;
           env->endOutput();
         }
