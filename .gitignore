--- conflicted
+++ resolved
@@ -37,9 +37,5 @@
 .clangd
 .lldbinit
 
-<<<<<<< HEAD
-# vim cache files
-=======
 # vim swap files
->>>>>>> 7b0bfc63
 **/.*.swp