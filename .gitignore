obj/
doc/

MyProblems/
Problems/
Axioms/
tptp/
Scratch/

Makefile_depend*
CMakeFiles

version.cpp

vampire
vampire_*
vtest
vtest_*

vampire.exe
vampire_dbg.exe
vampire_rel.exe

.kdbgrc.vampire*
callgrind.out.*
valgrind.supp

._*
.DS_Store
.cproject
.project
.settings/
.exrc
.clangd
build/
.idea/

*.p
*.tptp
*.txt
*.smt2
*.cnf
<<<<<<< HEAD
=======

tags
>>>>>>> 53bf2e74
<|MERGE_RESOLUTION|>--- conflicted
+++ resolved
@@ -40,8 +40,5 @@
 *.txt
 *.smt2
 *.cnf
-<<<<<<< HEAD
-=======
 
-tags
->>>>>>> 53bf2e74
+tags