--- conflicted
+++ resolved
@@ -581,10 +581,8 @@
   if (lit->ground()) {
       Set<Term*> ta_terms;
       Set<Term*> int_terms;
-<<<<<<< HEAD
       Set<Term*> preferred_terms;
-      //TODO this should be a non-variable non-type iterator it seems
-      SubtermIterator it(lit);
+      NonVariableNonTypeIterator it(lit);
       while(it.hasNext()){
         TermList ts = it.next();
         if(!ts.isTerm()){ continue; }
@@ -602,12 +600,6 @@
             }
           }
         }
-=======
-
-      NonVariableNonTypeIterator it(lit);
-      while(it.hasNext()){
-        TermList ts = it.next();
->>>>>>> 001d1ef8
         unsigned f = ts.term()->functor(); 
         if(InductionHelper::isInductionTermFunctor(f)){
           if(InductionHelper::isStructInductionOn() && InductionHelper::isStructuralInductionTerm(ts.term())){
