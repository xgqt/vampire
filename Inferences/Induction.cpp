--- conflicted
+++ resolved
@@ -1067,11 +1067,7 @@
   VTHREAD_LOCAL static Term* blank;
   VTHREAD_LOCAL static unsigned freshInt = env->signature->addFreshFunction(0, "blank");
   if (!blank) {
-<<<<<<< HEAD
-    env->signature->getFunction(freshInt)->setType(OperatorType::getConstantsType(Term::intSort()));
-=======
     env.signature->getFunction(freshInt)->setType(OperatorType::getConstantsType(AtomicSort::intSort()));
->>>>>>> b96158b4
     blank = Term::createConstant(freshInt);
   }
   TermReplacement cr(t, TermList(blank));
