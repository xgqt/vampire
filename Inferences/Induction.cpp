--- conflicted
+++ resolved
@@ -612,38 +612,23 @@
   }
 }
 
-<<<<<<< HEAD
-void InductionClauseIterator::produceClauses(Clause* premise, Literal* origLit, Formula* hypothesis, InferenceRule rule, const pair<Literal*, SLQueryResult>& conclusion)
-{
-  CALL("InductionClauseIterator::produceClauses");
-  const List<pair<Literal*, SLQueryResult>> toResolve(conclusion);
-  produceClauses(premise, origLit, hypothesis, rule, &toResolve);
-}
-
 float computeGoalness() {
   return 1.0f;
 }
 
-void InductionClauseIterator::produceClauses(Clause* premise, Literal* origLit, Formula* hypothesis, InferenceRule rule, const List<pair<Literal*, SLQueryResult>>* toResolve)
-=======
 ClauseStack InductionClauseIterator::produceClauses(Formula* hypothesis, InferenceRule rule, const InductionContext& context)
->>>>>>> 90cba99f
 {
   CALL("InductionClauseIterator::produceClauses");
   NewCNF cnf(0);
   cnf.setForInduction();
   Stack<Clause*> hyp_clauses;
   Inference inf = NonspecificInference0(UnitInputType::AXIOM,rule);
-<<<<<<< HEAD
-  inf.setInductionDepth(premise->inference().inductionDepth()+1);
-  inf.setGoalness(computeGoalness());
-=======
   unsigned maxInductionDepth = 0;
   for (const auto& kv : context._cls) {
     maxInductionDepth = max(maxInductionDepth,kv.first->inference().inductionDepth());
   }
   inf.setInductionDepth(maxInductionDepth+1);
->>>>>>> 90cba99f
+  inf.setGoalness(computeGoalness());
   FormulaUnit* fu = new FormulaUnit(hypothesis,inf);
   if(_opt.showInduction()){
     env.beginOutput();
