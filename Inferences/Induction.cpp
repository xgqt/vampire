/*
 * This file is part of the source code of the software program
 * Vampire. It is protected by applicable
 * copyright laws.
 *
 * This source code is distributed under the licence found here
 * https://vprover.github.io/license.html
 * and in the source directory
 */
/**
 * @file Induction.cpp
 * Implements class Induction.
 */

#include <utility>

#include "Debug/RuntimeStatistics.hpp"

#include "Indexing/Index.hpp"
#include "Indexing/IndexManager.hpp"
#include "Indexing/ResultSubstitution.hpp"

#include "Inferences/BinaryResolution.hpp"
#include "Inferences/InductionRemodulation.hpp"

#include "Lib/DHSet.hpp"
#include "Lib/DHMap.hpp"
#include "Lib/Environment.hpp"
#include "Lib/Metaiterators.hpp"
#include "Lib/ScopedPtr.hpp"
#include "Lib/Set.hpp"

#include "Kernel/Clause.hpp"
#include "Kernel/Connective.hpp"
#include "Kernel/Formula.hpp"
#include "Kernel/FormulaUnit.hpp"
#include "Kernel/Inference.hpp"
#include "Kernel/InterpretedLiteralEvaluator.hpp"
#include "Kernel/Problem.hpp"
#include "Kernel/RobSubstitution.hpp"
#include "Kernel/Signature.hpp"
#include "Kernel/OperatorType.hpp"
#include "Kernel/Term.hpp"
#include "Kernel/TermIterators.hpp"
#include "Kernel/Unit.hpp"

#include "Saturation/SaturationAlgorithm.hpp"

#include "Shell/Options.hpp"
#include "Shell/Statistics.hpp"
#include "Shell/NewCNF.hpp"
#include "Shell/NNF.hpp"
#include "Shell/Rectify.hpp"

#include "Induction.hpp"

using std::pair;
using std::make_pair;

namespace Inferences
{
using namespace Kernel;
using namespace Lib; 

namespace {

void getSkolems(vset<Term*>& skolems, Literal* lit, bool indSkolems) {
  NonVariableIterator it(lit);
  while (it.hasNext()) {
    TermList ts = it.next();
    if (!ts.isTerm()) { continue; }
    unsigned f = ts.term()->functor();
    if (env.signature->getFunction(f)->skolem()) {
      if (!indSkolems || env.signature->getFunction(f)->inductionSkolem()) {
        skolems.insert(ts.term());
      }
    }
  }
}

Literal* replaceTermsWithVariables(const vset<Term*>& terms, Literal* lit, unsigned& var) {
  for (const auto& t : terms) {
    TermReplacement tr(t,TermList(var++,false));
    lit = tr.transform(lit);
  }
  return lit;
}

Literal* replaceTermsWithVariables(const vmap<Term*, unsigned>& terms, Literal* lit) {
  for (const auto& t : terms) {
    TermReplacement tr(t.first,TermList(t.second,false));
    lit = tr.transform(lit);
  }
  return lit;
}

void addToMapFromIterator(DHMap<Term*, TermQueryResult>& map, TermQueryResultIterator it) {
  while (it.hasNext()) {
    TermQueryResult tqr = it.next();
    ASS(tqr.term.isTerm());
    map.insert(tqr.term.term(), tqr);
  }
}

InferenceRule getGeneralizedRule(InferenceRule rule) {
  switch (rule) {
    case InferenceRule::INDUCTION_AXIOM:
    case InferenceRule::GEN_INDUCTION_AXIOM:
      return InferenceRule::GEN_INDUCTION_AXIOM;
    case InferenceRule::INT_INF_UP_INDUCTION_AXIOM:
    case InferenceRule::INT_INF_UP_GEN_INDUCTION_AXIOM:
      return InferenceRule::INT_INF_UP_GEN_INDUCTION_AXIOM;
    case InferenceRule::INT_INF_DOWN_INDUCTION_AXIOM:
    case InferenceRule::INT_INF_DOWN_GEN_INDUCTION_AXIOM:
      return InferenceRule::INT_INF_DOWN_GEN_INDUCTION_AXIOM;
    case InferenceRule::INT_FIN_UP_INDUCTION_AXIOM:
    case InferenceRule::INT_FIN_UP_GEN_INDUCTION_AXIOM:
      return InferenceRule::INT_FIN_UP_GEN_INDUCTION_AXIOM;
    case InferenceRule::INT_FIN_DOWN_INDUCTION_AXIOM:
    case InferenceRule::INT_FIN_DOWN_GEN_INDUCTION_AXIOM:
      return InferenceRule::INT_FIN_DOWN_GEN_INDUCTION_AXIOM;
    case InferenceRule::INT_DB_UP_INDUCTION_AXIOM:
    case InferenceRule::INT_DB_UP_GEN_INDUCTION_AXIOM:
      return InferenceRule::INT_DB_UP_GEN_INDUCTION_AXIOM;
    case InferenceRule::INT_DB_DOWN_INDUCTION_AXIOM:
    case InferenceRule::INT_DB_DOWN_GEN_INDUCTION_AXIOM:
      return InferenceRule::INT_DB_DOWN_GEN_INDUCTION_AXIOM;
    default:
      ASSERTION_VIOLATION;
  }
}

InferenceRule getNonGeneralizedRule(InferenceRule rule) {
  switch (rule) {
    case InferenceRule::INDUCTION_AXIOM:
    case InferenceRule::GEN_INDUCTION_AXIOM:
      return InferenceRule::INDUCTION_AXIOM;
    case InferenceRule::INT_INF_UP_INDUCTION_AXIOM:
    case InferenceRule::INT_INF_UP_GEN_INDUCTION_AXIOM:
      return InferenceRule::INT_INF_UP_INDUCTION_AXIOM;
    case InferenceRule::INT_INF_DOWN_INDUCTION_AXIOM:
    case InferenceRule::INT_INF_DOWN_GEN_INDUCTION_AXIOM:
      return InferenceRule::INT_INF_DOWN_INDUCTION_AXIOM;
    case InferenceRule::INT_FIN_UP_INDUCTION_AXIOM:
    case InferenceRule::INT_FIN_UP_GEN_INDUCTION_AXIOM:
      return InferenceRule::INT_FIN_UP_INDUCTION_AXIOM;
    case InferenceRule::INT_FIN_DOWN_INDUCTION_AXIOM:
    case InferenceRule::INT_FIN_DOWN_GEN_INDUCTION_AXIOM:
      return InferenceRule::INT_FIN_DOWN_INDUCTION_AXIOM;
    case InferenceRule::INT_DB_UP_INDUCTION_AXIOM:
    case InferenceRule::INT_DB_UP_GEN_INDUCTION_AXIOM:
      return InferenceRule::INT_DB_UP_INDUCTION_AXIOM;
    case InferenceRule::INT_DB_DOWN_INDUCTION_AXIOM:
    case InferenceRule::INT_DB_DOWN_GEN_INDUCTION_AXIOM:
      return InferenceRule::INT_DB_DOWN_INDUCTION_AXIOM;
    default:
      ASSERTION_VIOLATION;
  }
}

InferenceRule getInfRule(InferenceRule rule) {
  switch (rule) {
    case InferenceRule::INT_INF_UP_INDUCTION_AXIOM:
    case InferenceRule::INT_FIN_UP_INDUCTION_AXIOM:
    case InferenceRule::INT_DB_UP_INDUCTION_AXIOM:
      return InferenceRule::INT_INF_UP_INDUCTION_AXIOM;
    case InferenceRule::INT_INF_UP_GEN_INDUCTION_AXIOM:
    case InferenceRule::INT_FIN_UP_GEN_INDUCTION_AXIOM:
    case InferenceRule::INT_DB_UP_GEN_INDUCTION_AXIOM:
      return InferenceRule::INT_INF_UP_GEN_INDUCTION_AXIOM;
    case InferenceRule::INT_INF_DOWN_INDUCTION_AXIOM:
    case InferenceRule::INT_FIN_DOWN_INDUCTION_AXIOM:
    case InferenceRule::INT_DB_DOWN_INDUCTION_AXIOM:
      return InferenceRule::INT_INF_DOWN_INDUCTION_AXIOM;
    case InferenceRule::INT_INF_DOWN_GEN_INDUCTION_AXIOM:
    case InferenceRule::INT_FIN_DOWN_GEN_INDUCTION_AXIOM:
    case InferenceRule::INT_DB_DOWN_GEN_INDUCTION_AXIOM:
      return InferenceRule::INT_INF_DOWN_GEN_INDUCTION_AXIOM;
    default:
      ASSERTION_VIOLATION;
  }
}

InferenceRule getFinRule(InferenceRule rule) {
  switch (rule) {
    case InferenceRule::INT_INF_UP_INDUCTION_AXIOM:
    case InferenceRule::INT_FIN_UP_INDUCTION_AXIOM:
    case InferenceRule::INT_DB_UP_INDUCTION_AXIOM:
      return InferenceRule::INT_FIN_UP_INDUCTION_AXIOM;
    case InferenceRule::INT_INF_UP_GEN_INDUCTION_AXIOM:
    case InferenceRule::INT_FIN_UP_GEN_INDUCTION_AXIOM:
    case InferenceRule::INT_DB_UP_GEN_INDUCTION_AXIOM:
      return InferenceRule::INT_FIN_UP_GEN_INDUCTION_AXIOM;
    case InferenceRule::INT_INF_DOWN_INDUCTION_AXIOM:
    case InferenceRule::INT_FIN_DOWN_INDUCTION_AXIOM:
    case InferenceRule::INT_DB_DOWN_INDUCTION_AXIOM:
      return InferenceRule::INT_FIN_DOWN_INDUCTION_AXIOM;
    case InferenceRule::INT_INF_DOWN_GEN_INDUCTION_AXIOM:
    case InferenceRule::INT_FIN_DOWN_GEN_INDUCTION_AXIOM:
    case InferenceRule::INT_DB_DOWN_GEN_INDUCTION_AXIOM:
      return InferenceRule::INT_FIN_DOWN_GEN_INDUCTION_AXIOM;
    default:
      ASSERTION_VIOLATION;
  }
}

InferenceRule getDBRule(InferenceRule rule) {
  switch (rule) {
    case InferenceRule::INT_INF_UP_INDUCTION_AXIOM:
    case InferenceRule::INT_FIN_UP_INDUCTION_AXIOM:
    case InferenceRule::INT_DB_UP_INDUCTION_AXIOM:
      return InferenceRule::INT_DB_UP_INDUCTION_AXIOM;
    case InferenceRule::INT_INF_UP_GEN_INDUCTION_AXIOM:
    case InferenceRule::INT_FIN_UP_GEN_INDUCTION_AXIOM:
    case InferenceRule::INT_DB_UP_GEN_INDUCTION_AXIOM:
      return InferenceRule::INT_DB_UP_GEN_INDUCTION_AXIOM;
    case InferenceRule::INT_INF_DOWN_INDUCTION_AXIOM:
    case InferenceRule::INT_FIN_DOWN_INDUCTION_AXIOM:
    case InferenceRule::INT_DB_DOWN_INDUCTION_AXIOM:
      return InferenceRule::INT_DB_DOWN_INDUCTION_AXIOM;
    case InferenceRule::INT_INF_DOWN_GEN_INDUCTION_AXIOM:
    case InferenceRule::INT_FIN_DOWN_GEN_INDUCTION_AXIOM:
    case InferenceRule::INT_DB_DOWN_GEN_INDUCTION_AXIOM:
      return InferenceRule::INT_DB_DOWN_GEN_INDUCTION_AXIOM;
    default:
      ASSERTION_VIOLATION;
  }
}

};  // namespace

TermList TermReplacement::transformSubterm(TermList trm)
{
  CALL("TermReplacement::transformSubterm");

  if(trm.isTerm() && trm.term()==_o){
    return _r;
  }
  return trm;
}

TermList LiteralSubsetReplacement::transformSubterm(TermList trm)
{
  CALL("LiteralSubsetReplacement::transformSubterm");

  if(trm.isTerm() && trm.term() == _o){
    // Replace either if there are too many occurrences to try all possibilities,
    // or if the bit in _iteration corresponding to this match is set to 1.
    if ((_occurrences > _maxOccurrences) || (1 & (_iteration >> _matchCount++))) {
      return _r;
    }
  }
  return trm;
}

Literal* LiteralSubsetReplacement::transformSubset(InferenceRule& rule) {
  CALL("LiteralSubsetReplacement::transformSubset");
  // Increment _iteration, since it either is 0, or was already used.
  _iteration++;
  // Note: __builtin_popcount() is a GCC built-in function.
  unsigned setBits = __builtin_popcount(_iteration);
  // Skip this iteration if not all bits are set, but more than maxSubset are set.
  while ((_iteration <= _maxIterations) &&
         ((_maxSubsetSize > 0) && (setBits < _occurrences) && (setBits > _maxSubsetSize))) {
    _iteration++;
    setBits = __builtin_popcount(_iteration);
  }
  if ((_iteration >= _maxIterations) ||
      ((_occurrences > _maxOccurrences) && (_iteration > 1))) {
    // All combinations were already returned.
    return nullptr;
  }
  if (setBits == _occurrences) {
    rule = getNonGeneralizedRule(rule);
  } else {
    rule = getGeneralizedRule(rule);
  }
  _matchCount = 0;
  return transform(_lit);
}

List<pair<Literal*, InferenceRule>>* LiteralSubsetReplacement::getListOfTransformedLiterals(InferenceRule rule) {
  CALL("LiteralSubsetReplacement::getListOfTransformedLiterals");

  Literal* l;
  List<pair<Literal*, InferenceRule>>* res = List<pair<Literal*, InferenceRule>>::empty();
  while ((l = transformSubset(rule))) {
    res = List<pair<Literal*, InferenceRule>>::cons(make_pair(l, rule), res);
  }
  return res;
}

void Induction::attach(SaturationAlgorithm* salg) {
  CALL("Induction::attach");

  GeneratingInferenceEngine::attach(salg);
  if (InductionHelper::isIntInductionOn()) {
    _comparisonIndex = static_cast<LiteralIndex*>(_salg->getIndexManager()->request(UNIT_INT_COMPARISON_INDEX));
  }
  if (InductionHelper::isIntInductionTwoOn()) {
    _inductionTermIndex = static_cast<TermIndex*>(_salg->getIndexManager()->request(INDUCTION_TERM_INDEX));
  }
}

void Induction::detach() {
  CALL("Induction::detach");

  if (InductionHelper::isIntInductionOn()) {
    _comparisonIndex = nullptr;
    _salg->getIndexManager()->release(UNIT_INT_COMPARISON_INDEX);
  }
  if (InductionHelper::isIntInductionTwoOn()) {
    _inductionTermIndex = nullptr;
    _salg->getIndexManager()->release(INDUCTION_TERM_INDEX);
  }
  GeneratingInferenceEngine::detach();
}

ClauseIterator Induction::generateClauses(Clause* premise)
{
  CALL("Induction::generateClauses");

  return pvi(InductionClauseIterator(premise, InductionHelper(_comparisonIndex, _inductionTermIndex, _salg->getSplitter()), _salg->getOptions(), _salg));
}

Formula* applyTermReplacementOnNegationOfClauses(const vset<Clause*>& cls, TermReplacement tr) {
  auto disjuncts = FormulaList::empty();
  for (const auto& cl : cls) {
    auto conjuncts = FormulaList::empty();
    for (unsigned i = 0; i < cl->length(); i++) {
      FormulaList::push(new AtomicFormula(tr.transform(Literal::complementaryLiteral((*cl)[i]))), conjuncts);
    }
    FormulaList::push(JunctionFormula::generalJunction(Connective::AND, conjuncts), disjuncts);
  }
  return JunctionFormula::generalJunction(Connective::OR, disjuncts);
}

void Induction::preprocess(Problem& prb) {
  vmap<Term*, vset<Clause*>> inductionTerms;
  UnitList::Iterator uit(prb.units());
  while(uit.hasNext()) {
    Unit* u = uit.next();
    ASS(u->isClause());
    Clause* cl=static_cast<Clause*>(u);

    if (cl->isGround()) {
      for (unsigned i = 0; i < cl->length(); i++) {
        auto lit = (*cl)[i];
        SubtermIterator it(lit);
        while(it.hasNext()){
          TermList ts = it.next();
          if(!ts.isTerm()){ continue; }
          auto t = ts.term();
          unsigned f = t->functor();
          if (InductionHelper::isInductionTermFunctor(f) && InductionHelper::isStructInductionOn() && InductionHelper::isStructInductionFunctor(f)) {
            auto iit = inductionTerms.find(t);
            if (iit == inductionTerms.end()) {
              iit = inductionTerms.insert(make_pair(t, vset<Clause*>())).first;
            }
            iit->second.insert(cl);
          }
        }
      }
    }
  }
  for (const auto& kv : inductionTerms) {
    auto t = kv.first;
    if (kv.second.size() <= 1) {
      unsigned numlit = 0;
      auto cl = *kv.second.begin();
      for (unsigned i = 0; i < cl->length(); i++) {
        auto lit = (*cl)[i];
        if (lit->containsSubterm(TermList(t))) {
          numlit++;
        }
      }
      if (numlit <= 1) {
        continue;
      }
    }
    TermAlgebra* ta = env.signature->getTermAlgebraOfSort(env.signature->getFunction(t->functor())->fnType()->result());
    TermList ta_sort = ta->sort();

    unsigned var = 0;
    auto formulas = FormulaList::empty();
    for(unsigned i=0;i<ta->nConstructors();i++){
      TermAlgebraConstructor* con = ta->constructor(i);
      unsigned arity = con->arity();

      Stack<TermList> argTerms;
      Stack<TermList> ta_vars;
      for(unsigned i=0;i<arity;i++){
        TermList x(var,false);
        var++;
        if(con->argSort(i) == ta_sort){
          ta_vars.push(x);
        }
        argTerms.push(x);
      }
      TermReplacement tr(t,TermList(Term::create(con->functor(),(unsigned)argTerms.size(), argTerms.begin())));
      Formula* right = applyTermReplacementOnNegationOfClauses(kv.second, tr);
      Formula* left = 0;
      FormulaList* args = FormulaList::empty();
      Stack<TermList>::Iterator tvit(ta_vars);
      while(tvit.hasNext()){
        TermReplacement tr(t,tvit.next());
        FormulaList::push(applyTermReplacementOnNegationOfClauses(kv.second, tr), args);
      }
      left = JunctionFormula::generalJunction(Connective::AND, args);
      FormulaList::push(Formula::quantify(new BinaryFormula(Connective::IMP, left, right)), formulas);
    }
    ASS_G(FormulaList::length(formulas), 0);

    TermReplacement tr(t,TermList(var, false));
    var++;
    auto conclusion = Formula::quantify(applyTermReplacementOnNegationOfClauses(kv.second, tr));
    Formula* indPremise = new BinaryFormula(Connective::IMP,
      JunctionFormula::generalJunction(Connective::AND,formulas),
      conclusion);

    NewCNF cnf(0);
    // cnf.setForInduction();
    Stack<Clause*> clauses;
    Inference inf = NonspecificInference0(UnitInputType::AXIOM,InferenceRule::INDUCTION_AXIOM_PREPROCESS);
    inf.setInductionDepth(1);
    FormulaUnit* fu = new FormulaUnit(indPremise,inf);
    cnf.clausify(NNF::ennf(fu), clauses);
    auto nu = UnitList::empty();
    while (!clauses.isEmpty()) {
      UnitList::push(clauses.pop(), nu);
    }
    prb.addUnits(nu);
  }
}

void InductionClauseIterator::processClause(Clause* premise)
{
  CALL("InductionClauseIterator::processClause");

  // The premise should either contain a literal on which we want to apply induction,
  // or it should be an integer constant comparison we use as a bound.
  if (InductionHelper::isInductionClause(premise)) {
    for (unsigned i=0;i<premise->length();i++) {
      processLiteral(premise,(*premise)[i]);
    }
  }
  if (InductionHelper::isIntInductionTwoOn() && InductionHelper::isIntegerComparison(premise)) {
    processIntegerComparison(premise, (*premise)[0]);
  }
}

void InductionClauseIterator::processLiteral(Clause* premise, Literal* lit)
{
  CALL("Induction::ClauseIterator::processLiteral");

  if(_opt.showInduction()){
    env.beginOutput();
    env.out() << "[Induction] process " << lit->toString() << " in " << premise->toString() << endl;
    env.endOutput();
  }

  static bool generalize = _opt.inductionGen();

  if(InductionHelper::isInductionLiteral(lit)){
      Set<Term*> ta_terms;
      Set<Term*> int_terms;
      //TODO this should be a non-variable non-type iterator it seems
      SubtermIterator it(lit);
      while(it.hasNext()){
        TermList ts = it.next();
        if(!ts.isTerm()){ continue; }
        unsigned f = ts.term()->functor();
        if(InductionHelper::isInductionTermFunctor(f)){
          if(InductionHelper::isStructInductionOn() && InductionHelper::isStructInductionFunctor(f)){
            ta_terms.insert(ts.term());
          }
          if(InductionHelper::isIntInductionOneOn() && InductionHelper::isIntInductionTermListInLiteral(ts, lit)){
            int_terms.insert(ts.term());
          }
        }
      }
      if (_salg->getRemodulationManager()->isConflicting(lit)) {
        // cout << "conflict" << endl;
        return;
      }
      // static unsigned nonf = 0;
      // if (lit->getInductionHypothesis()) {
      //   nonf++;
      //   cout << *lit << endl;
      //   if (nonf % 100 == 0) {
      //     cout << "Non-fertilized " << nonf << endl;
      //   }
      //   return;
      // }

      Set<Term*>::Iterator citer1(int_terms);
      while(citer1.hasNext()){
        Term* t = citer1.next();
        Term* indTerm = generalize ? getPlaceholderForTerm(t) : t;
        List<pair<Literal*, InferenceRule>>* indLits = List<pair<Literal*, InferenceRule>>::empty();
        DHMap<Term*, TermQueryResult> grBound;
        addToMapFromIterator(grBound, _helper.getGreaterEqual(t));
        addToMapFromIterator(grBound, _helper.getGreater(t));
        DHMap<Term*, TermQueryResult> leBound;
        addToMapFromIterator(leBound, _helper.getLessEqual(t));
        addToMapFromIterator(leBound, _helper.getLess(t));
        performIntInductionForEligibleBounds(premise, lit, t, indLits, indTerm, /*increasing=*/true, leBound, grBound);
        performIntInductionForEligibleBounds(premise, lit, t, indLits, indTerm, /*increasing=*/false, grBound, leBound);
        List<pair<Literal*, InferenceRule>>::destroy(indLits);
      }
      Set<Term*>::Iterator citer2(ta_terms);
      while(citer2.hasNext()){
        Term* t = citer2.next();
        static bool one = _opt.structInduction() == Options::StructuralInductionKind::ONE ||
                          _opt.structInduction() == Options::StructuralInductionKind::ALL;
        static bool two = _opt.structInduction() == Options::StructuralInductionKind::TWO ||
                          _opt.structInduction() == Options::StructuralInductionKind::ALL;
        static bool three = _opt.structInduction() == Options::StructuralInductionKind::THREE ||
                          _opt.structInduction() == Options::StructuralInductionKind::ALL;
        if(notDone(lit,t)){
          InferenceRule rule = InferenceRule::INDUCTION_AXIOM;
          Term* inductionTerm = getPlaceholderForTerm(t);
          Kernel::LiteralSubsetReplacement subsetReplacement(lit, t, TermList(inductionTerm), _opt.maxInductionGenSubsetSize());
          TermReplacement tr(t,TermList(inductionTerm));
          Literal* ilit = generalize ? subsetReplacement.transformSubset(rule) : tr.transform(lit);
          ASS(ilit != nullptr);
          do {
            if (_salg->getRemodulationManager()->isRedundant(ilit, premise->getRemodulationInfo<DHSet<RemodulationInfo>>())) {
              env.statistics->inductionRedundant++;
              continue;
            }
            static unsigned cnt = 0;
            if ((TermList(inductionTerm) == *ilit->nthArgument(0) && !ilit->nthArgument(1)->containsSubterm(TermList(inductionTerm))) ||
                (TermList(inductionTerm) == *ilit->nthArgument(1) && !ilit->nthArgument(0)->containsSubterm(TermList(inductionTerm)))) {
              if (cnt++ % 100 == 0) {
                cout << "skipped " << cnt << endl;
              }
              continue;
            }
            if(one){
              performStructInductionOne(premise,lit,ilit,inductionTerm,rule);
            }
            if(two){
              performStructInductionTwo(premise,lit,ilit,inductionTerm,rule);
            }
            if(three){
              performStructInductionThree(premise,lit,ilit,inductionTerm,rule);
            }
          } while (generalize && (ilit = subsetReplacement.transformSubset(rule)));
        }
      } 
   }
}

void InductionClauseIterator::performIntInductionForEligibleBounds(Clause* premise, Literal* origLit, Term* origTerm, List<pair<Literal*, InferenceRule>>*& indLits, Term* indTerm, bool increasing, DHMap<Term*, TermQueryResult>& bounds1, DHMap<Term*, TermQueryResult>& bounds2) {
  DHMap<Term*, TermQueryResult>::Iterator it1(bounds1);
  while (it1.hasNext()) {
    TermQueryResult b1 = it1.next();
    // Skip if the premise equals the bound (that would add tautologies to the search space).
    if (b1.clause != premise) {
      if (_helper.isInductionForFiniteIntervalsOn()) {
        DHMap<Term*, TermQueryResult>::Iterator it2(bounds2);
        while (it2.hasNext()) {
          TermQueryResult b2 = it2.next();
          if (notDoneInt(origLit, origTerm, increasing, b1.term.term(), b2.term.term(), /*bool fromComparison=*/b1.literal != nullptr)) {
            generalizeAndPerformIntInduction(premise, origLit, origTerm, indLits, indTerm, increasing, b1, &b2);
          }
        }
      }
      if (_helper.isInductionForInfiniteIntervalsOn() &&
          notDoneInt(origLit, origTerm, increasing, b1.term.term(), /*optionalBound2=*/nullptr, /*bool fromComparison=*/b1.literal != nullptr)) {
        generalizeAndPerformIntInduction(premise, origLit, origTerm, indLits, indTerm, increasing, b1, nullptr);
      }
    }
  }
  static bool useDefaultBound = _opt.integerInductionDefaultBound();
  if (useDefaultBound && _helper.isInductionForInfiniteIntervalsOn()) {
    static TermQueryResult defaultBound(TermList(theory->representConstant(IntegerConstantType(0))), nullptr, nullptr);
    if (notDoneInt(origLit, origTerm, increasing, defaultBound.term.term(), /*optionalBound2=*/nullptr, /*fromComparison=*/false)) {
      generalizeAndPerformIntInduction(premise, origLit, origTerm, indLits, indTerm, increasing, defaultBound, nullptr);
    }
  }
}

void InductionClauseIterator::generalizeAndPerformIntInduction(Clause* premise, Literal* origLit, Term* origTerm, List<pair<Literal*, InferenceRule>>*& indLits, Term* indTerm, bool increasing, TermQueryResult& bound1, TermQueryResult* optionalBound2) {
  static bool generalize = _opt.inductionGen();
  // If induction literals were not computed yet, compute them now.
  if (List<pair<Literal*, InferenceRule>>::isEmpty(indLits)) {
    bool finite = ((optionalBound2 != nullptr) && (optionalBound2->literal != nullptr));
    InferenceRule rule =
        (bound1.literal == nullptr)
            ? (increasing ? InferenceRule::INT_DB_UP_INDUCTION_AXIOM : InferenceRule::INT_DB_DOWN_INDUCTION_AXIOM)
            : (increasing ? (finite ? InferenceRule::INT_FIN_UP_INDUCTION_AXIOM : InferenceRule::INT_INF_UP_INDUCTION_AXIOM)
                          : (finite ? InferenceRule::INT_FIN_DOWN_INDUCTION_AXIOM : InferenceRule::INT_INF_DOWN_INDUCTION_AXIOM));
    if (generalize) {
      Kernel::LiteralSubsetReplacement subsetReplacement(origLit, origTerm, TermList(indTerm), _opt.maxInductionGenSubsetSize());
      indLits = subsetReplacement.getListOfTransformedLiterals(rule);
    } else {
      indLits = new List<pair<Literal*, InferenceRule>>(make_pair(origLit, rule));
    }
  }
  List<pair<Literal*, InferenceRule>>::RefIterator it(indLits);
  while (it.hasNext()) {
    auto& litAndRule = it.next();
    if (_salg->getRemodulationManager()->isRedundant(litAndRule.first, premise->getRemodulationInfo<DHSet<RemodulationInfo>>())) {
      env.statistics->inductionRedundant++;
      continue;
    }
    ASS(litAndRule.first != nullptr);
    performIntInduction(premise, origLit, litAndRule.first, indTerm, litAndRule.second, increasing, bound1, optionalBound2);
  }
}

void InductionClauseIterator::processIntegerComparison(Clause* premise, Literal* lit)
{
  CALL("Induction::ClauseIterator::processIntegerComparison");

  ASS((theory->interpretPredicate(lit) == Theory::INT_LESS) && lit->ground());

  bool positive = lit->isPositive();
  TermList* lesserTL = lit->nthArgument(positive ? 0 : 1);
  TermList* greaterTL = lit->nthArgument(positive ? 1 : 0);
  ASS(lesserTL != nullptr);
  ASS(greaterTL != nullptr);
  Term* lt = lesserTL->term();
  Term* gt = greaterTL->term();
  static bool generalize = _opt.inductionGen();
  DHMap<Term*, TermQueryResult> grBound;
  addToMapFromIterator(grBound, _helper.getGreaterEqual(gt));
  addToMapFromIterator(grBound, _helper.getGreater(gt));
  performIntInductionOnEligibleLiterals(
    gt, generalize ? getPlaceholderForTerm(gt) : gt, _helper.getTQRsForInductionTerm(*greaterTL), /*increasing=*/true, TermQueryResult(*lesserTL, lit, premise), grBound);
  DHMap<Term*, TermQueryResult> leBound;
  addToMapFromIterator(leBound, _helper.getLessEqual(lt));
  addToMapFromIterator(leBound, _helper.getLess(lt));
  performIntInductionOnEligibleLiterals(
    lt, generalize ? getPlaceholderForTerm(lt) : lt, _helper.getTQRsForInductionTerm(*lesserTL), /*increasing=*/false, TermQueryResult(*greaterTL, lit, premise), leBound);
}

void InductionClauseIterator::performIntInductionOnEligibleLiterals(Term* origTerm, Term* indTerm, TermQueryResultIterator inductionTQRsIt, bool increasing, TermQueryResult bound1, DHMap<Term*, TermQueryResult>& bounds2) {
  while (inductionTQRsIt.hasNext()) {
    TermQueryResult tqr = inductionTQRsIt.next();
    // Skip if the TQR clause is equal to the bound clause (that would add tautologies to the search space).
    if (bound1.clause != tqr.clause) {
      // We need to pass an empty list, which will get populated when performing induction.
      // Then we need to destroy it.
      List<pair<Literal*, InferenceRule>>* indLits = List<pair<Literal*, InferenceRule>>::empty();
      if (_helper.isInductionForFiniteIntervalsOn()) {
        DHMap<Term*, TermQueryResult>::Iterator it(bounds2);
        while (it.hasNext()) {
          TermQueryResult bound2 = it.next();
          if (notDoneInt(tqr.literal, origTerm, increasing, bound1.term.term(), bound2.term.term(), /*bool fromComparison=*/bound1.literal != nullptr)) {
            generalizeAndPerformIntInduction(tqr.clause, tqr.literal, origTerm, indLits, indTerm, increasing, bound1, &bound2);
          }
        }
      }
      if (_helper.isInductionForInfiniteIntervalsOn() &&
          notDoneInt(tqr.literal, origTerm, increasing, bound1.term.term(), /*optionalBound2=*/nullptr, /*bool fromComparison=*/bound1.literal != nullptr)) {
        generalizeAndPerformIntInduction(tqr.clause, tqr.literal, origTerm, indLits, indTerm, increasing, bound1, nullptr);
      }
      List<pair<Literal*, InferenceRule>>::destroy(indLits);
    }
  }
}

void InductionClauseIterator::produceClauses(Clause* premise, Literal* origLit, Formula* hypothesis, InferenceRule rule, const pair<Literal*, SLQueryResult>& conclusion)
{
  CALL("InductionClauseIterator::produceClauses/1");
  const List<pair<Literal*, SLQueryResult>> toResolve(conclusion);
  produceClauses(premise, origLit, hypothesis, rule, &toResolve);
}

void InductionClauseIterator::produceClauses(Clause* premise, Literal* origLit, const vvector<pair<FormulaUnit*,bool>>& fus, Formula* f, InferenceRule rule, const pair<Literal*, SLQueryResult>& conclusion)
{
  CALL("InductionClauseIterator::produceClauses/3");

  vset<unsigned> newSkolems;
  vset<unsigned> oldSkolems;
  NonVariableIterator nvi(origLit);
  while (nvi.hasNext()) {
    auto f = nvi.next().term()->functor();
    if (env.signature->getFunction(f)->inductionSkolem()) {
      oldSkolems.insert(f);
    }
  }

  NewCNF cnf(0);
  cnf.setForInduction();
  Stack<Stack<LiteralStack>> sts;
  cnf.clausify(fus, sts);
  Stack<LiteralStack> csts;
  csts.push(LiteralStack());

  for (unsigned i = 0; i < sts.size(); i++) {
    Stack<LiteralStack> newCsts;
    newSkolems.clear();
    auto hyps = List<Term*>::empty();
    Literal* main = 0;
    for (unsigned j = 0; j < sts[i].size(); j++) {
      auto temp = csts;
      for (unsigned k = 0; k < temp.size(); k++) {
        for (unsigned l = 0; l < sts[i][j].size(); l++) {
          auto lit = sts[i][j][l];
          NonVariableIterator nvi(lit);
          while (nvi.hasNext()) {
            auto f = nvi.next().term()->functor();
            if (env.signature->getFunction(f)->inductionSkolem()) {
              newSkolems.insert(f);
            }
          }
          if (lit->polarity() != origLit->polarity()) {
            hyps->push(lit, hyps);
          } else {
            ASS(!main || main==lit);
            main = lit;
          }
          temp[k].push(lit);
        }
        newCsts.push(temp[k]);
      }
    }
    if (i < sts.size()-1) {
      ASS(main);
      main->setInductionHypotheses(hyps);
    }
    csts = newCsts;

    vset<unsigned> inters;
    vset<unsigned> diff;
    set_intersection(newSkolems.begin(), newSkolems.end(), oldSkolems.begin(), oldSkolems.end(), inserter(inters, inters.begin()));
    set_difference(newSkolems.begin(), newSkolems.end(), oldSkolems.begin(), oldSkolems.end(), inserter(diff, diff.begin()));
    ASS(inters.empty());
    ALWAYS(_salg->getRemodulationManager()->add(inters, diff));
  }
  ClauseStack cls;
  auto fu = new FormulaUnit(f, NonspecificInference0(UnitInputType::AXIOM,rule));
  for (const auto& st : csts) {
    cls.push(Clause::fromStack(st, FormulaTransformation(InferenceRule::CLAUSIFY,fu)));
  }

  const List<pair<Literal*, SLQueryResult>> toResolve(conclusion);
  resolveClauses(premise, origLit, cls, rule, &toResolve);
}

void InductionClauseIterator::produceClauses(Clause* premise, Literal* origLit, Formula* hypothesis, InferenceRule rule, const List<pair<Literal*, SLQueryResult>>* toResolve)
{
  CALL("InductionClauseIterator::produceClauses/2");
  NewCNF cnf(0);
  cnf.setForInduction();
  Stack<Clause*> hyp_clauses;
  Inference inf = NonspecificInference0(UnitInputType::AXIOM,rule);
  inf.setInductionDepth(premise->inference().inductionDepth()+1);
  FormulaUnit* fu = new FormulaUnit(hypothesis,inf);
  cnf.clausify(NNF::ennf(fu), hyp_clauses);

  resolveClauses(premise, origLit, hyp_clauses, rule, toResolve);
}

void InductionClauseIterator::resolveClauses(Clause* premise, Literal* origLit, ClauseStack& cls, InferenceRule rule, const List<pair<Literal*, SLQueryResult>>* toResolve)
{
  CALL("InductionClauseIterator::resolveClauses");
  // Now, when possible, perform resolution against all literals from toResolve, which contain:
  // 1. the original literal,
  // 2. the bounds on the induction term (which are in the form "term < bound", or other comparison),
  // if hyp_clauses contain the literal(s).
  // (If hyp_clauses do not contain the literal(s), the clause is a definition from clausification
  // and just keep it as it is.)
  Stack<Clause*>::Iterator cit(cls);
  while(cit.hasNext()){
    Clause* c = cit.next();
    bool resolved = false;
    List<pair<Literal*, SLQueryResult>>::RefIterator resIt(toResolve);
    while (resIt.hasNext()) {
      auto& litAndSLQR = resIt.next();
      // If litAndSLQR contains a literal present in the clause, resolve it.
      if(litAndSLQR.first && c->contains(litAndSLQR.first)){
        if (resolved) {
          // 'c' is never added to the saturation set, hence we need to call splitter here, before
          // we apply binary resolution on it.
          _helper.callSplitterOnNewClause(c);
        }
        c = BinaryResolution::generateClause(c,litAndSLQR.first,litAndSLQR.second,_opt);
        resolved = true;
      }
    }
    _clauses.push(c);
  }
  env.statistics->induction++;
  if (rule == InferenceRule::GEN_INDUCTION_AXIOM ||
      rule == InferenceRule::INT_INF_UP_GEN_INDUCTION_AXIOM ||
      rule == InferenceRule::INT_FIN_UP_GEN_INDUCTION_AXIOM ||
      rule == InferenceRule::INT_DB_UP_GEN_INDUCTION_AXIOM ||
      rule == InferenceRule::INT_INF_DOWN_GEN_INDUCTION_AXIOM ||
      rule == InferenceRule::INT_FIN_DOWN_GEN_INDUCTION_AXIOM ||
      rule == InferenceRule::INT_DB_DOWN_GEN_INDUCTION_AXIOM) {
    env.statistics->generalizedInduction++;
  }
  switch (rule) {
    case InferenceRule::INDUCTION_AXIOM:
    case InferenceRule::GEN_INDUCTION_AXIOM:
      env.statistics->structInduction++;
      break;
    case InferenceRule::INT_INF_UP_INDUCTION_AXIOM:
    case InferenceRule::INT_INF_UP_GEN_INDUCTION_AXIOM:
    case InferenceRule::INT_INF_DOWN_INDUCTION_AXIOM:
    case InferenceRule::INT_INF_DOWN_GEN_INDUCTION_AXIOM:
      env.statistics->intInfInduction++;
      break;
    case InferenceRule::INT_FIN_UP_INDUCTION_AXIOM:
    case InferenceRule::INT_FIN_UP_GEN_INDUCTION_AXIOM:
    case InferenceRule::INT_FIN_DOWN_INDUCTION_AXIOM:
    case InferenceRule::INT_FIN_DOWN_GEN_INDUCTION_AXIOM:
      env.statistics->intFinInduction++;
      break;
    case InferenceRule::INT_DB_UP_INDUCTION_AXIOM:
    case InferenceRule::INT_DB_UP_GEN_INDUCTION_AXIOM:
    case InferenceRule::INT_DB_DOWN_INDUCTION_AXIOM:
    case InferenceRule::INT_DB_DOWN_GEN_INDUCTION_AXIOM:
      env.statistics->intDBInduction++;
      break;
    default:
      ;
  }
  switch (rule) {
    case InferenceRule::INT_INF_UP_INDUCTION_AXIOM:
    case InferenceRule::INT_INF_UP_GEN_INDUCTION_AXIOM:
      env.statistics->intInfUpInduction++;
      break;
    case InferenceRule::INT_INF_DOWN_INDUCTION_AXIOM:
    case InferenceRule::INT_INF_DOWN_GEN_INDUCTION_AXIOM:
      env.statistics->intInfDownInduction++;
      break;
    case InferenceRule::INT_FIN_UP_INDUCTION_AXIOM:
    case InferenceRule::INT_FIN_UP_GEN_INDUCTION_AXIOM:
      env.statistics->intFinUpInduction++;
      break;
    case InferenceRule::INT_FIN_DOWN_INDUCTION_AXIOM:
    case InferenceRule::INT_FIN_DOWN_GEN_INDUCTION_AXIOM:
      env.statistics->intFinDownInduction++;
      break;
    case InferenceRule::INT_DB_UP_INDUCTION_AXIOM:
    case InferenceRule::INT_DB_UP_GEN_INDUCTION_AXIOM:
      env.statistics->intDBUpInduction++;
      break;
    case InferenceRule::INT_DB_DOWN_INDUCTION_AXIOM:
    case InferenceRule::INT_DB_DOWN_GEN_INDUCTION_AXIOM:
      env.statistics->intDBDownInduction++;
      break;
    default:
      ;
  }
}

// Given a literal ~L[term], where 'term' is of the integer sort,
// introduce and induction hypothesis for integers, for example:
//   (L[b1] & (![X] : (b1 <= X & X < b2 & L[X]) -> L[x+1])) -> (![Y] : (b1 <= Y & Y <= b2) -> L[Y])
// In general, the hypothesis is an instance of one of the following
// hypotheses (depending on the value of 'increasing'):
//   (L[b1] & (![X] : (interval_x(X)) -> L[x+1])) -> (![Y] : interval_y(Y) -> L[Y])
//   (L[b1] & (![X] : (interval_x(X)) -> L[x-1])) -> (![Y] : interval_y(Y) -> L[Y])
// where 'b1' is bound1.term, and the predicates inteval_x(X) and interval_y(Y)
// capture the property "X (or Y) belongs to the interval [b1, b2] or [b1, b2)",
// where 'b2' is either optionalBound2->term (if present) or depending on 'increasing'
// either infinity or -infinity. (The intervals are set such that the hypothesis
// is valid: if interval_y(Y) holds for some Y, then either interval_x(Y) holds,
// or depending on 'increasing' either interval_x(Y-1) or interval_x(Y+1) holds.)
void InductionClauseIterator::performIntInduction(Clause* premise, Literal* origLit, Literal* lit, Term* term, InferenceRule rule, bool increasing, const TermQueryResult& bound1, TermQueryResult* optionalBound2)
{
  CALL("InductionClauseIterator::performIntInduction");

  TermList b1(bound1.term);
  TermList one(theory->representConstant(IntegerConstantType(increasing ? 1 : -1)));

  TermList x(0,false);
  TermList y(1,false);

  Literal* clit = Literal::complementaryLiteral(lit);

  // create L[b1]
  TermReplacement cr1(term,b1);
  Formula* Lb1 = new AtomicFormula(cr1.transform(clit));

  // create L[X] 
  TermReplacement cr2(term,x);
  Formula* Lx = new AtomicFormula(cr2.transform(clit));

  // create L[Y] 
  TermReplacement cr3(term,y);
  Formula* Ly = new AtomicFormula(cr3.transform(clit));

  // create L[X+1] or L[X-1]
  TermList fpo(Term::create2(env.signature->getInterpretingSymbol(Theory::INT_PLUS),x,one));
  TermReplacement cr4(term,fpo);
  Formula* Lxpo = new AtomicFormula(cr4.transform(clit));

  static unsigned less = env.signature->getInterpretingSymbol(Theory::INT_LESS);
  // create X>=b1 (which is ~X<b1) or X<=b1 (which is ~b1<X)
  Formula* Lxcompb1 = new AtomicFormula(Literal::create2(less,false,(increasing ? x : b1),(increasing ? b1 : x)));
  // create Y>=b1 (which is ~Y<b1), or Y>b1, or Y<=b1 (which is ~b1<Y), or Y<b1
  // This comparison is mirroring the structure of bound1.literal, which is "b1 <comparison> inductionTerm".
  // If bound1.literal is nullptr, we are using the default bound with the comparison sign >= or <=.
  const bool isBound1Equal = (!bound1.literal || (bound1.literal->functor() == less && bound1.literal->isNegative()));
  const bool isBound1FirstArg = (increasing != isBound1Equal);
  Formula* Lycompb1 = new AtomicFormula(Literal::create2(
        less, !isBound1Equal, (isBound1FirstArg ? b1 : y), (isBound1FirstArg ? y : b1)));

  Formula* FxInterval;
  Formula* FyInterval;
  const bool isDefaultBound = ((bound1.clause == nullptr) || (bound1.literal == nullptr));
  const bool hasBound2 = ((optionalBound2 != nullptr) && (optionalBound2->literal != nullptr));
  if (hasBound2) {
    // Finite interval induction, use two bounds on both x and y.
    rule = getFinRule(rule);
    TermList b2(optionalBound2->term);
    // create X<b2 or X>b2 (which is b2<X)
    Formula* Lxcompb2 = new AtomicFormula(Literal::create2(less, true, (increasing ? x : b2), (increasing ? b2 : x)));
    const bool isBound2Equal = (optionalBound2->literal->functor() == less && optionalBound2->literal->isNegative());
    const bool isBound2FirstArg = (increasing == isBound2Equal);
    // create Y<b2, or Y<=b2 (which is ~b2<Y) or Y>b2, or Y>=b2 (which is ~Y<b2)
    Formula* Lycompb2 = new AtomicFormula(Literal::create2(
          less, !isBound2Equal, (isBound2FirstArg ? b2 : y), (isBound2FirstArg ? y : b2)));
    FxInterval = new JunctionFormula(Connective::AND, FormulaList::cons(Lxcompb1, FormulaList::singleton(Lxcompb2)));
    FyInterval = new JunctionFormula(Connective::AND, FormulaList::cons(Lycompb1, FormulaList::singleton(Lycompb2)));
  } else {
    // Infinite interval induction (either with default bound or not), use only one bound on both x and y.
    if (isDefaultBound) rule = getDBRule(rule);
    else rule = getInfRule(rule);
    FxInterval = Lxcompb1;
    FyInterval = Lycompb1;
  }

  // Create the hypothesis, with FxInterval and FyInterval being as described
  // in the comment above this function.
  Formula* hyp = new BinaryFormula(Connective::IMP,
                   new JunctionFormula(Connective::AND,FormulaList::cons(Lb1,FormulaList::singleton(
                     Formula::quantify(new BinaryFormula(Connective::IMP,
                       new JunctionFormula(Connective::AND, FormulaList::cons(FxInterval,FormulaList::singleton(Lx))),
                       Lxpo))))),
                   Formula::quantify(new BinaryFormula(Connective::IMP,FyInterval,Ly)));
  
  auto toResolve = List<pair<Literal*, SLQueryResult>>::empty();
  // Also resolve the hypothesis with comparisons with bound(s) (if the bound(s) are present/not default).
  if (!isDefaultBound) {
    // After resolving L[y], 'y' will be already substituted by 'term'.
    // Therefore, the second (and third) substitution(s) is/are empty.
    static ResultSubstitutionSP identity = ResultSubstitutionSP(new IdentitySubstitution());
    List<pair<Literal*, SLQueryResult>>::push(make_pair(
        Literal::complementaryLiteral(bound1.literal),
        SLQueryResult(bound1.literal, bound1.clause, identity)),
      toResolve);
    // If there is also a second bound, add that to the list as well.
    if (hasBound2) {
      List<pair<Literal*, SLQueryResult>>::push(make_pair(
          Literal::complementaryLiteral(optionalBound2->literal),
          SLQueryResult(optionalBound2->literal, optionalBound2->clause, identity)),
        toResolve);
    }
  }

  // Create pairs of Literal* and SLQueryResult for resolving L[y] and Y>=b (or Y<=b or Y>b or Y<b)
  static RobSubstitution subst;
  // When producing clauses, 'y' should be unified with 'term'
  ALWAYS(subst.unify(TermList(term), 0, y, 1));
  ResultSubstitutionSP resultSubst = ResultSubstitution::fromSubstitution(&subst, 1, 0);
  List<pair<Literal*, SLQueryResult>>::push(make_pair(
      Ly->literal(),
      SLQueryResult(origLit, premise, resultSubst)),
    toResolve);
  produceClauses(premise, lit, hyp, rule, toResolve);
  List<pair<Literal*, SLQueryResult>>::destroy(toResolve);
  subst.reset();
}

/**
 * Introduce the Induction Hypothesis
 * ( L[base1] & ... & L[basen] & (L[x] => L[c1(x)]) & ... (L[x] => L[cm(x)]) ) => L[x]
 * for some lit ~L[a]
 * and then force binary resolution on L for each resultant clause
 */

void InductionClauseIterator::performStructInductionOne(Clause* premise, Literal* origLit, Literal* lit, Term* term, InferenceRule rule)
{
  CALL("InductionClauseIterator::performStructInductionOne"); 

  TermAlgebra* ta = env.signature->getTermAlgebraOfSort(env.signature->getFunction(term->functor())->fnType()->result());
  TermList ta_sort = ta->sort();

  FormulaList* formulas = FormulaList::empty();
  vvector<pair<FormulaUnit*, bool>> formulaUnits;
  vset<Term*> skolems;
  static const bool strengthenHyp = env.options->inductionStrengthenHypothesis();
  getSkolems(skolems, lit, !strengthenHyp);

  Literal* clit = Literal::complementaryLiteral(lit);
  unsigned var = 0;

  // first produce the formula
  for(unsigned i=0;i<ta->nConstructors();i++){
    TermAlgebraConstructor* con = ta->constructor(i);
    unsigned arity = con->arity();
    Formula* f = nullptr;

    Stack<TermList> argTerms;
    Stack<TermList> ta_vars;
    for(unsigned i=0;i<arity;i++){
      TermList x(var,false);
      var++;
      if(con->argSort(i) == ta_sort){
        ta_vars.push(x);
      }
      argTerms.push(x);
    }
<<<<<<< HEAD
    TermReplacement cr(term,TermList(Term::create(con->functor(),(unsigned)argTerms.size(), argTerms.begin())));
    vmap<Term*, unsigned> skMap;
    for (const auto& sk : skolems) {
      skMap.insert(make_pair(sk, var++));
=======
    // recursive get (L[x] => L[c(x)])
    else{
      ASS(arity>0);
      Stack<TermList> argTerms;
      Stack<TermList> ta_vars;
      for(unsigned i=0;i<arity;i++){
        TermList x(var,false);
        var++;
        if(con->argSort(i) == ta_sort){
          ta_vars.push(x);
        }
        argTerms.push(x);
      }
      TermReplacement cr(term,TermList(Term::create(con->functor(),(unsigned)argTerms.size(), argTerms.begin())));
      Formula* right = new AtomicFormula(cr.transform(clit));
      Formula* left = nullptr;
      ASS(ta_vars.size()>=1);
      if(ta_vars.size()==1){
        TermReplacement cr(term,ta_vars[0]);
        left = new AtomicFormula(cr.transform(clit));
      }
      else{
        FormulaList* args = FormulaList::empty();
        Stack<TermList>::Iterator tvit(ta_vars);
        while(tvit.hasNext()){
          TermReplacement cr(term,tvit.next());
          FormulaList::push(new AtomicFormula(cr.transform(clit)),args);
        }
        left = new JunctionFormula(Connective::AND,args);
      }
      f = new BinaryFormula(Connective::IMP,left,right);
>>>>>>> d5f6208a
    }
    Formula* right = new AtomicFormula(replaceTermsWithVariables(skMap, cr.transform(clit)));
    auto hypVars = VList::empty();
    auto temp = var;
    FormulaList* args = FormulaList::empty();
    Stack<TermList>::Iterator tvit(ta_vars);
    while(tvit.hasNext()){
      TermReplacement cr(term,tvit.next());
      auto newLit = cr.transform(clit);
      newLit = strengthenHyp ? replaceTermsWithVariables(skolems, newLit, var) : replaceTermsWithVariables(skMap, newLit);
      FormulaList::push(new AtomicFormula(newLit),args);
    }
    Formula* left = args ? JunctionFormula::generalJunction(Connective::AND,args) : 0;
    for (unsigned i = temp; i < var; i++) {
      VList::push(i, hypVars);
    }
    if (VList::isNonEmpty(hypVars)) {
      ASS(left);
      left = new QuantifiedFormula(Connective::FORALL, hypVars, 0, left);
    }
    f = Formula::quantify(left ? new BinaryFormula(Connective::IMP,left,right) : right);
    ASS(f);
    FormulaList::push(f,formulas);
<<<<<<< HEAD
    formulaUnits.push_back(make_pair(NNF::ennf(new FormulaUnit(f, NonspecificInference0(UnitInputType::AXIOM,InferenceRule::INDUCTION_AXIOM_PREPROCESS))), false));
  }
  ASS_G(FormulaList::length(formulas), 0);
  Formula* indPremise = FormulaList::length(formulas) > 1 ? new JunctionFormula(Connective::AND,formulas)
                                                          : formulas->head();
  TermReplacement cr(term,TermList(var++,false));
  auto conclusion = replaceTermsWithVariables(skolems, cr.transform(clit), var);
  auto conclusionF = Formula::quantify(new AtomicFormula(conclusion));
  Formula* hypothesis = new BinaryFormula(Connective::IMP, indPremise, conclusionF);
  formulaUnits.push_back(make_pair(NNF::ennf(new FormulaUnit(conclusionF, NonspecificInference0(UnitInputType::AXIOM,InferenceRule::INDUCTION_AXIOM_PREPROCESS))), true));
  cout << *hypothesis << endl;
=======
  }
  ASS(formulas);
  Formula* indPremise = JunctionFormula::generalJunction(Connective::AND,formulas);
  TermReplacement cr(term,TermList(var,false));
  Literal* conclusion = cr.transform(clit);
  Formula* hypothesis = new BinaryFormula(Connective::IMP,
                            Formula::quantify(indPremise),
                            Formula::quantify(new AtomicFormula(conclusion)));
>>>>>>> d5f6208a

  static ResultSubstitutionSP identity = ResultSubstitutionSP(new IdentitySubstitution());
  pair<Literal*, SLQueryResult> toResolve(conclusion, SLQueryResult(origLit, premise, identity));
  // produceClauses(premise, origLit, hypothesis, rule, toResolve);
  produceClauses(premise, origLit, formulaUnits, hypothesis, rule, toResolve);
}

/**
 * This idea (taken from the CVC4 paper) is that there exists some smallest k that makes lit true
 * We produce the clause ~L[x] \/ ?y : L[y] & !z (z subterm y -> ~L[z])
 * and perform resolution with lit L[c]
 */
void InductionClauseIterator::performStructInductionTwo(Clause* premise, Literal* origLit, Literal* lit, Term* term, InferenceRule rule) 
{
  CALL("InductionClauseIterator::performStructInductionTwo"); 

  TermAlgebra* ta = env.signature->getTermAlgebraOfSort(env.signature->getFunction(term->functor())->fnType()->result());
  TermList ta_sort = ta->sort();

  Literal* clit = Literal::complementaryLiteral(lit);

  // make L[y]
  TermList y(0,false); 
  TermReplacement cr(term,y);
  Literal* Ly = cr.transform(lit);

  // for each constructor and destructor make
  // ![Z] : y = cons(Z,dec(y)) -> ( ~L[dec1(y)] & ~L[dec2(y)]
  FormulaList* formulas = FormulaList::empty();

  for(unsigned i=0;i<ta->nConstructors();i++){
    TermAlgebraConstructor* con = ta->constructor(i);
    unsigned arity = con->arity();

    if(con->recursive()){
  
      // First generate all argTerms and remember those that are of sort ta_sort 
      Stack<TermList> argTerms;
      Stack<TermList> taTerms; 
      for(unsigned j=0;j<arity;j++){
        unsigned dj = con->destructorFunctor(j);
        TermList djy(Term::create1(dj,y));
        argTerms.push(djy);
        if(con->argSort(j) == ta_sort){
          taTerms.push(djy);
        }
      }
      // create y = con1(...d1(y)...d2(y)...)
      TermList coni(Term::create(con->functor(),(unsigned)argTerms.size(), argTerms.begin()));
      Literal* kneq = Literal::createEquality(true,y,coni,ta_sort);
      FormulaList* And = FormulaList::empty(); 
      Stack<TermList>::Iterator tit(taTerms);
      while(tit.hasNext()){
        TermList djy = tit.next();
        TermReplacement cr(term,djy);
        Literal* nLdjy = cr.transform(clit);
        Formula* f = new AtomicFormula(nLdjy); 
        FormulaList::push(f,And);
      }
      ASS(And);
      Formula* imp = new BinaryFormula(Connective::IMP,
                            new AtomicFormula(kneq),
                            JunctionFormula::generalJunction(Connective::AND,And));
      FormulaList::push(imp,formulas);
    }
  }
  Formula* exists = new QuantifiedFormula(Connective::EXISTS, VList::singleton(y.var()),nullptr,
                        formulas ? new JunctionFormula(Connective::AND,FormulaList::cons(new AtomicFormula(Ly),formulas))
                                 : static_cast<Formula*>(new AtomicFormula(Ly)));
  
  TermReplacement cr2(term,TermList(1,false));
  Literal* conclusion = cr2.transform(clit);
  FormulaList* orf = FormulaList::cons(exists,FormulaList::singleton(Formula::quantify(new AtomicFormula(conclusion))));
  Formula* hypothesis = new JunctionFormula(Connective::OR,orf);

  static ResultSubstitutionSP identity = ResultSubstitutionSP(new IdentitySubstitution());
  pair<Literal*, SLQueryResult> toResolve(conclusion, SLQueryResult(origLit, premise, identity));
  produceClauses(premise, origLit, hypothesis, rule, toResolve);
}

/*
 * A variant of Two where we are stronger with respect to all subterms. here the existential part is
 *
 * ?y : L[y] &_{con_i} ( y = con_i(..dec(y)..) -> smaller(dec(y))) 
             & (!x : smallerThanY(x) -> smallerThanY(destructor(x))) 
             & !z : smallerThanY(z) => ~L[z]
 *
 * i.e. we add a new special predicat that is true when its argument is smaller than Y
 *
 */
void InductionClauseIterator::performStructInductionThree(Clause* premise, Literal* origLit, Literal* lit, Term* term, InferenceRule rule) 
{
  CALL("InductionClauseIterator::performStructInductionThree");

  TermAlgebra* ta = env.signature->getTermAlgebraOfSort(env.signature->getFunction(term->functor())->fnType()->result());
  TermList ta_sort = ta->sort();

  Literal* clit = Literal::complementaryLiteral(lit);

  // make L[y]
  TermList x(0,false); 
  TermList y(1,false); 
  TermList z(2,false); 
  TermReplacement cr(term,y);
  Literal* Ly = cr.transform(lit);

  // make smallerThanY
  unsigned sty = env.signature->addFreshPredicate(1,"smallerThan");
  env.signature->getPredicate(sty)->setType(OperatorType::getPredicateType({ta_sort}));

  // make ( y = con_i(..dec(y)..) -> smaller(dec(y)))  for each constructor 
  FormulaList* conjunction = FormulaList::singleton(new AtomicFormula(Ly));
  for(unsigned i=0;i<ta->nConstructors();i++){
    TermAlgebraConstructor* con = ta->constructor(i);
    unsigned arity = con->arity();

    if(con->recursive()){
      // First generate all argTerms and remember those that are of sort ta_sort 
      Stack<TermList> argTerms;
      Stack<TermList> taTerms; 
      Stack<unsigned> ta_vars;
      Stack<TermList> varTerms;
      unsigned vars = 3;
      for(unsigned j=0;j<arity;j++){
        unsigned dj = con->destructorFunctor(j);
        TermList djy(Term::create1(dj,y));
        argTerms.push(djy);
        TermList xj(vars,false);
        varTerms.push(xj);
        if(con->argSort(j) == ta_sort){
          taTerms.push(djy);
          ta_vars.push(vars);
        }
        vars++;
      }
      // create y = con1(...d1(y)...d2(y)...)
      TermList coni(Term::create(con->functor(),(unsigned)argTerms.size(), argTerms.begin()));
      Literal* kneq = Literal::createEquality(true,y,coni,ta_sort);

      // create smaller(cons(x1,..,xn))
      Formula* smaller_coni = new AtomicFormula(Literal::create1(sty,true,
                                TermList(Term::create(con->functor(),(unsigned)varTerms.size(),varTerms.begin()))));

      FormulaList* smallers = FormulaList::empty();
      Stack<unsigned>::Iterator vtit(ta_vars);
      while(vtit.hasNext()){
        FormulaList::push(new AtomicFormula(Literal::create1(sty,true,TermList(vtit.next(),false))),smallers);
      }
      ASS(smallers);
      Formula* ax = Formula::quantify(new BinaryFormula(Connective::IMP,smaller_coni,
                      JunctionFormula::generalJunction(Connective::AND,smallers)));

      // now create a conjunction of smaller(d(y)) for each d
      FormulaList* And = FormulaList::empty(); 
      Stack<TermList>::Iterator tit(taTerms);
      while(tit.hasNext()){
        Formula* f = new AtomicFormula(Literal::create1(sty,true,tit.next()));
        FormulaList::push(f,And);
      }
      ASS(And);
      Formula* imp = new BinaryFormula(Connective::IMP,
                            new AtomicFormula(kneq),
                            JunctionFormula::generalJunction(Connective::AND,And));

      FormulaList::push(imp,conjunction);
      FormulaList::push(ax,conjunction);
    } 
  }
  // now !z : smallerThanY(z) => ~L[z]
  TermReplacement cr2(term,z);
  Formula* smallerImpNL = Formula::quantify(new BinaryFormula(Connective::IMP, 
                            new AtomicFormula(Literal::create1(sty,true,z)),
                            new AtomicFormula(cr2.transform(clit))));

  FormulaList::push(smallerImpNL,conjunction);
  Formula* exists = new QuantifiedFormula(Connective::EXISTS, VList::singleton(y.var()),nullptr,
                       new JunctionFormula(Connective::AND,conjunction));

  TermReplacement cr3(term,x);
  Literal* conclusion = cr3.transform(clit);
  FormulaList* orf = FormulaList::cons(exists,FormulaList::singleton(Formula::quantify(new AtomicFormula(conclusion))));
  Formula* hypothesis = new JunctionFormula(Connective::OR,orf);

  static ResultSubstitutionSP identity = ResultSubstitutionSP(new IdentitySubstitution());
  pair<Literal*, SLQueryResult> toResolve(conclusion, SLQueryResult(origLit, premise, identity));
  produceClauses(premise, origLit, hypothesis, rule, toResolve);
}

bool InductionClauseIterator::notDone(Literal* lit, Term* term)
{
  CALL("InductionClauseIterator::notDone");

  static DHSet<Literal*> done;
  static DHMap<TermList,TermList> blanks;
  TermList srt = env.signature->getFunction(term->functor())->fnType()->result();

  if(!blanks.find(srt)){
    unsigned fresh = env.signature->addFreshFunction(0,"blank");
    env.signature->getFunction(fresh)->setType(OperatorType::getConstantsType(srt));
    TermList blank = TermList(Term::createConstant(fresh));
    blanks.insert(srt,blank);
  }

  TermReplacement cr(term,blanks.get(srt));
  Literal* rep = cr.transform(lit);

  if(done.contains(rep)){ 
    return false; 
  }

  done.insert(rep);

  return true;
}

// Note: only works for unit clauses.
// TODO: encapsulate the 'done' map in a helper class to have it deallocate correctly.
bool InductionClauseIterator::notDoneInt(Literal* lit, Term* t, bool increasing, Term* bound1, Term* optionalBound2, bool fromComparison)
{
  CALL("InductionClauseIterator::notDoneInt");

  // Map structure:
  // (induction lit/t representation, increasing) -> ((bound1, optionalBound2) -> (existsFromComparisonTrue, {(induction term, fromComparison)}))
  static DHMap<pair<Literal*, bool>, DHMap<pair<Term*, Term*>, pair<bool, DHMap<Term*, bool>*>>*> done;

  // Create representation of lit/t combination
  static Term* blank;
  static unsigned freshInt = env.signature->addFreshFunction(0, "blank");
  if (!blank) {
    env.signature->getFunction(freshInt)->setType(OperatorType::getConstantsType(AtomicSort::intSort()));
    blank = Term::createConstant(freshInt);
  }
  TermReplacement cr(t, TermList(blank));
  Literal* rep = cr.transform(lit);

  auto key = make_pair(rep, increasing);
  DHMap<pair<Term*, Term*>, pair<bool, DHMap<Term*, bool>*>>* val;
  pair<bool, DHMap<Term*, bool>*>* p;
  auto bounds = make_pair(bound1, optionalBound2);
  if (done.find(key, val)) {
    // Check two conditions under which we can skip this induction literal/term/bounds combination:
    p = val->findPtr(bounds);
    if (p != nullptr) {
      // 1. either induction was applied on the same induction literal representation with the same bound(s),
      //    and the bound(s) came from comparison (i.e., its comparison with induction term was resolved away).
      if (p->first) return false;
      // 2. or induction was applied on the same induction literal & induction term with the same bound(s),
      //    and either now the bound did not come from comparison, or then it did.
      bool previousFromComparison = false;
      if (p->second->find(t, previousFromComparison) && (!fromComparison || previousFromComparison)) return false;
    }
    // There is a 3rd possibility: the bound now is an interpreted constant, and induction was applied
    // on the same induction lit and some other interpreted constant bound, which came from comparison,
    // and the bound then was <= this bound (if increasing) or >= this bound (if not increasing).
    // TODO: explore if it is worth it to implement this condition.
  }
  else {
    val = new DHMap<pair<Term*, Term*>, pair<bool, DHMap<Term*, bool>*>>();
    done.insert(key, val);
  }
  p = val->findPtr(bounds);
  DHMap<Term*, bool>* insideMap;
  if (p != nullptr) {
    insideMap = p->second;
    p->first |= fromComparison;
  } else {
    insideMap = new DHMap<Term*, bool>();
    val->insert(bounds, make_pair(fromComparison, insideMap));
  }
  bool previousFromComparison = false;
  if (!insideMap->find(t, previousFromComparison) || (!previousFromComparison && fromComparison)) {
    insideMap->set(t, fromComparison);
  }

  return true;
}

Term* InductionClauseIterator::getPlaceholderForTerm(Term* t) {
  CALL("InductionClauseIterator::getPlaceholderForTerm");

  OperatorType* ot = env.signature->getFunction(t->functor())->fnType();
  bool added; 
  unsigned placeholderConstNumber = env.signature->addFunction("placeholder_" + ot->toString(), 0, added);
  if (added) {
    env.signature->getFunction(placeholderConstNumber)->setType(OperatorType::getConstantsType(ot->result()));
  }
  return Term::createConstant(placeholderConstNumber);
}

}<|MERGE_RESOLUTION|>--- conflicted
+++ resolved
@@ -1010,44 +1010,10 @@
       }
       argTerms.push(x);
     }
-<<<<<<< HEAD
     TermReplacement cr(term,TermList(Term::create(con->functor(),(unsigned)argTerms.size(), argTerms.begin())));
     vmap<Term*, unsigned> skMap;
     for (const auto& sk : skolems) {
       skMap.insert(make_pair(sk, var++));
-=======
-    // recursive get (L[x] => L[c(x)])
-    else{
-      ASS(arity>0);
-      Stack<TermList> argTerms;
-      Stack<TermList> ta_vars;
-      for(unsigned i=0;i<arity;i++){
-        TermList x(var,false);
-        var++;
-        if(con->argSort(i) == ta_sort){
-          ta_vars.push(x);
-        }
-        argTerms.push(x);
-      }
-      TermReplacement cr(term,TermList(Term::create(con->functor(),(unsigned)argTerms.size(), argTerms.begin())));
-      Formula* right = new AtomicFormula(cr.transform(clit));
-      Formula* left = nullptr;
-      ASS(ta_vars.size()>=1);
-      if(ta_vars.size()==1){
-        TermReplacement cr(term,ta_vars[0]);
-        left = new AtomicFormula(cr.transform(clit));
-      }
-      else{
-        FormulaList* args = FormulaList::empty();
-        Stack<TermList>::Iterator tvit(ta_vars);
-        while(tvit.hasNext()){
-          TermReplacement cr(term,tvit.next());
-          FormulaList::push(new AtomicFormula(cr.transform(clit)),args);
-        }
-        left = new JunctionFormula(Connective::AND,args);
-      }
-      f = new BinaryFormula(Connective::IMP,left,right);
->>>>>>> d5f6208a
     }
     Formula* right = new AtomicFormula(replaceTermsWithVariables(skMap, cr.transform(clit)));
     auto hypVars = VList::empty();
@@ -1071,28 +1037,16 @@
     f = Formula::quantify(left ? new BinaryFormula(Connective::IMP,left,right) : right);
     ASS(f);
     FormulaList::push(f,formulas);
-<<<<<<< HEAD
     formulaUnits.push_back(make_pair(NNF::ennf(new FormulaUnit(f, NonspecificInference0(UnitInputType::AXIOM,InferenceRule::INDUCTION_AXIOM_PREPROCESS))), false));
   }
-  ASS_G(FormulaList::length(formulas), 0);
-  Formula* indPremise = FormulaList::length(formulas) > 1 ? new JunctionFormula(Connective::AND,formulas)
-                                                          : formulas->head();
+  ASS(formulas);
+  Formula* indPremise = JunctionFormula::generalJunction(Connective::AND,formulas);
   TermReplacement cr(term,TermList(var++,false));
   auto conclusion = replaceTermsWithVariables(skolems, cr.transform(clit), var);
   auto conclusionF = Formula::quantify(new AtomicFormula(conclusion));
   Formula* hypothesis = new BinaryFormula(Connective::IMP, indPremise, conclusionF);
   formulaUnits.push_back(make_pair(NNF::ennf(new FormulaUnit(conclusionF, NonspecificInference0(UnitInputType::AXIOM,InferenceRule::INDUCTION_AXIOM_PREPROCESS))), true));
   cout << *hypothesis << endl;
-=======
-  }
-  ASS(formulas);
-  Formula* indPremise = JunctionFormula::generalJunction(Connective::AND,formulas);
-  TermReplacement cr(term,TermList(var,false));
-  Literal* conclusion = cr.transform(clit);
-  Formula* hypothesis = new BinaryFormula(Connective::IMP,
-                            Formula::quantify(indPremise),
-                            Formula::quantify(new AtomicFormula(conclusion)));
->>>>>>> d5f6208a
 
   static ResultSubstitutionSP identity = ResultSubstitutionSP(new IdentitySubstitution());
   pair<Literal*, SLQueryResult> toResolve(conclusion, SLQueryResult(origLit, premise, identity));
