/*
 * This file is part of the source code of the software program
 * Vampire. It is protected by applicable
 * copyright laws.
 *
 * This source code is distributed under the licence found here
 * https://vprover.github.io/license.html
 * and in the source directory
 */
/**
 * @file EqualityResolution.cpp
 * Implements class EqualityResolution.
 */

#include <utility>

#include "Lib/VirtualIterator.hpp"
#include "Lib/Metaiterators.hpp"
#include "Lib/PairUtils.hpp"
#include "Lib/Stack.hpp"

#include "Lib/Environment.hpp"
#include "Shell/Statistics.hpp"
#include "Shell/Options.hpp"
#include "Indexing/SubstitutionTree.hpp"

#include "Kernel/Clause.hpp"
#include "Kernel/Unit.hpp"
#include "Kernel/Inference.hpp"
#include "Kernel/RobSubstitution.hpp"
#include "Kernel/EqHelper.hpp"
#include "Kernel/Ordering.hpp"
#include "Kernel/LiteralSelector.hpp"
#include "Kernel/SortHelper.hpp"
#include "Kernel/ApplicativeHelper.hpp"

#include "Saturation/SaturationAlgorithm.hpp"


#include "EqualityResolution.hpp"
#include "Shell/UnificationWithAbstractionConfig.hpp"

#if VDEBUG
#include <iostream>
using namespace std;
#endif

namespace Inferences
{

using namespace Lib;
using namespace Kernel;
using namespace Indexing;
using namespace Saturation;

struct EqualityResolution::IsNegativeEqualityFn
{
  bool operator()(Literal* l)
  { return l->isEquality() && l->isNegative(); }
};

void EqualityResolution::attach(SaturationAlgorithm* salg)
{
  CALL("EqualityResolution::attach");

  GeneratingInferenceEngine::attach(salg);
  _handler = salg->getIndexManager()->getHandler();
}

struct EqualityResolution::ResultFn
{
  ResultFn(Clause* cl, MismatchHandler* hndlr=0, bool afterCheck = false, Ordering* ord = nullptr)
      : _afterCheck(afterCheck), _ord(ord), _cl(cl), _cLen(cl->length()), _handler(hndlr) {}
  Clause* operator() (Literal* lit)
  {
    CALL("EqualityResolution::ResultFn::operator()");

    ASS(lit->isEquality());
    ASS(lit->isNegative());

<<<<<<< HEAD
    VSpecVarToTermMap termMap;

    TermList arg0 = *lit->nthArgument(0);
    TermList arg1 = *lit->nthArgument(1);

    static Options::UnificationWithAbstraction uwa = env.options->unificationWithAbstraction();
    static Options::FunctionExtensionality ext = env.options->functionExtensionality();
    bool use_uwa_handler = uwa != Options::UnificationWithAbstraction::OFF;
    bool use_ho_handler = (ext == Options::FunctionExtensionality::ABSTRACTION) &&
                          env.property->higherOrder();

    if(use_ho_handler){
      TermList sort = SortHelper::getEqualityArgumentSort(lit);
      if(!arg0.isVar() && !arg1.isVar() && 
         !sort.isVar() && !sort.isArrowSort()){
        arg0 = ApplicativeHelper::replaceFunctionalAndBooleanSubterms(arg0.term(), &termMap);
        arg1 = ApplicativeHelper::replaceFunctionalAndBooleanSubterms(arg1.term(), &termMap);
      }
    }

    // We only care about non-trivial constraints where the top-sybmol of the two terms are the same
    // and therefore a constraint can be created between arguments
    if(use_uwa_handler && !arg0.isVar() && !arg1.isVar() &&
       arg0.term()->functor() == arg1.term()->functor()){
      TheoryTermReplacement ttr(&termMap);
      arg0 = TermList(ttr.transform(arg0.term()));
      arg1 = TermList(ttr.transform(arg1.term()));
    }

    ASS(!(use_uwa_handler && use_ho_handler));

    static RobSubstitution subst;
    static UnificationConstraintStack constraints;
    subst.reset();
    constraints.reset();
    subst.setMap(&termMap);

    if(use_uwa_handler){
      UWAMismatchHandler hndlr(constraints);
      if(!subst.unify(arg0,0,arg1,0,&hndlr)){ 
        return 0; 
      }
    }
=======
    TermList arg0 = *lit->nthArgument(0);
    TermList arg1 = *lit->nthArgument(1);

    static RobSubstitution subst(_handler);
    subst.reset();
>>>>>>> abfcfaf3

    if(!subst.unify(arg0,0,arg1,0)){
      return 0;    
    }

    //cout << "equalityResolution with " + _cl->toString() << endl;
    //cout << "The literal is " + lit->toString() << endl;
    //cout << "cLength " << cLength << endl;

    unsigned newLen=_cLen-1+ subst.numberOfConstraints();

    Clause* res = new(newLen) Clause(newLen, GeneratingInference1(InferenceRule::EQUALITY_RESOLUTION, _cl));

    Literal* litAfter = 0;

    if (_afterCheck && _cl->numSelected() > 1) {
      TimeCounter tc(TC_LITERAL_ORDER_AFTERCHECK);
      litAfter = subst.apply(lit, 0);
    }

    unsigned next = 0;
    for(unsigned i=0;i<_cLen;i++) {
      Literal* curr=(*_cl)[i];
      if(curr!=lit) {
        Literal* currAfter = subst.apply(curr, 0);

        if (litAfter) {
          TimeCounter tc(TC_LITERAL_ORDER_AFTERCHECK);

          if (i < _cl->numSelected() && _ord->compare(currAfter,litAfter) == Ordering::GREATER) {
            env.statistics->inferencesBlockedForOrderingAftercheck++;
            res->destroy();
            return 0;
          }
        }

        (*res)[next++] = currAfter;
      }
    }
<<<<<<< HEAD
    for(unsigned i=0;i<constraints.length();i++){
      UnificationConstraint con = (constraints)[i];
      TermList qT = subst.apply(con.first.first,0);
      TermList rT = subst.apply(con.second.first,0);

      TermList sort = SortHelper::getResultSort(rT.term());
      Literal* constraint = Literal::createEquality(false,qT,rT,sort);      
  
      // view comment in binary resolution regarding check below AYB

      /*if(use_uwa_handler && uwa==Options::UnificationWithAbstraction::GROUND &&
         !constraint->ground() &&
         !UnificationWithAbstractionConfig::isInterpreted(qT) && 
         !UnificationWithAbstractionConfig::isInterpreted(rT) ) {

        // the unification was between two uninterpreted things that were not ground 
        res->destroy();
        return 0;
      }*/

=======
    auto constraints = subst.getConstraints();
    while(constraints.hasNext()){
      Literal* constraint = constraints.next();
>>>>>>> abfcfaf3
      (*res)[next++] = constraint;
    }
    ASS_EQ(next,newLen);

    env.statistics->equalityResolution++;

    return res;
  }
private:
  bool _afterCheck;
  Ordering* _ord;
  Clause* _cl;
  unsigned _cLen;
  MismatchHandler* _handler;
};

ClauseIterator EqualityResolution::generateClauses(Clause* premise)
{
  CALL("EqualityResolution::generateClauses");

  if(premise->isEmpty()) {
    return ClauseIterator::getEmpty();
  }
  ASS(premise->numSelected()>0);

  auto it1 = premise->getSelectedLiteralIterator();

  auto it2 = getFilteredIterator(it1,IsNegativeEqualityFn());

  auto it3 = getMappingIterator(it2,ResultFn(premise, _handler,
      getOptions().literalMaximalityAftercheck() && _salg->getLiteralSelector().isBGComplete(),
      &_salg->getOrdering()));

  auto it4 = getFilteredIterator(it3,NonzeroFn());

  return pvi( it4 );
}

/**
 * @c toResolve must be an negative equality. If it is resolvable,
 * resolve it and return the resulting clause. If it is not resolvable,
 * return 0.
 */
Clause* EqualityResolution::tryResolveEquality(Clause* cl, Literal* toResolve)
{
  CALL("EqualityResolution::tryResolveEquality");

  return ResultFn(cl)(toResolve);
}

}<|MERGE_RESOLUTION|>--- conflicted
+++ resolved
@@ -78,57 +78,11 @@
     ASS(lit->isEquality());
     ASS(lit->isNegative());
 
-<<<<<<< HEAD
-    VSpecVarToTermMap termMap;
-
-    TermList arg0 = *lit->nthArgument(0);
-    TermList arg1 = *lit->nthArgument(1);
-
-    static Options::UnificationWithAbstraction uwa = env.options->unificationWithAbstraction();
-    static Options::FunctionExtensionality ext = env.options->functionExtensionality();
-    bool use_uwa_handler = uwa != Options::UnificationWithAbstraction::OFF;
-    bool use_ho_handler = (ext == Options::FunctionExtensionality::ABSTRACTION) &&
-                          env.property->higherOrder();
-
-    if(use_ho_handler){
-      TermList sort = SortHelper::getEqualityArgumentSort(lit);
-      if(!arg0.isVar() && !arg1.isVar() && 
-         !sort.isVar() && !sort.isArrowSort()){
-        arg0 = ApplicativeHelper::replaceFunctionalAndBooleanSubterms(arg0.term(), &termMap);
-        arg1 = ApplicativeHelper::replaceFunctionalAndBooleanSubterms(arg1.term(), &termMap);
-      }
-    }
-
-    // We only care about non-trivial constraints where the top-sybmol of the two terms are the same
-    // and therefore a constraint can be created between arguments
-    if(use_uwa_handler && !arg0.isVar() && !arg1.isVar() &&
-       arg0.term()->functor() == arg1.term()->functor()){
-      TheoryTermReplacement ttr(&termMap);
-      arg0 = TermList(ttr.transform(arg0.term()));
-      arg1 = TermList(ttr.transform(arg1.term()));
-    }
-
-    ASS(!(use_uwa_handler && use_ho_handler));
-
-    static RobSubstitution subst;
-    static UnificationConstraintStack constraints;
-    subst.reset();
-    constraints.reset();
-    subst.setMap(&termMap);
-
-    if(use_uwa_handler){
-      UWAMismatchHandler hndlr(constraints);
-      if(!subst.unify(arg0,0,arg1,0,&hndlr)){ 
-        return 0; 
-      }
-    }
-=======
     TermList arg0 = *lit->nthArgument(0);
     TermList arg1 = *lit->nthArgument(1);
 
     static RobSubstitution subst(_handler);
     subst.reset();
->>>>>>> abfcfaf3
 
     if(!subst.unify(arg0,0,arg1,0)){
       return 0;    
@@ -168,32 +122,9 @@
         (*res)[next++] = currAfter;
       }
     }
-<<<<<<< HEAD
-    for(unsigned i=0;i<constraints.length();i++){
-      UnificationConstraint con = (constraints)[i];
-      TermList qT = subst.apply(con.first.first,0);
-      TermList rT = subst.apply(con.second.first,0);
-
-      TermList sort = SortHelper::getResultSort(rT.term());
-      Literal* constraint = Literal::createEquality(false,qT,rT,sort);      
-  
-      // view comment in binary resolution regarding check below AYB
-
-      /*if(use_uwa_handler && uwa==Options::UnificationWithAbstraction::GROUND &&
-         !constraint->ground() &&
-         !UnificationWithAbstractionConfig::isInterpreted(qT) && 
-         !UnificationWithAbstractionConfig::isInterpreted(rT) ) {
-
-        // the unification was between two uninterpreted things that were not ground 
-        res->destroy();
-        return 0;
-      }*/
-
-=======
     auto constraints = subst.getConstraints();
     while(constraints.hasNext()){
       Literal* constraint = constraints.next();
->>>>>>> abfcfaf3
       (*res)[next++] = constraint;
     }
     ASS_EQ(next,newLen);
