--- conflicted
+++ resolved
@@ -288,11 +288,7 @@
                                                   *lit->nthArgument(1)->term()->nthArgument(0),
                                                   type->arg(0));
         unsigned i = 0;
-<<<<<<< HEAD
-        for (i; (*c)[i] != lit; i++) {}
-=======
         while ((*c)[i] != lit) { i++; }
->>>>>>> 54bb01b5
         std::memcpy(res->literals(), c->literals(), length * sizeof(Literal*));
         (*res)[i] = newLit;
         
@@ -509,17 +505,10 @@
                                                 *_lit->nthArgument(_leftSide ? 0 : 1),
                                                 *_subterms.pop(),
                                                 _sort);
-<<<<<<< HEAD
-      return replaceLit(_clause, _lit, newlit, new Inference1(Inference::TERM_ALGEBRA_ACYCLICITY, _clause));
-      //res->setAge(_clause->age() + 1);
-      env.statistics->taAcyclicityGeneratedDisequalities++;
-      //return res;
-=======
       Clause* res = replaceLit(_clause, _lit, newlit, new Inference1(Inference::TERM_ALGEBRA_ACYCLICITY, _clause));
       res->setAge(_clause->age() + 1);
       env.statistics->taAcyclicityGeneratedDisequalities++;
       return res;
->>>>>>> 54bb01b5
     }
         
   private:
