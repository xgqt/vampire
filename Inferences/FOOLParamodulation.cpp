/*
 * This file is part of the source code of the software program
 * Vampire. It is protected by applicable
 * copyright laws.
 *
 * This source code is distributed under the licence found here
 * https://vprover.github.io/license.html
 * and in the source directory
 */
/**
 * @file FOOLParamodulation.cpp
 * Implements the inference rule, that is needed for efficient treatment of
 * boolean terms. The details of why it is needed are in the paper
 * "A First Class Boolean Sort in First-Order Theorem Proving and TPTP"
 * by Kotelnikov, Kovacs and Voronkov [1].
 *
 * [1] http://arxiv.org/abs/1505.01682
 */

#include "Lib/Environment.hpp"

#include "Kernel/Clause.hpp"
#include "Kernel/EqHelper.hpp"
#include "Kernel/Inference.hpp"
#include "Kernel/Term.hpp"
#include "Kernel/TermIterators.hpp"
#include "Kernel/Signature.hpp"
#include "Kernel/OperatorType.hpp"

#include "FOOLParamodulation.hpp"

namespace Inferences {

ClauseIterator FOOLParamodulation::generateClauses(Clause* premise) {
  CALL("FOOLParamodulation::generateClauses");

  /**
   * We are going to implement the following inference rule, taken from the paper:
   *
   *        C[s]
   * --------------------, where
   * C[true] \/ s = false
   *
   * (a) s is a boolean term other than true or false;
   * (b) s is not a variable;
   * (c) C[s] is different from s = false.
   *
   * C[s] is a clause with an occurrence of s, and C[true] is the C clause
   * with s substituted by true.
   *
   * C[s] is deleted after the inference is applied.
   */

  VTHREAD_LOCAL static TermList troo(Term::foolTrue());
  VTHREAD_LOCAL static TermList fols(Term::foolFalse());

  /**
   * We will be looking for a literal, standing in a `literalPosition` in
   * the clause, that has an occurrence of a `booleanTerm`, that is not a
   * variable, true or false.
   *
   * We will only be looking for one boolean term and only replace one
   * occurrence of it in one literal. An alternative implementation can:
   *  1) Replace all occurrences of a boolean term in all literals.
   *  2) Find occurrences of multiple boolean terms and replace their
   *     occurrences simultaneously, adding multiple literals of the form
   *     s_n = false to the conclusion.
   */
  TermList booleanTerm;
  unsigned literalPosition = 0;

  ArrayishObjectIterator<Clause> literals = premise->getSelectedLiteralIterator();
  while (literals.hasNext()) {
    Literal* literal = literals.next();

    // we shouldn't touch literals of the form s = false
    if (literal->isEquality() && literal->polarity()) {
      TermList* lhs = literal->nthArgument(0);
      TermList* rhs = literal->nthArgument(1);
      if ((lhs->isTerm() && env->signature->isFoolConstantSymbol(false,lhs->term()->functor())) ||
          (rhs->isTerm() && env->signature->isFoolConstantSymbol(false,rhs->term()->functor()))) {
        literalPosition++;
        continue;
      }
    }

    // we shouldn't replace variables, hence NonVariableIterator
    NonVariableIterator nvi(literal);
    while (nvi.hasNext()) {
      TermList subterm = nvi.next();
      unsigned functor = subterm.term()->functor();

      // we shouldn't replace boolean constants
      if (env->signature->isFoolConstantSymbol(false,functor) || env->signature->isFoolConstantSymbol(true,functor)) {
        continue;
      }

<<<<<<< HEAD
      TermList resultType = env->signature->getFunction(functor)->fnType()->result();
      if (resultType == Term::boolSort()) {
=======
      TermList resultType = env.signature->getFunction(functor)->fnType()->result();
      if (resultType == AtomicSort::boolSort()) {
>>>>>>> b96158b4
        booleanTerm = subterm;
        goto substitution;
      }
    }
    literalPosition++;
  }

  // If we reached this point, it means that there was no boolean terms we are
  // interested in, so we don't infer anything
  return ClauseIterator::getEmpty();

  substitution:

  // Found a boolean term! Create the C[true] \/ s = false clause
  unsigned conclusionLength = premise->length() + 1;
  Clause* conclusion = new(conclusionLength) Clause(conclusionLength,
      GeneratingInference1(InferenceRule::FOOL_PARAMODULATION, premise));

  // Copy the literals from the premise except for the one at `literalPosition`,
  // that has the occurrence of `booleanTerm` replaced with false
  for (unsigned i = 0; i < conclusion->length() - 1; i++) {
    (*conclusion)[i] = i == literalPosition ? EqHelper::replace((*premise)[i], booleanTerm, troo) : (*premise)[i];
  }

  // Add s = false to the clause
  (*conclusion)[conclusion->length() - 1] = Literal::createEquality(true, booleanTerm, fols, AtomicSort::boolSort());

  return pvi(getSingletonIterator(conclusion));
}

}<|MERGE_RESOLUTION|>--- conflicted
+++ resolved
@@ -95,13 +95,8 @@
         continue;
       }
 
-<<<<<<< HEAD
-      TermList resultType = env->signature->getFunction(functor)->fnType()->result();
-      if (resultType == Term::boolSort()) {
-=======
       TermList resultType = env.signature->getFunction(functor)->fnType()->result();
       if (resultType == AtomicSort::boolSort()) {
->>>>>>> b96158b4
         booleanTerm = subterm;
         goto substitution;
       }
