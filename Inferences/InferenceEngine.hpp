--- conflicted
+++ resolved
@@ -153,7 +153,6 @@
   virtual Clause* simplify(Clause* cl) = 0;
 };
 
-<<<<<<< HEAD
 /**
  * A SimplifyingGeneratingInference that generates at most one clause. 
  * 
@@ -238,7 +237,7 @@
 private:
   Ordering* _ordering;
   const InferenceRule _rule;
-=======
+};
 
 class SimplificationEngine
 : public InferenceEngine
@@ -251,7 +250,6 @@
    * in the saturation loop
    */
   virtual ClauseIterator perform(Clause* cl) = 0;
->>>>>>> 825fbfbf
 };
 
 class ForwardSimplificationEngine
@@ -397,7 +395,6 @@
 };
 
 
-<<<<<<< HEAD
 class CompositeSGI
 : public SimplifyingGeneratingInference
 {
@@ -415,7 +412,8 @@
 private:
   Stack<SimplifyingGeneratingInference*> _simplifiers;
   Stack<GeneratingInferenceEngine*> _generators;
-=======
+};
+
 //removes clauses which define choice operators
 class ChoiceDefinitionISE
 : public ImmediateSimplificationEngine
@@ -430,7 +428,6 @@
  
   bool is_of_form_xy(Literal* lit,  TermList& x);
   bool is_of_form_xfx(Literal* lit, TermList x, TermList& f);
->>>>>>> 825fbfbf
 };
 
 class DuplicateLiteralRemovalISE
