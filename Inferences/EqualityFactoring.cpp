/*
 * This file is part of the source code of the software program
 * Vampire. It is protected by applicable
 * copyright laws.
 *
 * This source code is distributed under the licence found here
 * https://vprover.github.io/license.html
 * and in the source directory
 */
/**
 * @file EqualityFactoring.cpp
 * Implements class EqualityFactoring.
 */

#include <utility>

#include "Lib/Environment.hpp"
#include "Lib/Metaiterators.hpp"
#include "Lib/PairUtils.hpp"
#include "Lib/VirtualIterator.hpp"

#include "Kernel/Clause.hpp"
#include "Kernel/EqHelper.hpp"
#include "Kernel/Inference.hpp"
#include "Kernel/Ordering.hpp"
#include "Kernel/RobSubstitution.hpp"
#include "Kernel/SortHelper.hpp"
#include "Kernel/Unit.hpp"
#include "Kernel/LiteralSelector.hpp"
#include "Kernel/ApplicativeHelper.hpp"

#include "Saturation/SaturationAlgorithm.hpp"

#include "Shell/Statistics.hpp"

#include "EqualityFactoring.hpp"

#include "Indexing/SubstitutionTree.hpp"

#if VDEBUG
#include <iostream>
using namespace std;
#endif

namespace Inferences
{

using namespace Lib;
using namespace Kernel;
using namespace Indexing;
using namespace Saturation;

struct EqualityFactoring::IsPositiveEqualityFn
{
  bool operator()(Literal* l)
  { return l->isEquality() && l->isPositive(); }
};
struct EqualityFactoring::IsDifferentPositiveEqualityFn
{
  IsDifferentPositiveEqualityFn(Literal* lit) : _lit(lit) {}
  bool operator()(Literal* l2)
  { return l2->isEquality() && l2->polarity() && l2!=_lit; }
private:
  Literal* _lit;
};

struct EqualityFactoring::FactorablePairsFn
{
  FactorablePairsFn(Clause* cl) : _cl(cl) {}
  VirtualIterator<pair<pair<Literal*,TermList>,pair<Literal*,TermList> > > operator() (pair<Literal*,TermList> arg)
  {
    auto it1 = getContentIterator(*_cl);

    auto it2 = getFilteredIterator(it1,IsDifferentPositiveEqualityFn(arg.first));

    auto it3 = getMapAndFlattenIterator(it2,EqHelper::EqualityArgumentIteratorFn());

    auto it4 = pushPairIntoRightIterator(arg,it3);

    return pvi( it4 );
  }
private:
  Clause* _cl;
};

void EqualityFactoring::attach(SaturationAlgorithm* salg)
{
  CALL("EqualityFactoring::attach");

  GeneratingInferenceEngine::attach(salg);
  _handler = salg->getIndexManager()->getHandler();
}

struct EqualityFactoring::ResultFn
{
  ResultFn(Clause* cl, MismatchHandler* hndlr, bool afterCheck, Ordering& ordering)
      : _cl(cl), _cLen(cl->length()), _handler(hndlr), _afterCheck(afterCheck), _ordering(ordering) {}
  Clause* operator() (pair<pair<Literal*,TermList>,pair<Literal*,TermList> > arg)
  {
    CALL("EqualityFactoring::ResultFn::operator()");

    Literal* sLit=arg.first.first;  // selected literal ( = factored-out literal )
    Literal* fLit=arg.second.first; // fairly boring side literal
    ASS(sLit->isEquality());
    ASS(fLit->isEquality());

    VSpecVarToTermMap termMap;

    TermList srt = SortHelper::getEqualityArgumentSort(sLit);

    static RobSubstitution subst(_handler);
    subst.reset();
<<<<<<< HEAD
    constraints.reset();
    subst.setMap(&termMap);
=======
>>>>>>> abfcfaf3

    if (!subst.unify(srt, 0, SortHelper::getEqualityArgumentSort(fLit), 0)) {
      return 0;
    }

    TermList srtS=subst.apply(srt,0);

    TermList sLHS=arg.first.second;
    TermList sRHS=EqHelper::getOtherEqualitySide(sLit, sLHS);
    TermList fLHS=arg.second.second;
    TermList fRHS=EqHelper::getOtherEqualitySide(fLit, fLHS);
    ASS_NEQ(sLit, fLit);

<<<<<<< HEAD
    static Options::FunctionExtensionality ext = env.options->functionExtensionality();
    static Options::UnificationWithAbstraction uwa = env.options->unificationWithAbstraction();
    bool use_ho_handler = (ext == Options::FunctionExtensionality::ABSTRACTION) && env.property->higherOrder();
    bool use_uwa_handler = uwa != Options::UnificationWithAbstraction::OFF;

    ASS(!(use_uwa_handler && use_ho_handler));

    if(use_ho_handler && !sLHS.isVar() && !fLHS.isVar() && 
       !srtS.isVar() && !srtS.isArrowSort()){
      sLHS = ApplicativeHelper::replaceFunctionalAndBooleanSubterms(sLHS.term(), &termMap);
      fLHS = ApplicativeHelper::replaceFunctionalAndBooleanSubterms(fLHS.term(), &termMap);
    }

    // We only care about non-trivial constraints where the top-sybmol of the two terns are the same
    // and therefore a constraint can be created between arguments
    if(use_uwa_handler && !sLHS.isVar() && !fLHS.isVar() &&
       sLHS.term()->functor() == fLHS.term()->functor()){
      TheoryTermReplacement ttr(&termMap);
      sLHS = TermList(ttr.transform(sLHS.term()));
      fLHS = TermList(ttr.transform(fLHS.term()));
    }

    if(use_uwa_handler){
      UWAMismatchHandler hndlr(constraints);
      if(!subst.unify(sLHS,0,fLHS,0,&hndlr)){ 
        return 0; 
      }
    }

    if(use_ho_handler){
      HOMismatchHandler hndlr(constraints);
      if(!subst.unify(sLHS,0,fLHS,0,&hndlr)){ 
        return 0; 
      }    
    }
=======
    if(!subst.unify(sLHS,0,fLHS,0)){
      return 0;    
    }    
>>>>>>> abfcfaf3

    if(!use_uwa_handler && !use_ho_handler && !subst.unify(sLHS,0,fLHS,0)){
      return 0;    
    }    

    TermList sLHSS=subst.apply(sLHS,0);
    TermList sRHSS=subst.apply(sRHS,0);
    if(Ordering::isGorGEorE(_ordering.compare(sRHSS,sLHSS))) {
      return 0;
    }
    TermList fRHSS=subst.apply(fRHS,0);
    if(Ordering::isGorGEorE(_ordering.compare(fRHSS,sLHSS))) {
      return 0;
    }

    unsigned newLen=_cLen+subst.numberOfConstraints();
    Clause* res = new(newLen) Clause(newLen, GeneratingInference1(InferenceRule::EQUALITY_FACTORING, _cl));

    (*res)[0]=Literal::createEquality(false, sRHSS, fRHSS, srtS);

    Literal* sLitAfter = 0;
    if (_afterCheck && _cl->numSelected() > 1) {
      TimeCounter tc(TC_LITERAL_ORDER_AFTERCHECK);
      sLitAfter = subst.apply(sLit, 0);
    }

    unsigned next = 1;
    for(unsigned i=0;i<_cLen;i++) {
      Literal* curr=(*_cl)[i];
      if(curr!=sLit) {
        Literal* currAfter = subst.apply(curr, 0);

        if (sLitAfter) {
          TimeCounter tc(TC_LITERAL_ORDER_AFTERCHECK);
          if (i < _cl->numSelected() && _ordering.compare(currAfter,sLitAfter) == Ordering::GREATER) {
            env.statistics->inferencesBlockedForOrderingAftercheck++;
            res->destroy();
            return 0;
          }
        }

        (*res)[next++] = currAfter;
      }
    }
    auto constraints = subst.getConstraints();
    while(constraints.hasNext()){
      Literal* constraint = constraints.next();
      (*res)[next++] = constraint;
    }
    ASS_EQ(next,newLen);

    env.statistics->equalityFactoring++;

    return res;
  }
private:
  Clause* _cl;
  unsigned _cLen;
  MismatchHandler* _handler;
  bool _afterCheck;
  Ordering& _ordering;
};

ClauseIterator EqualityFactoring::generateClauses(Clause* premise)
{
  CALL("EqualityFactoring::generateClauses");

  if(premise->length()<=1) {
    return ClauseIterator::getEmpty();
  }
  ASS(premise->numSelected()>0);

  auto it1 = premise->getSelectedLiteralIterator();

  auto it2 = getFilteredIterator(it1,IsPositiveEqualityFn());

  auto it3 = getMapAndFlattenIterator(it2,EqHelper::LHSIteratorFn(_salg->getOrdering()));

  auto it4 = getMapAndFlattenIterator(it3,FactorablePairsFn(premise));

  auto it5 = getMappingIterator(it4,ResultFn(premise, _handler,
      getOptions().literalMaximalityAftercheck() && _salg->getLiteralSelector().isBGComplete(), _salg->getOrdering()));

  auto it6 = getFilteredIterator(it5,NonzeroFn());

  return pvi( it6 );
}

}<|MERGE_RESOLUTION|>--- conflicted
+++ resolved
@@ -110,11 +110,6 @@
 
     static RobSubstitution subst(_handler);
     subst.reset();
-<<<<<<< HEAD
-    constraints.reset();
-    subst.setMap(&termMap);
-=======
->>>>>>> abfcfaf3
 
     if (!subst.unify(srt, 0, SortHelper::getEqualityArgumentSort(fLit), 0)) {
       return 0;
@@ -128,49 +123,7 @@
     TermList fRHS=EqHelper::getOtherEqualitySide(fLit, fLHS);
     ASS_NEQ(sLit, fLit);
 
-<<<<<<< HEAD
-    static Options::FunctionExtensionality ext = env.options->functionExtensionality();
-    static Options::UnificationWithAbstraction uwa = env.options->unificationWithAbstraction();
-    bool use_ho_handler = (ext == Options::FunctionExtensionality::ABSTRACTION) && env.property->higherOrder();
-    bool use_uwa_handler = uwa != Options::UnificationWithAbstraction::OFF;
-
-    ASS(!(use_uwa_handler && use_ho_handler));
-
-    if(use_ho_handler && !sLHS.isVar() && !fLHS.isVar() && 
-       !srtS.isVar() && !srtS.isArrowSort()){
-      sLHS = ApplicativeHelper::replaceFunctionalAndBooleanSubterms(sLHS.term(), &termMap);
-      fLHS = ApplicativeHelper::replaceFunctionalAndBooleanSubterms(fLHS.term(), &termMap);
-    }
-
-    // We only care about non-trivial constraints where the top-sybmol of the two terns are the same
-    // and therefore a constraint can be created between arguments
-    if(use_uwa_handler && !sLHS.isVar() && !fLHS.isVar() &&
-       sLHS.term()->functor() == fLHS.term()->functor()){
-      TheoryTermReplacement ttr(&termMap);
-      sLHS = TermList(ttr.transform(sLHS.term()));
-      fLHS = TermList(ttr.transform(fLHS.term()));
-    }
-
-    if(use_uwa_handler){
-      UWAMismatchHandler hndlr(constraints);
-      if(!subst.unify(sLHS,0,fLHS,0,&hndlr)){ 
-        return 0; 
-      }
-    }
-
-    if(use_ho_handler){
-      HOMismatchHandler hndlr(constraints);
-      if(!subst.unify(sLHS,0,fLHS,0,&hndlr)){ 
-        return 0; 
-      }    
-    }
-=======
     if(!subst.unify(sLHS,0,fLHS,0)){
-      return 0;    
-    }    
->>>>>>> abfcfaf3
-
-    if(!use_uwa_handler && !use_ho_handler && !subst.unify(sLHS,0,fLHS,0)){
       return 0;    
     }    
 
