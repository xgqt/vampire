--- conflicted
+++ resolved
@@ -58,21 +58,12 @@
 
   Stack<PolyNf> terms(lit->numTermArguments());
   auto anyChange = false;
-<<<<<<< HEAD
-  for (unsigned i = 0; i < lit->arity(); i++) {
-    auto term = *lit->nthArgument(i);
-    auto norm = PolyNf::normalize(TypedTermList(term, SortHelper::getArgSort(lit, i)));
+  for (unsigned i = 0; i < lit->numTermArguments(); i++) {
+    auto term = lit->termArg(i);
+    auto norm = PolyNf::normalize(TypedTermList(term, SortHelper::getTermArgSort(lit, i)));
     auto ev = _inner.evaluate(norm);
     anyChange = anyChange || ev.value.isSome();
     terms.push(std::move(ev).value || norm);
-=======
-  for (unsigned i = 0; i < lit->numTermArguments(); i++) {
-    auto term = lit->termArg(i);
-    auto norm = PolyNf::normalize(TypedTermList(term, SortHelper::getTermArgSort(lit, i)));
-    auto ev = evaluate(norm);
-    anyChange = anyChange || ev.isSome();
-    terms.push(std::move(ev).unwrapOrElse([&](){ return norm; }));
->>>>>>> 5a61c4ce
   }
   auto simplified = _inner.tryEvalPredicate(lit, terms.begin());
   anyChange = anyChange || simplified.isSome();
@@ -259,11 +250,7 @@
       );
     }
   };
-<<<<<<< HEAD
-  static Memo::Hashed<PolyNf, MaybeOverflow<PolyNf>> memo;
-=======
-  static Memo::Hashed<PolyNf, PolyNf, StlHash> memo;
->>>>>>> 5a61c4ce
+  static Memo::Hashed<PolyNf, MaybeOverflow<PolyNf>, StlHash> memo;
   auto out = evaluateBottomUp(normalized, Eval{ *this }, memo);
   return out.map([&normalized](PolyNf out) {
       return out == normalized ? Option<PolyNf>()
