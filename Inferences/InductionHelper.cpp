/*
 * This file is part of the source code of the software program
 * Vampire. It is protected by applicable
 * copyright laws.
 *
 * This source code is distributed under the licence found here
 * https://vprover.github.io/license.html
 * and in the source directory
 */
/**
 * @file Induction.cpp
 * Implements class Induction.
 */

#include "Indexing/Index.hpp"
#include "Indexing/ResultSubstitution.hpp"

#include "Lib/Environment.hpp"
#include "Lib/Metaiterators.hpp"

#include "Kernel/Clause.hpp"
#include "Kernel/Signature.hpp"
#include "Kernel/OperatorType.hpp"
#include "Kernel/Term.hpp"
#include "Kernel/TermIterators.hpp"
#include "Kernel/Theory.hpp"

#include "Shell/Options.hpp"

#include "InductionHelper.hpp"

namespace Inferences {

namespace {

struct SLQueryResultToTermQueryResultFn
{
  SLQueryResultToTermQueryResultFn(TermList v) : variable(v) {}
  TermQueryResult operator() (const SLQueryResult slqr) {
    return TermQueryResult(slqr.substitution->applyToQuery(variable), slqr.literal, slqr.clause);
  }

  TermList variable;
};

bool isIntegerComparisonLiteral(Literal* lit) {
  CALL("isIntegerComparisonLiteral");

  if (!lit->ground() || !theory->isInterpretedPredicate(lit)) return false;
  switch (theory->interpretPredicate(lit)) {
    case Theory::INT_LESS:
      // The only supported integer comparison predicate is INT_LESS.
      break;
    case Theory::INT_LESS_EQUAL:
    case Theory::INT_GREATER_EQUAL:
    case Theory::INT_GREATER:
      // All formulas should be normalized to only use INT_LESS and not other integer comparison predicates.
      ASSERTION_VIOLATION;
    default:
      // Not an integer comparison.
      return false;
  }
  return true;
}

};  // namespace

TermQueryResultIterator InductionHelper::getComparisonMatch(
    bool polarity, bool termIsLeft, Term* t) {
  CALL("InductionHelper::getComparisonMatch");

  static unsigned less = env.signature->getInterpretingSymbol(Theory::INT_LESS);
  static TermList var(0, false);
  Literal* pattern = Literal::create2(less, polarity, termIsLeft ? TermList(t) : var, termIsLeft ? var : TermList(t));
  return pvi(getMappingIterator(_comparisonIndex->getUnifications(pattern, /*complementary=*/ false, /*retrieveSubstitution=*/ true),
                                SLQueryResultToTermQueryResultFn(var)));
}

TermQueryResultIterator InductionHelper::getLess(Term* t)
{
  CALL("InductionHelper::getLess");
  return pvi(getConcatenatedIterator(
    // x <= t  iff  ~ t < x
    getComparisonMatch(/*polarity=*/false, /*termIsLeft=*/true, t),
    // x < t
    getComparisonMatch(/*polarity=*/true, /*termIsLeft=*/false, t)));
}

TermQueryResultIterator InductionHelper::getGreater(Term* t)
{
  CALL("InductionHelper::getGreater");
  return pvi(getConcatenatedIterator(
    // x >= t  iff  ~ x < t
    getComparisonMatch(/*polarity=*/false, /*termIsLeft=*/false, t),
    // x > t  iff  t < x
    getComparisonMatch(/*polarity=*/true, /*termIsLeft=*/true, t)));
}

TermQueryResultIterator InductionHelper::getTQRsForInductionTerm(TermList inductionTerm) {
  CALL("InductionHelper::getIndTQRsForInductionTerm");

  ASS(_inductionTermIndex);
  return _inductionTermIndex->getUnifications(inductionTerm);
}

bool InductionHelper::isIntegerComparison(Clause* c) {
  CALL("InductionHelper::isIntegerComparison");
  if (c->length() != 1) return false;
  return isIntegerComparisonLiteral((*c)[0]);
}

bool InductionHelper::isIntInductionOn() {
  CALL("InductionHelper::isIntInductionOn");
  static bool intInd = env.options->induction() == Options::Induction::BOTH ||
                        env.options->induction() == Options::Induction::INTEGER;
  return intInd;
}

bool InductionHelper::isIntInductionOneOn() {
  CALL("InductionHelper::isIntInductionOneOn");
  return isIntInductionOn() && (env.options->intInduction() == Options::IntInductionKind::ONE);
}

bool InductionHelper::isIntInductionTwoOn() {
  CALL("InductionHelper::isIntInductionTwoOn");
  return isIntInductionOn() && (env.options->intInduction() == Options::IntInductionKind::TWO);
}

bool InductionHelper::isInductionForFiniteIntervalsOn() {
  CALL("InductionHelper::isInductionForFiniteIntervalsOn");
  static bool finite = env.options->integerInductionInterval() == Options::IntegerInductionInterval::FINITE ||
                       env.options->integerInductionInterval() == Options::IntegerInductionInterval::BOTH;
  return isIntInductionOn() && finite;
}

bool InductionHelper::isInductionForInfiniteIntervalsOn() {
  CALL("InductionHelper::isInductionForInfiniteIntervalsOn");
  static bool infinite = env.options->integerInductionInterval() == Options::IntegerInductionInterval::INFINITE ||
                         env.options->integerInductionInterval() == Options::IntegerInductionInterval::BOTH;
  return isIntInductionOn() && infinite;
}

bool InductionHelper::isStructInductionOn() {
  CALL("InductionHelper::isStructInductionOn");
  static bool structInd = env.options->induction() == Options::Induction::BOTH ||
                          env.options->induction() == Options::Induction::STRUCTURAL;
  return structInd;
}

<<<<<<< HEAD
bool InductionHelper::isStructInductionOneOn() {
  CALL("InductionHelper::isStructInductionOneOn");
  static bool structInd = env.options->structInduction() == Options::StructuralInductionKind::ALL ||
                          env.options->structInduction() == Options::StructuralInductionKind::ONE;
  return structInd;
}

bool InductionHelper::isStructInductionRecDefOn() {
  CALL("InductionHelper::isStructInductionRecDefOn");
  static bool structInd = env.options->structInduction() == Options::StructuralInductionKind::ALL ||
                          env.options->structInduction() == Options::StructuralInductionKind::REC_DEF;
  return structInd;
=======
bool InductionHelper::isNonUnitStructInductionOn() {
  CALL("InductionHelper::isNonUnitStructInductionOn");
  return isStructInductionOn() && env.options->nonUnitInduction();
>>>>>>> 2de1641a
}

bool InductionHelper::isInductionClause(Clause* c) {
  CALL("InductionHelper::isInductionClause");
  static Options::InductionChoice kind = env.options->inductionChoice();
  static bool all = (kind == Options::InductionChoice::ALL);
  static bool goal = (kind == Options::InductionChoice::GOAL);
  static bool goal_plus = (kind == Options::InductionChoice::GOAL_PLUS);
  static unsigned maxD = env.options->maxInductionDepth();
  static bool unitOnly = env.options->inductionUnitOnly();
  return ((!unitOnly || c->length()==1) && 
          (all || ( (goal || goal_plus) && c->derivedFromGoal())) &&
                  (maxD == 0 || c->inference().inductionDepth() < maxD)
         );
}

bool InductionHelper::isInductionLiteral(Literal* l) {
  CALL("InductionHelper::isInductionLiteral");
  static bool negOnly = env.options->inductionNegOnly();
  return ((!negOnly || l->isNegative() || 
           (theory->isInterpretedPredicate(l) && theory->isInequality(theory->interpretPredicate(l)))
          ) && l->ground()
         );
}

bool InductionHelper::isInductionLiteral(Literal* l, Clause* cl) {
  CALL("InductionHelper::isInductionLiteral");
  auto info = cl->inference().inductionInfo();
  if (l->ground() && info && !info->isEmpty()) {
    NonVariableIterator nvi(l);
    while (nvi.hasNext()) {
      unsigned fn = nvi.next().term()->functor();
      if (info->find(fn)) {
        return true;
      }
    }
  }
  return false;
}

vset<unsigned> InductionHelper::collectInductionSkolems(Literal* l, Clause* cl) {
  return collectInductionSkolems(l, cl->inference().inductionInfo());
}

vset<unsigned> InductionHelper::collectInductionSkolems(Literal* l, const DHSet<unsigned>* info) {
  CALL("InductionHelper::collectInductionSkolems");
  vset<unsigned> res;
  if (l->ground() && info && !info->isEmpty()) {
    NonVariableIterator nvi(l);
    while (nvi.hasNext()) {
      unsigned fn = nvi.next().term()->functor();
      if (info->find(fn)) {
        res.insert(fn);
      }
    }
  }
  return res;
}

bool InductionHelper::isInductionTermFunctor(unsigned f) {
  CALL("InductionHelper::isInductionTermFunctor");
  static Options::InductionChoice kind = env.options->inductionChoice();
  static bool all = (kind == Options::InductionChoice::ALL);
  static bool goal_plus = (kind == Options::InductionChoice::GOAL_PLUS);
  static bool complexTermsAllowed = env.options->inductionOnComplexTerms();
  return ((complexTermsAllowed || env.signature->functionArity(f)==0) &&
          (all ||
           env.signature->getFunction(f)->inGoal() ||
           (goal_plus && env.signature->getFunction(f)->inductionSkolem()) // set in NewCNF
          )
         );
}

static bool containsSkolem(Term* t) {
  unsigned f = t->functor();
  // Special case: t is a non-complex term (the most common case in induction)
  if (env.signature->functionArity(f) == 0) {
    return env.signature->getFunction(f)->skolem();
  }
  // If t is complex, we iterate through all its non-variable subterms including itself
  NonVariableIterator nvi(t, true);
  while (nvi.hasNext()) {
    if (env.signature->getFunction(nvi.next().term()->functor())->skolem()) return true;
  }
  return false;
}

static bool termAndLiteralSatisfyStrictness(const TermList& tl, Literal* l, Options::IntegerInductionLiteralStrictness strictness) {
  using LS = Options::IntegerInductionLiteralStrictness;
  switch(strictness) {
  case LS::NONE:
    return true;
  case LS::TOPLEVEL_NOT_IN_OTHER:
    return
      !(((tl == *l->nthArgument(0)) && !l->nthArgument(1)->containsSubterm(tl)) ||
        ((tl == *l->nthArgument(1)) && !l->nthArgument(0)->containsSubterm(tl)));
  case LS::ONLY_ONE_OCCURRENCE:
    return !(l->countSubtermOccurrences(tl) < 2);
  case LS::NOT_IN_BOTH:
    return !(!l->nthArgument(0)->containsSubterm(tl) || !l->nthArgument(1)->containsSubterm(tl));
  case LS::ALWAYS:
    return false;
  }
}

bool InductionHelper::isIntInductionTermListInLiteral(TermList& tl, Literal* l) {
  CALL("InductionHelper::isIntInductionTermInLiteral");

  // Term tl has to be an integer term.
  // Further, integer term tl from literal l cannot be used for induction if any
  // of the following conditions is satisfied.
  // Term strictness (applies on any tl):
  //   1: tl is an interpreted constant
  //   2: tl does not contain a skolem function
  // Comparison or equality strictness (applies when l is a comparison or an equality):
  //   1: tl is a top-level argument of l, but it does not occur in the other argument of l
  //   2: tl has only one occurrence in l
  //   3: tl does not occur in both arguments of l
  //   4: comparisons or equalities are not allowed
  ASS(tl.isTerm());
  unsigned f = tl.term()->functor();
  if (env.signature->getFunction(f)->fnType()->result() != AtomicSort::intSort())
    return false;

  using TS = Options::IntegerInductionTermStrictness;
  switch(env.options->integerInductionStrictnessTerm()) {
  case TS::NONE:
    break;
  case TS::INTERPRETED_CONSTANT:
    if(theory->isInterpretedConstant(f))
      return false;
    break;
  case TS::NO_SKOLEMS:
    if(!containsSkolem(tl.term()))
      return false;
    break;
  }

  return (l->isEquality()
    ? termAndLiteralSatisfyStrictness(tl, l, env.options->integerInductionStrictnessEq())
    : !isIntegerComparisonLiteral(l) ||
      termAndLiteralSatisfyStrictness(tl, l, env.options->integerInductionStrictnessComp()));
}

bool InductionHelper::isStructInductionFunctor(unsigned f) {
  CALL("InductionHelper::isStructInductionFunctor");
  static bool complexTermsAllowed = env.options->inductionOnComplexTerms();
  return (env.signature->isTermAlgebraSort(env.signature->getFunction(f)->fnType()->result()) &&
           // skip base constructors even if induction on complex terms is on:
          ((complexTermsAllowed && env.signature->functionArity(f) != 0) ||
           // otherwise skip all constructors:
           !env.signature->getFunction(f)->termAlgebraCons())
         );
}

}  // namespace Inferences<|MERGE_RESOLUTION|>--- conflicted
+++ resolved
@@ -147,7 +147,6 @@
   return structInd;
 }
 
-<<<<<<< HEAD
 bool InductionHelper::isStructInductionOneOn() {
   CALL("InductionHelper::isStructInductionOneOn");
   static bool structInd = env.options->structInduction() == Options::StructuralInductionKind::ALL ||
@@ -160,11 +159,11 @@
   static bool structInd = env.options->structInduction() == Options::StructuralInductionKind::ALL ||
                           env.options->structInduction() == Options::StructuralInductionKind::REC_DEF;
   return structInd;
-=======
+}
+
 bool InductionHelper::isNonUnitStructInductionOn() {
   CALL("InductionHelper::isNonUnitStructInductionOn");
   return isStructInductionOn() && env.options->nonUnitInduction();
->>>>>>> 2de1641a
 }
 
 bool InductionHelper::isInductionClause(Clause* c) {
@@ -192,7 +191,7 @@
 
 bool InductionHelper::isInductionLiteral(Literal* l, Clause* cl) {
   CALL("InductionHelper::isInductionLiteral");
-  auto info = cl->inference().inductionInfo();
+  DHSet<unsigned>* info = static_cast<DHSet<unsigned>*>(cl->inference().inductionInfo());
   if (l->ground() && info && !info->isEmpty()) {
     NonVariableIterator nvi(l);
     while (nvi.hasNext()) {
@@ -206,7 +205,8 @@
 }
 
 vset<unsigned> InductionHelper::collectInductionSkolems(Literal* l, Clause* cl) {
-  return collectInductionSkolems(l, cl->inference().inductionInfo());
+  return collectInductionSkolems(l,
+    static_cast<DHSet<unsigned>*>(cl->inference().inductionInfo()));
 }
 
 vset<unsigned> InductionHelper::collectInductionSkolems(Literal* l, const DHSet<unsigned>* info) {
