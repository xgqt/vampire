/*
 * This file is part of the source code of the software program
 * Vampire. It is protected by applicable
 * copyright laws.
 *
 * This source code is distributed under the licence found here
 * https://vprover.github.io/license.html
 * and in the source directory
 */
/**
 * @file ModelPrinter.cpp
 * Implements class ModelPrinter.
 */

#include <algorithm>

#include "ModelPrinter.hpp"

#include "Lib/Environment.hpp"
#include "Lib/IntUnionFind.hpp"

#include "Kernel/Matcher.hpp"
#include "Kernel/Problem.hpp"
#include "Kernel/Signature.hpp"
#include "Kernel/SortHelper.hpp"

#include "Indexing/GroundingIndex.hpp"

#include "Shell/PredicateDefinition.hpp"

#include "IGAlgorithm.hpp"

namespace InstGen
{

using namespace Shell;

ModelPrinter::ModelPrinter(IGAlgorithm& iga)
 : _iga(iga)
{
  CALL("ModelPrinter::ModelPrinter");
}

bool ModelPrinter::haveNonDefaultSorts()
{
  CALL("ModelPrinter::haveNonDefaultSorts");

  unsigned funs = env->signature->functions();
  for(unsigned i=0; i<funs; i++) {
<<<<<<< HEAD
    if(env->signature->isTypeConOrSup(i)){ continue; }
    OperatorType* type = env->signature->getFunction(i)->fnType();
=======
    OperatorType* type = env.signature->getFunction(i)->fnType();
>>>>>>> b96158b4
    if(!type->isAllDefault()) { return false; }
  }
  unsigned preds = env->signature->predicates();
  for(unsigned i=1; i<preds; i++) {
    OperatorType* type = env->signature->getPredicate(i)->predType();
    if(!type->isAllDefault()) { return false; }
  }
  return true;
}

bool ModelPrinter::isEprProblem()
{
  CALL("ModelPrinter::isEprProblem");

  unsigned funCnt = env->signature->functions();
  for(unsigned i=0; i<funCnt; i++) {
<<<<<<< HEAD
    if(env->signature->isTypeConOrSup(i)){ continue; }
    if(env->signature->functionArity(i)>0) {
=======
    if(env.signature->functionArity(i)>0) {
>>>>>>> b96158b4
      return false;
    }
  }
  return true;
}

bool ModelPrinter::tryOutput(ostream& stm)
{
  CALL("ModelPrinter::tryOutput");

  if(!isEprProblem() || !haveNonDefaultSorts()) {
    return false;
  }

  Stack<TermList> args;
  Problem::TrivialPredicateMap::Iterator removedPreds(_iga.getProblem().trivialPredicates());
  while(removedPreds.hasNext()) {
    unsigned pred;
    bool assignment;
    removedPreds.next(pred, assignment);
    ASS_NEQ(pred,0);
    unsigned arity = env->signature->predicateArity(pred);
    args.reset();
    for(unsigned i=0; i<arity; i++) {
      args.push(TermList(i, false));
    }
    Literal* lit = Literal::create(pred, arity, assignment, false, args.begin());
    _trueLits.push(lit);
  }

  collectTrueLits();
  //TODO fix the below AYB
  if(env->signature->functions()!=0) {
    if(_usedConstants.isEmpty()) {
      unsigned newFunc = env->signature->addFreshFunction(0,"c");
      TermList newConstTrm(Term::create(newFunc, 0, 0));
      _usedConstants.push(newConstTrm);
      _usedConstantSet.insert(newFunc);
    }
    analyzeEqualityAndPopulateDomain();
    rewriteLits(_trueLits);

    outputDomainSpec(stm);
    outputFunInterpretations(stm);
  }
  outputPredInterpretations(stm);

  return true;
}

bool ModelPrinter::isEquality(Literal* lit)
{
  CALL("ModelPrinter::isEquality");

  return lit->isEquality() || env->signature->getPredicate(lit->functor())->equalityProxy();
}

/**
 * Collect constants used in @c lit into _usedConstantSet and _usedConstants.
 *
 * Function assumes there are no non-constant functions.
 */
void ModelPrinter::collectConstants(Literal* lit)
{
  CALL("ModelPrinter::collectConstants");

  SubtermIterator sti(lit);
  while(sti.hasNext()) {
    TermList t = sti.next();
    if(t.isVar()) {
      continue;
    }
    Term* trm = t.term();
    ASS_EQ(trm->arity(),0);
    unsigned func = trm->functor();
    if(_usedConstantSet.insert(func)) {
      _usedConstants.push(t);
    }
  }
}

void ModelPrinter::collectTrueLits()
{
  CALL("ModelPrinter::collectTrueLits");

  ClauseIterator ait = _iga.getActive();
  while(ait.hasNext()) {
    Clause* cl = ait.next();
    unsigned selCnt = cl->numSelected();
    ASS_G(selCnt, 0);
    for(unsigned i=0; i<selCnt; i++) {
      Literal* lit = (*cl)[i];
      collectConstants(lit);
      if(isEquality(lit)) {
	_trueEqs.push(lit);
      }
      else {
	_trueLits.push(lit);
      }
    }
  }
}

/**
 * Comparator that ensures instances go before more general clauses in the ordering
 */
struct ModelPrinter::InstLitComparator
{
  bool operator()(Literal* l1, Literal* l2)
  {
    if(l1->functor()!=l2->functor()) {
      return l1->functor()<l2->functor();
    }
    if(l1->weight()!=l2->weight()) {
      return l1->weight()>l2->weight();
    }
    return l1->getDistinctVars()<l2->getDistinctVars();
  }
};

void ModelPrinter::generateNewInstances(Literal* base, TermStack& domain, DHSet<Literal*>& instSet, LiteralStack& instAcc)
{
  CALL("ModelPrinter::generateNewInstances");

  //TODO: Add a smarted way of handling variables occurring multiple times!!! (now it's by MatchingUtils::match)

  unsigned arity = base->arity();
  unsigned domSz= domain.size();

  VTHREAD_LOCAL static DArray<TermList> args;
  VTHREAD_LOCAL static DArray<bool> variables;
  VTHREAD_LOCAL static DArray<unsigned> nextIndexes;
  OperatorType* predType = env->signature->getPredicate(base->functor())->predType();

  args.ensure(arity);
  variables.ensure(arity);
  nextIndexes.ensure(arity);

  for(unsigned i=0; i<arity; i++) {
    TermList baseArg = *base->nthArgument(i);
    bool isVar = baseArg.isVar();
    variables[i] = isVar;
    if(isVar) {
      nextIndexes[i] = 0;
    }
    else {
      args[i] = baseArg;
    }
  }

  unsigned depth = 0;
  for(;;) {
    while(depth<arity && !variables[depth]) {
      depth++;
    }
    bool goingDown;
    if(depth==arity) {
      //now we can generate a literal
      Literal* inst;
      if(base->isEquality()) {
	ASS(args[0].isTerm());
	inst = Literal::createEquality(base->isPositive(), args[0], args[1], SortHelper::getResultSort(args[0].term()));
      }
      else {
	inst = Literal::create(base, args.array());
      }
      bool shouldAdd = !instSet.contains(inst);
      if(shouldAdd) {
	Literal* opInst = Literal::complementaryLiteral(inst);
	shouldAdd = !instSet.contains(opInst);
      }
      if(shouldAdd) {
	shouldAdd = MatchingUtils::match(base, inst, false);
      }
      if(shouldAdd) {
	instSet.insert(inst);
	instAcc.push(inst);
      }

      goingDown = true;
    }
    else {
      TermList arg;
      do {
        if(nextIndexes[depth]==domSz) {
	  nextIndexes[depth] = 0;

	  goingDown = true;
	  goto done_with_level;
        }
        arg = domain[nextIndexes[depth]];
        nextIndexes[depth]++;
      } while(SortHelper::getResultSort(arg.term())!=predType->arg(depth));
      args[depth] = arg;
      goingDown = false;
    }

  done_with_level:
    if(goingDown) {
      do {
	if(depth==0) {
	  //we're done
	  return;
	}
	depth--;
      } while(!variables[depth]);
    }
    else {
      depth++;
    }
  }
}

void ModelPrinter::getInstances(LiteralStack& trueLits, TermStack& domain, LiteralStack& instanceAcc)
{
  CALL("ModelPrinter::getInstances");

  VTHREAD_LOCAL static DHSet<Literal*> instSet;
  instSet.reset();

  std::sort(trueLits.begin(), trueLits.end(), InstLitComparator());
  LiteralStack::BottomFirstIterator tlIt(trueLits);
  while(tlIt.hasNext()) {
    Literal* lit = tlIt.next();
    generateNewInstances(lit, domain, instSet, instanceAcc);
  }
}

void ModelPrinter::analyzeEqualityAndPopulateDomain()
{
  CALL("ModelPrinter::analyzeEqualityAndPopulateDomain");

  TermStack eqInstDomain = _usedConstants;
  LiteralStack eqInsts;
  getInstances(_trueEqs, eqInstDomain, eqInsts);

  unsigned funCnt = env->signature->functions();
  IntUnionFind uif(funCnt);

  LiteralStack::Iterator eqit(eqInsts);
  while(eqit.hasNext()) {
    Literal* lit = eqit.next();
    if(!lit->isPositive()) {
      continue;
    }
    TermList arg1 = *lit->nthArgument(0);
    TermList arg2 = *lit->nthArgument(1);
    ASS(arg1.isTerm());
    ASS(arg2.isTerm());
    unsigned fun1 = arg1.term()->functor();
    unsigned fun2 = arg2.term()->functor();
    uif.doUnion(fun1, fun2);
  }

  uif.evalComponents();
  IntUnionFind::ComponentIterator eqClassIt(uif);
  while(eqClassIt.hasNext()) {
    IntUnionFind::ElementIterator ecElIt = eqClassIt.next();

    ALWAYS(ecElIt.hasNext());
    unsigned firstFunc = ecElIt.next();
<<<<<<< HEAD
    //TODO is the below correct? AYB
    if(env->signature->isTypeConOrSup(firstFunc)){ continue; }
=======
>>>>>>> b96158b4

    if(!_usedConstantSet.contains(firstFunc)) {
      ASS(!ecElIt.hasNext()); //constant that is not used is alone in its equivalence class
      continue;
    }
    TermList firstTerm = TermList(Term::create(firstFunc, 0, 0));
    vstring firstTermStr = firstTerm.toString();
    TermList eqClassSort = SortHelper::getResultSort(firstTerm.term());
    unsigned reprFunc = env->signature->addStringConstant(firstTermStr);
    OperatorType* reprType = OperatorType::getConstantsType(eqClassSort);
    env->signature->getFunction(reprFunc)->setType(reprType);
    TermList reprTerm = TermList(Term::create(reprFunc, 0, 0));
    _rewrites.insert(firstTerm, reprTerm);

    _domain.push(reprTerm);

    while(ecElIt.hasNext()) {
      unsigned elFunc = ecElIt.next();
      TermList elTerm = TermList(Term::create(elFunc, 0, 0));
      ASS_EQ(eqClassSort, SortHelper::getResultSort(elTerm.term()));
      _rewrites.insert(elTerm, reprTerm);
    }
  }
}

void ModelPrinter::rewriteLits(LiteralStack& lits)
{
  CALL("ModelPrinter::rewriteLits");

  VTHREAD_LOCAL static TermStack args;

  LiteralStack::Iterator iter(lits);
  while(iter.hasNext()) {
    Literal* lit = iter.next();
    ASS(!isEquality(lit)); //we don't have equalities anymore at the point where this function is called
    unsigned arity = lit->arity();
    args.reset();
    bool modified = false;
    for(unsigned i=0; i<arity; i++) {
      TermList origArg = *lit->nthArgument(i);
      TermList tgt;
      if(origArg.isTerm() && _rewrites.find(origArg, tgt)) {
	args.push(tgt);
	modified = true;
      }
      else {
	args.push(origArg);
      }
    }
    ASS_EQ(args.size(), arity);
    if(!modified) {
      continue;
    }
    Literal* newLit = Literal::create(lit, args.begin());
    iter.replace(newLit);
  }
}

void ModelPrinter::outputDomainSpec(ostream& out)
{
  CALL("ModelPrinter::outputDomainSpec");
  ASS(_domain.isNonEmpty());

  out << "fof(model1,interpretation_domain," << endl
      << "    ! [X] : ( ";

  TermStack::BottomFirstIterator dit(_domain);
  while(dit.hasNext()) {
    TermList dt = dit.next();
    out << "X = " << dt.toString();
    if(dit.hasNext()) {
      out << " | ";
    }
  }

  out << " ) )." << endl;
}

void ModelPrinter::outputFunInterpretations(ostream& out)
{
  CALL("ModelPrinter::outputFunInterpretations");

  if(_rewrites.isEmpty()) { return; }

  out << "fof(model2,interpretation_terms," << endl
      << "    ( ";

  EqMap::Iterator eit(_rewrites);
  while(eit.hasNext()) {
    TermList trm, repr;
    eit.next(trm, repr);
    out << trm.toString() << " = " << repr.toString();
    if(eit.hasNext()) {
      out << " & ";
    }
  }

  out << ") )." << endl;
}


/**
 * Comparator that sorts instance literals by their predicate for the output
 */
struct ModelPrinter::PredNumComparator
{
  bool operator()(Literal* l1, Literal* l2)
  {
    return l1->functor()<l2->functor();
  }
};

void ModelPrinter::outputPredInterpretations(ostream& out)
{
  CALL("ModelPrinter::outputPredInterpretations");

  LiteralStack model;
  getInstances(_trueLits, _domain, model);

  std::sort(model.begin(), model.end(), PredNumComparator());

  if(model.isEmpty()) { return; }

  out << "fof(model3,interpretation_atoms," << endl
      << "    ( ";

  LiteralStack::BottomFirstIterator mit(model);
  while(mit.hasNext()) {
    Literal* lit = mit.next();
    out << lit->toString();
    if(mit.hasNext()) {
      out << " & " << endl << "      ";
    }
  }
  out << " ) )." << endl;
}

}














<|MERGE_RESOLUTION|>--- conflicted
+++ resolved
@@ -47,12 +47,7 @@
 
   unsigned funs = env->signature->functions();
   for(unsigned i=0; i<funs; i++) {
-<<<<<<< HEAD
-    if(env->signature->isTypeConOrSup(i)){ continue; }
-    OperatorType* type = env->signature->getFunction(i)->fnType();
-=======
     OperatorType* type = env.signature->getFunction(i)->fnType();
->>>>>>> b96158b4
     if(!type->isAllDefault()) { return false; }
   }
   unsigned preds = env->signature->predicates();
@@ -69,12 +64,7 @@
 
   unsigned funCnt = env->signature->functions();
   for(unsigned i=0; i<funCnt; i++) {
-<<<<<<< HEAD
-    if(env->signature->isTypeConOrSup(i)){ continue; }
-    if(env->signature->functionArity(i)>0) {
-=======
     if(env.signature->functionArity(i)>0) {
->>>>>>> b96158b4
       return false;
     }
   }
@@ -336,11 +326,6 @@
 
     ALWAYS(ecElIt.hasNext());
     unsigned firstFunc = ecElIt.next();
-<<<<<<< HEAD
-    //TODO is the below correct? AYB
-    if(env->signature->isTypeConOrSup(firstFunc)){ continue; }
-=======
->>>>>>> b96158b4
 
     if(!_usedConstantSet.contains(firstFunc)) {
       ASS(!ecElIt.hasNext()); //constant that is not used is alone in its equivalence class
