/*
 * This file is part of the source code of the software program
 * Vampire. It is protected by applicable
 * copyright laws.
 *
 * This source code is distributed under the licence found here
 * https://vprover.github.io/license.html
 * and in the source directory
 */

/**
 * @file PortfolioMode.cpp
 * Implements class PortfolioMode.
 */

#include "Lib/Environment.hpp"
#include "Lib/Int.hpp"
#include "Lib/Portability.hpp"
#include "Lib/Stack.hpp"
#include "Lib/System.hpp"
#include "Lib/ScopedLet.hpp"
#include "Lib/TimeCounter.hpp"
#include "Lib/Timer.hpp"
#include "Lib/Sys/Multiprocessing.hpp"

#include "Shell/Options.hpp"
#include "Shell/Statistics.hpp"
#include "Shell/UIHelper.hpp"
#include "Shell/Normalisation.hpp"
#include "Shell/Shuffling.hpp"
#include "Shell/TheoryFinder.hpp"

#include <unistd.h>
#include <signal.h>
#include <fstream>
#include <stdio.h>
#include <cstdio>

#include "Saturation/ProvingHelper.hpp"

#include "Kernel/Problem.hpp"

#include "Schedules.hpp"

#include "PortfolioMode.hpp"

using namespace Lib;
using namespace CASC;

PortfolioMode::PortfolioMode() : _slowness(1.0), _syncSemaphore(2) {
  unsigned cores = System::getNumberOfCores();
  cores = cores < 1 ? 1 : cores;
  _numWorkers = min(cores, env.options->multicore());
  if(!_numWorkers)
  {
    _numWorkers = cores >= 8 ? cores - 2 : cores;
  }

  // We need the following two values because the way the semaphore class is currently implemented:
  // 1) dec is the only operation which is blocking
  // 2) dec is done in the mode SEM_UNDO, so is undone when a process terminates

  if(env.options->printProofToFile().empty()) {
    /* if the user does not ask for printing the proof to a file,
     * we generate a temp file name, in master,
     * to be filled up in the winning worker with the proof
     * and printed later by master to stdout
     * when all the workers have shut up reporting status
     * (not to get the status talking interrupt the proof printing)
     */
    _tmpFileNameForProof = tmpnam(NULL);
  }
  _syncSemaphore.set(SEM_LOCK,1);    // to synchronize access to the second field
  _syncSemaphore.set(SEM_PRINTED,0); // to indicate that a child has already printed result (it should only happen once)
}

/**
 * The function that does all the job: reads the input files and runs
 * Vampires to solve problems.
 */
bool PortfolioMode::perform(float slowness)
{
  CALL("PortfolioMode::perform");

  PortfolioMode pm;
  pm._slowness = slowness;

  bool resValue;
  try {
      resValue = pm.searchForProof();
  } catch (Exception& exc) {
      cerr << "% Exception at proof search level" << endl;
      exc.cry(cerr);
      System::terminateImmediately(1); //we didn't find the proof, so we return nonzero status code
  }

  if (outputAllowed()) {
    env.beginOutput();
    if (resValue) {
      addCommentSignForSZS(env.out());
      env.out()<<"Success in time "<<Timer::msToSecondsString(env.timer->elapsedMilliseconds())<<endl;
    }
    else {
      addCommentSignForSZS(env.out());
      env.out()<<"Proof not found in time "<<Timer::msToSecondsString(env.timer->elapsedMilliseconds())<<endl;
      if (env.remainingTime()/100>0) {
        addCommentSignForSZS(env.out());
        env.out()<<"SZS status GaveUp for "<<env.options->problemName()<<endl;
      }
      else {
        //From time to time we may also be terminating in the timeLimitReached()
        //function in Lib/Timer.cpp in case the time runs out. We, however, output
        //the same string there as well.
        addCommentSignForSZS(env.out());
        env.out()<<"SZS status Timeout for "<<env.options->problemName()<<endl;
      }
    }
    if (env.options && env.options->timeStatistics()) {
      TimeCounter::printReport(env.out());
    }
    env.endOutput();
  }

  return resValue;
}

bool PortfolioMode::searchForProof()
{
  CALL("PortfolioMode::searchForProof");

  TimeCounter::reinitialize();

  _prb = UIHelper::getInputProblem(*env.options);

  /* CAREFUL: Make sure that the order
   * 1) getProperty, 2) normalise, 3) TheoryFinder::search
   * is the same as in profileMode (vampire.cpp)
   * also, cf. the beginning of Preprocessing::preprocess*/
  Shell::Property* property = _prb->getProperty();
  /*
  {
    TimeCounter tc(TC_PREPROCESSING);

    //we normalize now so that we don't have to do it in every child Vampire
    
    ScopedLet<Statistics::ExecutionPhase> phaseLet(env.statistics->phase,Statistics::NORMALIZATION);
    
    if (env.options->shuffleInput()) { // instead to "combing things into shape" we shuffle and ruffle them
      Shuffling().shuffle(*_prb);
    } else {
      Normalisation().normalise(*_prb);
    }

    //TheoryFinder cannot cope with polymorphic input
    if(!env.property->hasPolymorphicSym()){
      TheoryFinder(_prb->units(),property).search();
    }
  }
  */

  // now all the cpu usage will be in children, we'll just be waiting for them
  Timer::setLimitEnforcement(false);

  return performStrategy(property);
}

// TODO this name confuses me
bool PortfolioMode::performStrategy(Shell::Property* property)
{
  CALL("PortfolioMode::performStrategy");

  Schedule main;
  Schedule fallback;
  Schedule main_extra;
  Schedule fallback_extra;

  // TODO this doesn't make a lot of sense to me either
  // first make *_extra (x3 multiplier with new options) schedules
  // then later repeat them (x2 multiplier, no new options) until timeout
  // if this is really what we want, fine, but why?!
  getSchedules(*property,main,fallback);
  getExtraSchedules(*property,main,main_extra,true,3);
  getExtraSchedules(*property,fallback,fallback_extra,true,3);

  // Normally we do main fallback main_extra fallback_extra
  // However, in SMTCOMP mode the fallback is universal for all
  // logics e.g. it's not very strong. Therefore, in SMTCOMP
  // mode we do main main_extra fallback fallback_extra

  Schedule schedule;
  if(env.options->schedule() == Options::Schedule::SMTCOMP){
    schedule.loadFromIterator(main.iterFifo());
    schedule.loadFromIterator(main_extra.iterFifo());
    schedule.loadFromIterator(fallback.iterFifo());
    schedule.loadFromIterator(fallback_extra.iterFifo());
  }
  else{
    schedule.loadFromIterator(main.iterFifo());
    schedule.loadFromIterator(fallback.iterFifo());
    schedule.loadFromIterator(main_extra.iterFifo());
    schedule.loadFromIterator(fallback_extra.iterFifo());
  }

  if (schedule.isEmpty()) {
    USER_ERROR("The schedule is empty.");
  }

  return runScheduleAndRecoverProof(property, std::move(schedule));
}

/**
 * The idea here is to create extra schedules based on the existing schedules
 * There are two motivations
 *  1. Sometimes the provided schedules don't fill the given time limit
 *  2. Sometimes we have new options that are not yet included in the schedules
 *
 * This function will
 *  1. Increase the time limit of existing strategies (by time_multiplier)
 *  2. Add extra options to existing strategies (if add_extra is true)
 *
 * The expectation is that the extra_opts is updated before each competition submission
 *
 * IMPORTANT - every time we add something to extra_opts we are multiplying the length of the old schedule. For example,
 * if the old schedule takes 60 seconds to run and the length of extra_opts is 10 then extra could take 10 minutes to run
 * of course, many of the new strategies might fail immediately due to inconsistent constraints etc but in general we want
 * to keep extra_opts for important new additions only.
 *
 * @author Giles
 **/
void PortfolioMode::getExtraSchedules(Property& prop, Schedule& old, Schedule& extra, bool add_extra, int time_multiplier)
{
  CALL("PortfolioMode::getExtraSchedules");

  // Add new extra_opts here
  Stack<vstring> extra_opts;

  if(add_extra){

   // Always try these
   extra_opts.push("sp=frequency");     // frequency sp; this is in casc19 but not smt18
   extra_opts.push("avsq=on:plsq=on");  // split queues
   //extra_opts.push("etr=on");         // equational_tautology_removal
   extra_opts.push("av=on:atotf=0.5");     // turn AVATAR off

   if(!prop.higherOrder()){
     //these options are not currently HOL compatible
     extra_opts.push("bsd=on:fsd=on"); // subsumption demodulation
     extra_opts.push("to=lpo");           // lpo
   }

   // If contains integers, rationals and reals
   if(prop.props() & (Property::PR_HAS_INTEGERS | Property::PR_HAS_RATS | Property::PR_HAS_REALS)){

    extra_opts.push("hsm=on");             // Sets a sensible set of Joe's arithmetic rules (TACAS-21) 
    extra_opts.push("gve=force:asg=force:canc=force:ev=force:pum=on"); // More drastic set of rules
    extra_opts.push("sos=theory:sstl=5");  // theory sos with non-default limit 
    extra_opts.push("thsq=on");            // theory split queues, default
    extra_opts.push("thsq=on:thsqd=16");   // theory split queues, other ratio
   }
   // If contains datatypes
   if(prop.props() & Property::PR_HAS_DT_CONSTRUCTORS){
     extra_opts.push("gtg=exists_all:ind=struct");
     extra_opts.push("ind=struct:sik=one:indgen=on:indoct=on:drc=off");
     extra_opts.push("ind=struct:sik=one:indgen=on");
     extra_opts.push("ind=struct:sik=one:indoct=on");
     extra_opts.push("ind=struct:sik=all:indmd=1");
   }

   // If in SMT-COMP mode try guessing the goal (and adding the twee trick!)
   if(env.options->schedule() == Options::Schedule::SMTCOMP){
    extra_opts.push("gtg=exists_all:tgt=full");
   }
   else{
   // Don't try this in SMT-COMP mode as it requires a goal
    extra_opts.push("slsq=on");
   }

  }

  Schedule::BottomFirstIterator it(old);
  while(it.hasNext()){
      vstring s = it.next();
      // try and grab time string
      vstring ts = s.substr(s.find_last_of("_")+1,vstring::npos);
      int t;
      if(Lib::Int::stringToInt(ts,t)){
        vstring prefix = s.substr(0,s.find_last_of("_")); 

        // Add a copy with increased time limit
        vstring new_s = prefix + "_" + Lib::Int::toString(t*time_multiplier);
        extra.push(new_s);

        // Add copies with new extra options (keeping the old time limit) 
        Stack<vstring>::Iterator addit(extra_opts);
        while(addit.hasNext()){
          vstring new_s = prefix + ":" + addit.next() + "_" + Lib::Int::toString(t);
          extra.push(new_s);
        }
      }
      else{ASSERTION_VIOLATION;}
  }

}

void PortfolioMode::getSchedules(Property& prop, Schedule& quick, Schedule& fallback)
{
  CALL("PortfolioMode::getSchedules");

  switch(env.options->schedule()) {
  case Options::Schedule::FILE:
    Schedules::getScheduleFromFile(env.options->scheduleFile(), quick);
    break;
  case Options::Schedule::CASC_2019:
  case Options::Schedule::CASC:
    Schedules::getCasc2019Schedule(prop,quick,fallback);
    break;

  case Options::Schedule::CASC_SAT_2019:
  case Options::Schedule::CASC_SAT:
    Schedules::getCascSat2019Schedule(prop,quick,fallback);
    break;

  case Options::Schedule::CASC_HOL_2020:
    Schedules::getHigherOrderSchedule2020(quick,fallback);
    break;

  case Options::Schedule::SMTCOMP:
  case Options::Schedule::SMTCOMP_2018:
    Schedules::getSmtcomp2018Schedule(prop,quick,fallback);
    break;

  case Options::Schedule::LTB_HH4_2017:
    Schedules::getLtb2017Hh4Schedule(prop,quick);
    break;
  case Options::Schedule::LTB_HLL_2017:
    Schedules::getLtb2017HllSchedule(prop,quick);
    break;
  case Options::Schedule::LTB_ISA_2017:
    Schedules::getLtb2017IsaSchedule(prop,quick);
    break;
  case Options::Schedule::LTB_MZR_2017:
    Schedules::getLtb2017MzrSchedule(prop,quick);
    break;
  case Options::Schedule::LTB_DEFAULT_2017:
    Schedules::getLtb2017DefaultSchedule(prop,quick);
    break;
  case Options::Schedule::INDUCTION:
    Schedules::getInductionSchedule(prop,quick,fallback);
    break;
  case Options::Schedule::INTEGER_INDUCTION:
    Schedules::getIntegerInductionSchedule(prop,quick,fallback);
    break;
  case Options::Schedule::STRUCT_INDUCTION:
    Schedules::getStructInductionSchedule(prop,quick,fallback);
    break;
  }
}

bool PortfolioMode::runSchedule(Shell::Property *property, Schedule schedule) {
  CALL("PortfolioMode::runSchedule");

  Schedule::BottomFirstIterator it(schedule);
  Set<pid_t> processes;
  bool success = false;
  int remainingTime;
  while(Timer::syncClock(), remainingTime = env.remainingTime() / 100, remainingTime > 0)
  {
    // running under capacity, wake up more tasks
    while(processes.size() < _numWorkers)
    {
      // after exhaustion we replace the schedule
      // by copies with x2 time limits and do this forever
      if(!it.hasNext()) {
        Schedule next;
        getExtraSchedules(*property, schedule, next, false, 2);
        schedule = next;
        it = Schedule::BottomFirstIterator(schedule);
      }
      ALWAYS(it.hasNext());

      vstring code = it.next();
      pid_t process = Multiprocessing::instance()->fork();
      ASS_NEQ(process, -1);
      if(process == 0)
      {
        runSlice(code, remainingTime);
        ASSERTION_VIOLATION; // should not return
      }
      ALWAYS(processes.insert(process));
    }

    bool exited, signalled;
    int code;
    // sleep until process changes state
    pid_t process = Multiprocessing::instance()->poll_children(exited, signalled, code);

    /*
    cout << "Child " << process
        << " exit " << exited
        << " sig " << signalled << " code " << code << endl;
        */

    // child died, remove it from the pool and check if succeeded
    if(exited)
    {
      ALWAYS(processes.remove(process));
      if(!code)
      {
        success = true;
        break;
      }
    } else if (signalled) {
      // killed by an external agency (could be e.g. a slurm cluster killing for too much memory allocated)
      env.beginOutput();
      Shell::addCommentSignForSZS(env.out());
      env.out()<<"Child killed by signal " << code << endl;
      env.endOutput();
      ALWAYS(processes.remove(process));
    }
  }

  // kill all running processes first
  decltype(processes)::Iterator killIt(processes);
  while(killIt.hasNext())
    Multiprocessing::instance()->killNoCheck(killIt.next(), SIGKILL);

  return success;
}

/**
 * Run a schedule.
 * Return true if a proof was found, otherwise return false.
 */
bool PortfolioMode::runScheduleAndRecoverProof(Shell::Property *property, Schedule schedule)
{
  CALL("PortfolioMode::runScheduleAndRecoverProof");

  if (schedule.size() == 0)
    return false;

  UIHelper::portfolioParent = true; // to report on overall-solving-ended in Timer.cpp

  bool result = runSchedule(property, std::move(schedule));

  //All children have been killed. Now safe to print proof
  if(result && env.options->printProofToFile().empty()){
    /*
     * the user didn't wish a proof in the file, so we printed it to the secret tmp file
     * now it's time to restore it.
     */

    BYPASSING_ALLOCATOR; 
    
    ifstream input(_tmpFileNameForProof);

    bool openSucceeded = !input.fail();

    if (openSucceeded) {
      env.beginOutput();
      env.out() << input.rdbuf();
      env.endOutput();
    } else {
      if (outputAllowed()) {
        env.beginOutput();
        addCommentSignForSZS(env.out()) << "Failed to restore proof from tempfile " << _tmpFileNameForProof << endl;
        env.endOutput();
      }
    }

    //If for some reason, the proof could not be opened
    //we don't delete the proof file
    if(openSucceeded){
      remove(_tmpFileNameForProof); 
    }
  }

  return result;
}

/**
 * Return the intended slice time in deciseconds
 */
unsigned PortfolioMode::getSliceTime(const vstring &sliceCode)
{
  CALL("PortfolioMode::getSliceTime");

  unsigned pos = sliceCode.find_last_of('_');
  vstring sliceTimeStr = sliceCode.substr(pos+1);
  unsigned sliceTime;
  ALWAYS(Int::stringToUnsignedInt(sliceTimeStr,sliceTime));

<<<<<<< HEAD
  unsigned time = _slowness * sliceTime;
    
=======
  unsigned time = _slowness * sliceTime + 1;
  // TODO: huh?
  if (time < 10) {
    time++;
  }
>>>>>>> 001d1ef8
  return time;
} // getSliceTime

/**
 * Run a slice given by its code using the specified time limit.
 */
void PortfolioMode::runSlice(vstring sliceCode, int timeLimitInDeciseconds)
{
  CALL("PortfolioMode::runSlice");

  int sliceTime = getSliceTime(sliceCode);
  if (sliceTime > timeLimitInDeciseconds)
  {
    sliceTime = timeLimitInDeciseconds;
  }

  ASS_GE(sliceTime,0);
  try
  {
    Options opt = *env.options;
    opt.readFromEncodedOptions(sliceCode);
    opt.setTimeLimitInDeciseconds(sliceTime);
    int stl = opt.simulatedTimeLimit();
    if (stl) {
      opt.setSimulatedTimeLimit(int(stl * _slowness));
    }
    runSlice(opt);
  }
  catch(Exception &e)
  {
    if(outputAllowed())
    {
      std::cerr << "% Exception at run slice level" << std::endl;
      e.cry(std::cerr);
    }
    System::terminateImmediately(1); // didn't find proof
  }
} // runSlice

/**
 * Run a slice given by its options
 */
void PortfolioMode::runSlice(Options& strategyOpt)
{
  CALL("PortfolioMode::runSlice(Option&)");

  System::registerForSIGHUPOnParentDeath();
  UIHelper::portfolioParent=false;

  int resultValue=1;
  env.timer->reset();
  env.timer->start();
  TimeCounter::reinitialize();
  Timer::resetInstructionMeasuring();
  Timer::setLimitEnforcement(true);

  Options opt = strategyOpt;
  //we have already performed the normalization
  opt.setNormalize(false);
  opt.setForcedOptionValues();
  opt.checkGlobalOptionConstraints();
  *env.options = opt; //just temporarily until we get rid of dependencies on env.options in solving

  if (outputAllowed()) {
    env.beginOutput();
    addCommentSignForSZS(env.out()) << opt.testId() << " on " << opt.problemName() << endl;
    env.endOutput();
  }

  Saturation::ProvingHelper::runVampire(*_prb, opt);

  //set return value to zero if we were successful
  if (env.statistics->terminationReason == Statistics::REFUTATION ||
      env.statistics->terminationReason == Statistics::SATISFIABLE) {
    resultValue=0;

    /*
     env.beginOutput();
     lineOutput() << " found solution " << endl;
     env.endOutput();
    */
  }

  System::ignoreSIGHUP(); // don't interrupt now, we need to finish printing the proof !

  bool outputResult = false;
  if (!resultValue) {
    // only successfull vampires get here

    _syncSemaphore.dec(SEM_LOCK); // will block for all accept the first to enter (make sure it's until it has finished printing!)

    if (!_syncSemaphore.get(SEM_PRINTED)) {
      _syncSemaphore.set(SEM_PRINTED,1);
      outputResult = true;
    }
  }

  if(outputResult) { // this get only true for the first child to find a proof
    ASS(!resultValue);

    if (outputAllowed() && env.options->multicore() != 1) {
      env.beginOutput();
      addCommentSignForSZS(env.out()) << "First to succeed." << endl;
      env.endOutput();
    }

    // At the moment we only save one proof. We could potentially
    // allow multiple proofs
    vstring fname(env.options->printProofToFile());
    if (fname.empty()) {
      fname = _tmpFileNameForProof;
    }

    BYPASSING_ALLOCATOR; 
    
    ofstream output(fname.c_str());
    if (output.fail()) {
      // fallback to old printing method
      env.beginOutput();
      addCommentSignForSZS(env.out()) << "Solution printing to a file '" << fname <<  "' failed. Outputting to stdout" << endl;
      UIHelper::outputResult(env.out());
      env.endOutput();
    } else {
      UIHelper::outputResult(output);
      if (!env.options->printProofToFile().empty() && outputAllowed()) {
        env.beginOutput();
        addCommentSignForSZS(env.out()) << "Solution written to " << fname << endl;
        env.endOutput();
      }
    }
  } else if (outputAllowed()) {
    env.beginOutput();
    if (resultValue) {
      UIHelper::outputResult(env.out());
    } else if (Lib::env.options && Lib::env.options->multicore() != 1) {
      addCommentSignForSZS(env.out()) << "Also succeeded, but the first one will report." << endl;
    }
    env.endOutput();
  }

  if (outputResult) {
    _syncSemaphore.inc(SEM_LOCK); // would be also released after the processes' death, but we are polite and do it already here
  }

  STOP_CHECKING_FOR_ALLOCATOR_BYPASSES;

  exit(resultValue);
} // runSlice<|MERGE_RESOLUTION|>--- conflicted
+++ resolved
@@ -489,16 +489,8 @@
   unsigned sliceTime;
   ALWAYS(Int::stringToUnsignedInt(sliceTimeStr,sliceTime));
 
-<<<<<<< HEAD
   unsigned time = _slowness * sliceTime;
     
-=======
-  unsigned time = _slowness * sliceTime + 1;
-  // TODO: huh?
-  if (time < 10) {
-    time++;
-  }
->>>>>>> 001d1ef8
   return time;
 } // getSliceTime
 
