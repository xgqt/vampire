--- conflicted
+++ resolved
@@ -236,19 +236,12 @@
   if(add_extra){
 
    // Always try these
-<<<<<<< HEAD
-   extra_opts.push("sp=frequency");
-   extra_opts.push("avsq=on");
-   extra_opts.push("plsq=on");
-   if(!env->statistics->higherOrder){
-=======
    extra_opts.push("sp=frequency");     // frequency sp; this is in casc19 but not smt18
    extra_opts.push("avsq=on:plsq=on");  // split queues
    //extra_opts.push("etr=on");         // equational_tautology_removal
    extra_opts.push("av=on:atotf=0.5");     // turn AVATAR off
 
    if(!env.statistics->higherOrder){
->>>>>>> b96158b4
      //these options are not currently HOL compatible
      extra_opts.push("bsd=on:fsd=on"); // subsumption demodulation
      extra_opts.push("to=lpo");           // lpo
