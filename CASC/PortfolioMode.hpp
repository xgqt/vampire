--- conflicted
+++ resolved
@@ -32,75 +32,33 @@
 using namespace Lib;
 using namespace Shell;
 
-<<<<<<< HEAD
-class PortfolioMode;
 
-// Simple one-after-the-other priority.
-class PortfolioProcessPriorityPolicy : public ProcessPriorityPolicy
-{
-public:
-  float staticPriority(vstring sliceCode) override;
-  float dynamicPriority(pid_t pid) override;
-};
-
-class PortfolioSliceExecutor : public SliceExecutor
-{
-public:
-  PortfolioSliceExecutor(PortfolioMode *mode);
-  void runSlice(vstring sliceCode, int remainingTime, int* fd) override;
-
-private:
-  PortfolioMode *_mode;
-};
-
-=======
->>>>>>> 7fbf5fbb
 class PortfolioMode {
   enum {
     SEM_LOCK = 0,
     SEM_PRINTED = 1
   };
 
+  #define READ  0
   #define WRITE 1
 
   PortfolioMode();
-<<<<<<< HEAD
-  friend void PortfolioSliceExecutor::runSlice(vstring sliceCode, int terminationTime, int* fd);
+
 public:
-  /**
-   *  If no problem set, tries to read one from input file
-   *  @param fd is a pipe used to return termination reason to API
-   * */
   static bool perform(float slowness, Problem* prob = 0, int* fd = 0);
-  unsigned getSliceTime(vstring sliceCode,vstring& chopped);
-=======
-public:
-  static bool perform(float slowness);
->>>>>>> 7fbf5fbb
 
 private:
   // some of these names are kind of arbitrary and should be perhaps changed
-<<<<<<< HEAD
 
+  unsigned getSliceTime(const vstring &sliceCode);
   bool searchForProof(Problem* prob = 0);
-  bool performStrategy(Shell::Property* property);
-  void getSchedules(Property& prop, Schedule& quick, Schedule& fallback);
-  void getExtraSchedules(Property& prop, Schedule& old, Schedule& extra, bool add_extra, int time_multiplier); 
-  bool runSchedule(Schedule& schedule);
-  bool waitForChildAndCheckIfProofFound();
-  [[noreturn]] void runSlice(vstring slice, unsigned timeLimitInDeciseconds, int* fd);
-  [[noreturn]] void runSlice(Options& strategyOpt,  int* fd);
-=======
-  unsigned getSliceTime(const vstring &sliceCode);
-  bool searchForProof();
   bool performStrategy(Shell::Property* property);
   void getSchedules(Property& prop, Schedule& quick, Schedule& fallback);
   void getExtraSchedules(Property& prop, Schedule& old, Schedule& extra, bool add_extra, int time_multiplier); 
   bool runSchedule(Shell::Property *property, Schedule schedule);
   bool runScheduleAndRecoverProof(Shell::Property *property, Schedule schedule);
-  [[noreturn]] void runSlice(vstring sliceCode, int remainingTime);
-  [[noreturn]] void runSlice(Options& strategyOpt);
->>>>>>> 7fbf5fbb
+  [[noreturn]] void runSlice(vstring sliceCode, int remainingTime, int* fd);
+  [[noreturn]] void runSlice(Options& strategyOpt, int* fd);
 
 #if VDEBUG
   DHSet<pid_t> childIds;
