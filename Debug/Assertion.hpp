--- conflicted
+++ resolved
@@ -165,17 +165,14 @@
 
 #define ASSERTION_VIOLATION_REP2(Val1, Val2) ASS_REP2(false, Val1, Val2)
 
-<<<<<<< HEAD
 #define ASS_NO_EXCEPT(...) \
   try { __VA_ARGS__ }\
   catch (Exception& e) { e.cry(std::cout); ASSERTION_VIOLATION } \
   catch (...)          {                   ASSERTION_VIOLATION } \
 
-=======
 #define DEBUG_CODE(X) X
 #define ALWAYS(Cond) ASS(Cond)
 #define NEVER(Cond) ASS(!(Cond))
->>>>>>> 825fbfbf
 #else // ! VDEBUG
 
 /* __UNREACHABLE: this point in the code is statically unreachable */
@@ -201,8 +198,7 @@
   }
 #endif
 
-<<<<<<< HEAD
-#define DEBUG_CODE(X)
+#define DEBUG_CODE(X) {}
 
 #define __IGNORE_WUNUSED(...) __PUSH_DIAGNOSTICS("GCC diagnostic ignored \"-Wreturn-type\"", __VA_ARGS__)
 
@@ -233,27 +229,6 @@
 
 #define ASS_NO_EXCEPT(...) __VA_ARGS__
 
-=======
-#define ASS(Cond)
-#define ASS_REP(Cond, ReportedVal)
-#define ASS_REP2(Cond, ReportedVal, ReportedVal2)
-#define ASS_EQ(VAL1, VAL2)
-#define ASS_NEQ(VAL1, VAL2)
-#define ASS_STR_EQ(VAL1, VAL2)
-#define ASS_G(VAL1, VAL2)
-#define ASS_L(VAL1, VAL2)
-#define ASS_GE(VAL1, VAL2)
-#define ASS_LE(VAL1, VAL2)
-#define ASS_ALLOC_TYPE(PTR, TYPE)
-#define ASS_METHOD(OBJ, METHOD)
-#define ASSERTION_VIOLATION __UNREACHABLE
-#define ASSERTION_VIOLATION_REP(Val) ASSERTION_VIOLATION
-#define ASSERTION_VIOLATION_REP2(Val1, Val2) ASSERTION_VIOLATION
-#define ASSERT_VALID(obj)
-#define DEBUG_CODE(X)
-#define ALWAYS(Cond) (void)(Cond);
-#define NEVER(Cond) (void)(Cond);
->>>>>>> 825fbfbf
 #endif // VDEBUG
 
 
@@ -371,14 +346,10 @@
   abortAfterViolation();
 } // Assertion::violatedMethod
 
-<<<<<<< HEAD
 #endif // VDEBUG
 
 /** expression version of ASSERTION_VIOLATION */
 template<class T> T assertionViolation() 
 { ASSERTION_VIOLATION }
-=======
-#endif //VDEBUG
->>>>>>> 825fbfbf
 
 #endif // __Assertion__